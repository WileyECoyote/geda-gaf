--- conflicted
+++ resolved
@@ -1,33 +1,26 @@
 2016-11-16 Wiley E. Hill <wileyhill@gmail.com>
 
-<<<<<<< HEAD
     * src\file\f_get.c: Include ctype.h for isalpha if OS_WIN32 defined.
 
     * src\file\f_path.c: Relocate inclusion of pwd.h so this header is
       not included if OS_WIN32 is defined but do nclude ctype.h for isalpha
       and change mkdir -> MKDIR macro.
 
+2016-11-15 Wiley E. Hill <wileyhill@gmail.com>
+
+    * src/geda/geda_config.c: Initialize fp to NULL in eda_config_save.
+
+    * src/utility/u_program.c: Conditionally call g_mem_set_vtable if glic
+      < than 2.44.
+
 2016-11-14 Wiley E. Hill <wileyhill@gmail.com>
 
-    * shell\Makefile.am: Add MINGW_LDFLAGS to LDFLAGS, don't remember why
-	    but it had to be done for this Win7-64 box.
-=======
+    * shell\Makefile.am: Add MINGW_LDFLAGS to LDFLAGS, do not remember why
+      but it had to be done for this Win7-64 box.
+
     * src/geda/geda_config.c: Revise eda_config_get_default_context to
       release the empty string created during initialization of the
       EDA_CONFIG object in addition to setting to NULL.
-
-2016-11-15 Wiley E. Hill <wileyhill@gmail.com>
-
-    * src/geda/geda_config.c: Initialize fp to NULL in eda_config_save.
-
-    * src/utility/u_program.c: Conditionally call g_mem_set_vtable if glic
-      < than 2.44.
-
-2016-11-14 Wiley E. Hill <wileyhill@gmail.com>
-
-    * shell\Makefile.am: Add MINGW_LDFLAGS to LDFLAGS, do not remember why
-      but it had to be done for this Win7-64 box.
->>>>>>> 944a72d4
 
 2016-11-13 Wiley E. Hill <wileyhill@gmail.com>
 
