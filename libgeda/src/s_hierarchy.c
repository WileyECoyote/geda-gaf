/* gEDA - GPL Electronic Design Automation
 * libgeda - gEDA's library
 * Copyright (C) 1998-2010 Ales Hvezda
 * Copyright (C) 1998-2010 gEDA Contributors (see ChangeLog for details)
 *
 * This program is free software; you can redistribute it and/or modify
 * it under the terms of the GNU General Public License as published by
 * the Free Software Foundation; either version 2 of the License, or
 * (at your option) any later version.
 *
 * This program is distributed in the hope that it will be useful,
 * but WITHOUT ANY WARRANTY; without even the implied warranty of
 * MERCHANTABILITY or FITNESS FOR A PARTICULAR PURPOSE.  See the
 * GNU General Public License for more details.
 *
 * You should have received a copy of the GNU General Public License
 * along with this program; if not, write to the Free Software
 * Foundation, Inc., 51 Franklin Street, Fifth Floor, Boston, MA 02110-1301 USA
 */
#include <config.h>

#include <stdio.h>
#ifdef HAVE_STDLIB_H
#include <stdlib.h>
#endif

#include "libgeda_priv.h"

#ifdef HAVE_LIBDMALLOC
#include <dmalloc.h>
#endif

/*! \brief */
static int page_control_counter=0;

/*! \todo Finish function documentation!!!
 *  \brief Search for schematic associated source files and load them.
 *  \par Function Description
 *  This function searches the associated source file refered by the
 *  <B>filename</B> and loads it.  If the <B>flag</B> is set to
 *  <B>HIERARCHY_NORMAL_LOAD</B> and the page is allready in the list of
 *  pages it will return the <B>pid</B> of that page.
 *  If the <B>flag</B> is set to <B>HIERARCHY_FORCE_LOAD</B> then this
 *  function will load the page again with a new page id. The second case
 *  is mainly used by gnetlist where pushed down schematics MUST be unique.
 *
 *  \param [in] toplevel     The TOPLEVEL object.
 *  \param [in] filename      Schematic file name.
 *  \param [in] parent        The parent page of the schematic.
 *  \param [in] page_control
 *  \param [in] flag
 *  \return The page loaded, or NULL if failed.
 *
 *  \note
 *  This function goes and finds the associated source files and
 *  loads all up
 *  It only works for schematic files though
 *  this is basically push
 *  flag can either be HIERARCHY_NORMAL_LOAD or HIERARCHY_FORCE_LOAD
 *  flag is mainly used by gnetlist where pushed down schematics MUST be unique
 */
PAGE *
s_hierarchy_down_schematic_single(TOPLEVEL *toplevel, const gchar *filename,
                                  PAGE *parent, int page_control, int flag)
{
  gchar *string;
  PAGE *found = NULL;
  PAGE *forbear;

  g_return_val_if_fail ((toplevel != NULL), NULL);
  g_return_val_if_fail ((filename != NULL), NULL);
  g_return_val_if_fail ((parent != NULL), NULL);

  string = s_slib_search_single(filename);
  if (string == NULL) {
    return NULL;
  }

  switch (flag) {
  case HIERARCHY_NORMAL_LOAD:
    {
      gchar *filename = f_normalize_filename (string, NULL);
      found = s_page_search (toplevel, filename);
      g_free (filename);

      if (found) {
        /* check whether this page is in the parents list */
        for (forbear = parent;
             forbear != NULL && found->pid != forbear->pid && forbear->up >= 0;
             forbear = s_page_search_by_page_id (toplevel->pages, forbear->up))
          ; /* void */

        if (found->pid == forbear->pid) {
          s_log_message(_("hierarchy loop detected while visiting page:\n"
                          "  \"%s\"\n"), found->page_filename);
          return NULL;  /* error signal */
        }
        s_page_goto (toplevel, found);
        if (page_control != 0) {
          found->page_control = page_control;
        }
        found->up = parent->pid;
        g_free (string);
        return found;
      }

      found = s_page_new (toplevel, string);
<<<<<<< HEAD
      s_page_goto (toplevel, found);
      
=======

>>>>>>> 23383c5d
      f_open (toplevel, found, found->page_filename, NULL);
    }
    break;

  case HIERARCHY_FORCE_LOAD:
    {
<<<<<<< HEAD
      PAGE *page = s_page_new (toplevel, string);
      s_page_goto (toplevel, page);
      f_open (toplevel, page, page->page_filename, NULL);
=======
      found = s_page_new (toplevel, string);
      f_open (toplevel, found, found->page_filename, NULL);
>>>>>>> 23383c5d
    }
    break;
  }

  if (page_control == 0) {
    page_control_counter++;
    found->page_control = page_control_counter;
  } else {
    found->page_control = page_control;
  }

  found->up = parent->pid;

  g_free (string);

  return found;
}

/*! \todo Finish function documentation!!!
 *  \brief
 *  \par Function Description
 *
 */
void
s_hierarchy_down_symbol (TOPLEVEL *toplevel, const CLibSymbol *symbol,
                         PAGE *parent)
{
  PAGE *page;
  gchar *filename;

  filename = s_clib_symbol_get_filename (symbol);

  page = s_page_search (toplevel, filename);
  if (page) {
    s_page_goto (toplevel, page);
    g_free (filename);
    return;
  }

  page = s_page_new (toplevel, filename);
  g_free(filename);

  s_page_goto (toplevel, page);

  f_open(toplevel, page, page->page_filename, NULL);

  page->up = parent->pid;
  page_control_counter++;
  page->page_control = page_control_counter;

}

/*! \brief Search for the parent page of a page in hierarchy.
 *  \par Function Description
 *  This function searches the parent page of page \a page in the
 *  hierarchy. It checks all the pages in the list \a page_list.
 *
 *  It returns a pointer on the page if found, NULL otherwise.
 *
 *  \note
 *  The page \a current_page must be in the list \a page_list.
 *
 *  \param [in] page_list    The list of pages in which to search.
 *  \param [in] current_page The reference page for the search.
 *  \returns A pointer on the page found or NULL if not found.
 */
PAGE *
s_hierarchy_find_up_page (GedaPageList *page_list, PAGE *current_page)
{
  if (current_page->up < 0) {
    s_log_message(_("There are no schematics above the current one!\n"));
    return NULL;
  }

  return s_page_search_by_page_id (page_list, current_page->up);
}

/*! \brief Find page hierarchy below a page.
 *  \par Function Description
 *  This function traverses the hierarchy tree of pages and returns a
 *  flat list of pages that are below \a p_current. There are two \a
 *  flags that can be used to control the way that the return value is
 *  constructed: <B>HIERARCHY_NODUPS</B> returns a list without
 *  duplicate pages, and <B>HIERARCHY_POSTORDER</B> traverses the
 *  hierarchy tree and returns a postorder list instead of preorder.
 *
 *  \param toplevel The TOPLEVEL structure.
 *  \param p_current The PAGE to traverse hierarchy for.
 *  \param flags Flags controlling form of return value.
 *  \return A GList of PAGE pointers.
 *
 *  \warning
 *  Caller must destroy returned GList with g_list_free().
 */
GList *
s_hierarchy_traversepages (TOPLEVEL *toplevel, PAGE *p_current, gint flags)
{
  OBJECT *o_current;
  PAGE *child_page;
  char *filename = NULL;
  static GList *pages = NULL;
  const GList *iter;

  g_return_val_if_fail ((toplevel != NULL), NULL);
  g_return_val_if_fail ((p_current != NULL), NULL);

  /* init static variables the first time*/
  if (!(flags & HIERARCHY_INNERLOOP)) {
    pages = NULL;
  }

  /* preorder traversing */
  if (!(flags & HIERARCHY_POSTORDER)) {
    /* check whether we already visited this page */
    if ((flags & HIERARCHY_NODUPS)
        && (g_list_find (pages, p_current) != NULL)) {
      return pages;  /* drop the page subtree */
      }
    pages = g_list_append (pages, p_current);
  }

  /* walk throught the page objects and search for underlaying schematics */
  for (iter = s_page_objects (p_current);
       iter != NULL ;
       iter = g_list_next (iter)) {
    o_current = (OBJECT *)iter->data;

    /* only complex things like symbols can contain attributes */
    if (o_current->type != OBJ_COMPLEX) continue;

    filename =
      o_attrib_search_attached_attribs_by_name (o_current, "source", 0);

    /* if above is NULL, then look inside symbol */
    if (filename == NULL) {
      filename =
        o_attrib_search_inherited_attribs_by_name (o_current, "source", 0);
    }

    if (filename == NULL) continue;

    /* we got a schematic source attribute
       lets load the page and dive into it */
    child_page =
      s_hierarchy_down_schematic_single (toplevel, filename, p_current, 0,
                                         HIERARCHY_NORMAL_LOAD);
    if (child_page != NULL) {
      /* call the recursive function */
      s_hierarchy_traversepages (toplevel, child_page, flags | HIERARCHY_INNERLOOP);
    } else {
      s_log_message (_("ERROR in s_hierarchy_traverse: "
                       "schematic not found: %s\n"),
                     filename);
    }

    g_free (filename);
    filename = NULL;
  }

  /* postorder traversing */
  if (flags & HIERARCHY_POSTORDER) {
    /* check whether we already visited this page */
    if ((flags & HIERARCHY_NODUPS)
        && (g_list_find (pages, p_current) != NULL)) {
      return pages;  /* don't append it */
    }
    pages = g_list_append (pages, p_current);
  }

  return pages;
}

/*! \todo Finish function documentation!!!
 *  \brief
 *  \par Function Description
 *
 *  \note
 *  Test function which only prints the name of a page and it's number.
 */
gint
s_hierarchy_print_page (PAGE *p_current, void * data)
{
  printf("pagefilename: %s pageid: %d\n",
         p_current->page_filename, p_current->pid);
  return 0;
}

/*! \brief Search for a page preceding a given page in hierarchy.
 *  \par Function Description
 *  This function searches the previous sibling of page \a page in the
 *  hierarchy. It checks all the pages preceding \a page in the list
 *  \a page_list.
 *
 *  It returns a pointer on the page if found, NULL otherwise.
 *
 *  \note
 *  The page \a current_page must be in the list \a page_list.
 *
 *  \param [in] page_list    The list of pages in which to search.
 *  \param [in] current_page The reference page for the search.
 *  \returns A pointer on the page found or NULL if not found.
  */
PAGE *
s_hierarchy_find_prev_page (GedaPageList *page_list, PAGE *current_page)
{
  const GList *iter;

  iter = g_list_find (geda_list_get_glist (page_list), current_page);
  for (iter = g_list_previous (iter);
       iter != NULL;
       iter = g_list_previous (iter)) {

    PAGE *page = (PAGE *)iter->data;
    if (page->page_control == current_page->page_control) {
      return page;
    }
  }

  return NULL;
}

/*! \brief Search for a page following a given page in hierarchy.
 *  \par Function Description
 *  This function searches the next sibling of page \a page in the
 *  hierarchy. It checks all the pages following \a page in the list
 *  \a page_list.
 *
 *  It returns a pointer on the page if found, NULL otherwise.
 *
 *  \note
 *  The page \a current_page must be in the list \a page_list.
 *
 *  \param [in] page_list    The list of pages in which to search.
 *  \param [in] current_page The reference page for the search.
 *  \returns A pointer on the page found or NULL if not found.
  */
PAGE *
s_hierarchy_find_next_page (GedaPageList *page_list, PAGE *current_page)
{
  const GList *iter;

  iter = g_list_find (geda_list_get_glist (page_list), current_page);
  for (iter = g_list_next (iter);
       iter != NULL;
       iter = g_list_next (iter)) {

    PAGE *page = (PAGE *)iter->data;
    if (page->page_control == current_page->page_control) {
      return page;
    }
  }

  return NULL;
}<|MERGE_RESOLUTION|>--- conflicted
+++ resolved
@@ -105,26 +105,15 @@
       }
 
       found = s_page_new (toplevel, string);
-<<<<<<< HEAD
-      s_page_goto (toplevel, found);
-      
-=======
-
->>>>>>> 23383c5d
+
       f_open (toplevel, found, found->page_filename, NULL);
     }
     break;
 
   case HIERARCHY_FORCE_LOAD:
     {
-<<<<<<< HEAD
-      PAGE *page = s_page_new (toplevel, string);
-      s_page_goto (toplevel, page);
-      f_open (toplevel, page, page->page_filename, NULL);
-=======
       found = s_page_new (toplevel, string);
       f_open (toplevel, found, found->page_filename, NULL);
->>>>>>> 23383c5d
     }
     break;
   }
