/* gEDA - GPL Electronic Design Automation
 * libgeda - gEDA's library
 * Copyright (C) 1998-2010 Ales Hvezda
 * Copyright (C) 1998-2010 gEDA Contributors (see ChangeLog for details)
 *
 * This program is free software; you can redistribute it and/or modify
 * it under the terms of the GNU General Public License as published by
 * the Free Software Foundation; either version 2 of the License, or
 * (at your option) any later version.
 *
 * This program is distributed in the hope that it will be useful,
 * but WITHOUT ANY WARRANTY; without even the implied warranty of
 * MERCHANTABILITY or FITNESS FOR A PARTICULAR PURPOSE.  See the
 * GNU General Public License for more details.
 *
 * You should have received a copy of the GNU General Public License
 * along with this program; if not, write to the Free Software
 * Foundation, Inc., 51 Franklin Street, Fifth Floor, Boston, MA 02110-1301 USA
 */

/*! \file o_picture.c
 *  \brief functions for the picture object
 */

#include <config.h>

#include <stdio.h>
#ifdef HAVE_STRING_H
#include <string.h>
#endif
#include <math.h>

#include <gdk-pixbuf/gdk-pixbuf.h>
#include <gio/gio.h>

#include "libgeda_priv.h"

/*! \brief Create picture OBJECT from character string.
 *  \par Function Description
 *  Parses \a first_line and subsequent lines from \a tb, and returns
 *  a newly-created picture #OBJECT.
 *
 *  \param [in]  toplevel       The TOPLEVEL object.
 *  \param [in]  first_line      Character string with picture description.
 *  \param [in]  tb              Text buffer to load embedded data from.
 *  \param [in]  release_ver     libgeda release version number.
 *  \param [in]  fileformat_ver  libgeda file format version number.
 *  \return A pointer to the new picture object, or NULL on error.
 */
OBJECT *o_picture_read (TOPLEVEL *toplevel,
		       const char *first_line,
		       TextBuffer *tb,
		       unsigned int release_ver,
               unsigned int fileformat_ver,
               GError **err)
{
  OBJECT *new_obj;
  int x1, y1;
  int width, height, angle;
  int mirrored, embedded;
  int num_conv;
  gchar type;
  const gchar *line = NULL;
  gchar *filename;
  gchar *file_content = NULL;
  guint file_length = 0;

  num_conv = sscanf(first_line, "%c %d %d %d %d %d %d %d\n",
	 &type, &x1, &y1, &width, &height, &angle, &mirrored, &embedded);
  
  if (num_conv != 8) {
    g_set_error(err, EDA_ERROR, EDA_ERROR_PARSE, _("Failed to parse picture definition"));
    return NULL;
  }

  if (width == 0 || height == 0) {
    s_log_message(_("Found a zero width/height picture [ %c %d %d %d %d ]\n"),
                  type, x1, y1, width, height);
  }

  if ( (mirrored > 1) || (mirrored < 0)) {
    s_log_message(_("Found a picture with a wrong 'mirrored' parameter: %d.\n"),
	    mirrored);
    s_log_message(_("Setting mirrored to 0\n"));
    mirrored = 0;
  }

  if ( (embedded > 1) || (embedded < 0)) {
    s_log_message(_("Found a picture with a wrong 'embedded' parameter: %d.\n"),
	    embedded);
    s_log_message(_("Setting embedded to 0\n"));
    embedded = 0;
  }

  switch(angle) {
	
    case(0):
    case(90):
    case(180):
    case(270):
    break;

    default:
      s_log_message(_("Found an unsupported picture angle [ %d ]\n"), angle);
      s_log_message(_("Setting angle to 0\n"));
      angle=0;
      break;

  }

  filename = g_strdup(s_textbuffer_next_line(tb));
  filename = remove_last_nl(filename);	

  /* Handle empty filenames */
  if (strlen (filename) == 0) {
    s_log_message (_("Found an image with no filename."));
    g_free (filename);
    filename = NULL;
  }

  if (embedded == 1) {
    GString *encoded_picture=g_string_new("");
    char finished = 0;

    /* Read the encoded picture */
    do {

      line = s_textbuffer_next_line(tb);
      if (line == NULL) break;

      if (g_strcasecmp(line, ".\n") != 0) {
        encoded_picture = g_string_append (encoded_picture, line);
      } else {
        finished = 1;
      }
    } while (finished == 0);

    /* Decode the picture */
    if (encoded_picture != NULL) {
      file_content = s_encoding_base64_decode(encoded_picture->str,
                                              encoded_picture->len,
                                              &file_length);
      g_string_free (encoded_picture, TRUE);
    }

    if (file_content == NULL) {
      s_log_message (_("Failed to load image from embedded data [%s]: %s\n"),
                     filename, _("Base64 decoding failed."));
      s_log_message (_("Falling back to file loading. Picture unembedded.\n"));
      embedded = 0;
    }
  }
  
  /* create the picture */
  /* The picture is described by its upper left and lower right corner */
  new_obj = o_picture_new (toplevel, file_content, file_length, filename,
                           type,
                           x1, y1+height, x1+width, y1,
                           angle, mirrored, embedded);

  g_free (file_content);
  g_free (filename);

  return new_obj;
}

/*! \brief Create a character string representation of a picture OBJECT.
 *  \par Function Description
 *  This function formats a string in the buffer <B>*buff</B> to describe
 *  the picture object <B>*object</B>.
 *
 *  \param [in] toplevel  a TOPLEVEL structure
 *  \param [in] object  Picture OBJECT to create string from.
 *  \return A pointer to the picture OBJECT character string.
 *
 *  \note
 *  Caller must g_free returned character string.
 *
 */
char *o_picture_save(TOPLEVEL *toplevel, OBJECT *object)
{
  int width, height, x1, y1;
  gchar *encoded_picture=NULL;
  gchar *out=NULL;
  guint encoded_picture_length;
  const gchar *filename = NULL;

  /* calculate the width and height of the box */
  width  = abs(object->picture->lower_x - object->picture->upper_x); 
  height = abs(object->picture->upper_y - object->picture->lower_y);

  /* calculate the lower left corner of the box */
  x1 = object->picture->upper_x;
  y1 = object->picture->upper_y - height; /* move the origin to 0, 0*/

#if DEBUG
  printf("picture: %d %d %d %d\n", x1, y1, width, height);
#endif

  /* Encode the picture if it's embedded */
  if (o_picture_is_embedded (toplevel, object)) {
    encoded_picture =
      s_encoding_base64_encode( (char *)object->picture->file_content,
                                object->picture->file_length,
                                &encoded_picture_length,
                                TRUE);
    if (encoded_picture == NULL) {
      s_log_message(_("ERROR: o_picture_save: unable to encode the picture.\n"));
    }
  }

  /* Cope with null filename */
  filename = o_picture_get_filename (toplevel, object);
  if (filename == NULL) filename = "";

  if (o_picture_is_embedded (toplevel, object) &&
      encoded_picture != NULL) {
    out = g_strdup_printf("%c %d %d %d %d %d %c %c\n%s\n%s\n%s", 
			  object->type,
			  x1, y1, width, height,
			  object->picture->angle,
			  /* Convert the (0,1) chars to ASCII */
			  (object->picture->mirrored)+0x30, 
			  '1', 
			  filename,
			  encoded_picture,
			  ".");
  }
  else {
    out = g_strdup_printf("%c %d %d %d %d %d %c %c\n%s", 
			  object->type,
			  x1, y1, width, height,
			  object->picture->angle,
			  /* Convert the (0,1) chars to ASCII */
			  (object->picture->mirrored)+0x30, 
			  '0', 
			  filename);
  }
  g_free(encoded_picture);

  return(out);
}


/*! \brief Create a picture object.
 *  \par Function Description
 *  This function creates a new object representing a picture.
 *
 *  The picture is described by its upper left corner (\a x1, \a y1)
 *  and its lower right corner (\a x2, \ay2).  The \a type parameter
 *  must be equal to #OBJ_PICTURE.
 *
 *  If \a file_content is non-NULL, it must be a pointer to a buffer
 *  containing raw image data.  If loading data from \a file_content
 *  is unsuccessful, and \a filename is non-NULL, an image will
 *  attempt to be loaded from \a filename.  Otherwise, the picture
 *  object will be initially empty.
 *
 *  \param [in]     toplevel      The TOPLEVEL object.
 *  \param [in]     file_content  Raw data of the image file, or NULL.
 *  \param [in]     file_length   Length of raw data buffer
 *  \param [in]     filename      File name backing this picture, or NULL.
 *  \param [in]     type          Must be OBJ_PICTURE.
 *  \param [in]     x1            Upper x coordinate.
 *  \param [in]     y1            Upper y coordinate.
 *  \param [in]     x2            Lower x coordinate.
 *  \param [in]     y2            Lower y coordinate.
 *  \param [in]     angle         Picture rotation angle.
 *  \param [in]     mirrored      Whether the image should be mirrored or not.
 *  \param [in]     embedded      Whether the embedded flag should be set or not.
 *  \return A pointer to a new picture #OBJECT.
 */
OBJECT *o_picture_new (TOPLEVEL *toplevel,
                       const gchar *file_content, gsize file_length,
                       const gchar *filename,
                       char type, int x1, int y1, int x2, int y2, int angle,
                       int mirrored, int embedded)
{
  OBJECT *new_node;
  PICTURE *picture;

  /* create the object */
  new_node = s_basic_new_object(type, "picture");

  picture = (PICTURE *) g_malloc0 (sizeof(PICTURE));
  new_node->picture = picture;

  /* describe the picture with its upper left and lower right corner */
  picture->upper_x = (x1 > x2) ? x2 : x1;
  picture->upper_y = (y1 > y2) ? y1 : y2;
  picture->lower_x = (x1 > x2) ? x1 : x2;
  picture->lower_y = (y1 > y2) ? y2 : y1;

  picture->pixbuf = NULL;
  picture->file_content = NULL;
  picture->file_length = 0;

  picture->ratio = abs ((double) (x1 - x2) / (y1 - y2));
  picture->filename = g_strdup (filename);
  picture->angle = angle;
  picture->mirrored = mirrored;
  picture->embedded = embedded;

  if (file_content != NULL) {
    GError *error = NULL;
    if (!o_picture_set_from_buffer (toplevel, new_node, filename,
                                    file_content, file_length, &error)) {
      s_log_message (_("Failed to load buffer image [%s]: %s\n"),
                     filename, error->message);
      g_error_free (error);

      /* Force the data into the object anyway, so as to prevent data
       * loss of embedded images. */
      picture->file_content = g_memdup (file_content, file_length);
      picture->file_length = file_length;
    }
  }
  if (picture->pixbuf == NULL && filename != NULL) {
    GError *error = NULL;
    if (!o_picture_set_from_file (toplevel, new_node, filename, &error)) {
      s_log_message (_("Failed to load image from [%s]: %s\n"),
                     filename, error->message);
      g_error_free (error);
    }
  }

  /* compute the bounding picture */
  o_picture_recalc(toplevel, new_node);

  return new_node;
}

/*! \brief Recalculate picture bounding box.
 *  \par Function Description
 *  This function recalculates the bounding box of the <B>o_current</B>
 *  parameter picture object.
 *
 *  \param [in] toplevel      The TOPLEVEL object.
 *  \param [in,out] o_current  Picture OBJECT to be recalculated.
 */
void o_picture_recalc(TOPLEVEL *toplevel, OBJECT *o_current)
{
  int left, top, right, bottom;

  if (o_current->picture == NULL) {
    return;
  }

  /* update the bounding picture - world units */
  world_get_picture_bounds(toplevel, o_current,
		     &left, &top, &right, &bottom);
  o_current->w_left   = left;
  o_current->w_top    = top;
  o_current->w_right  = right;
  o_current->w_bottom = bottom;
  o_current->w_bounds_valid = TRUE;
}

/*! \brief Get picture bounding rectangle in WORLD coordinates.
 *  \par Function Description
 *  This function sets the <B>left</B>, <B>top</B>, <B>right</B> and
 *  <B>bottom</B> parameters to the boundings of the picture object
 *  described in <B>*picture</B> in WORLD units.
 *
 *  \param [in]  toplevel  The TOPLEVEL object.
 *  \param [in]  object     Picture OBJECT to read coordinates from.
 *  \param [out] left       Left picture coordinate in WORLD units.
 *  \param [out] top        Top picture coordinate in WORLD units.
 *  \param [out] right      Right picture coordinate in WORLD units.
 *  \param [out] bottom     Bottom picture coordinate in WORLD units.
 */
void world_get_picture_bounds(TOPLEVEL *toplevel, OBJECT *object,
                              int *left, int *top, int *right, int *bottom)
{
  *left   = min(object->picture->upper_x, object->picture->lower_x);
  *top    = min(object->picture->upper_y, object->picture->lower_y);
  *right  = max(object->picture->upper_x, object->picture->lower_x);
  *bottom = max(object->picture->upper_y, object->picture->lower_y);

}

/*! \brief get the position of the left bottom point
 *  \par Function Description
 *  This function gets the position of the bottom left point of a picture object.
 *
 *  \param [in] toplevel The toplevel environment.
 *  \param [out] x       pointer to the x-position
 *  \param [out] y       pointer to the y-position
 *  \param [in] object   The object to get the position.
 *  \return TRUE if successfully determined the position, FALSE otherwise
 */
gboolean o_picture_get_position (TOPLEVEL *toplevel, gint *x, gint *y,
                              OBJECT *object)
{
  *x = min(object->picture->lower_x, object->picture->upper_x);
  *y = min(object->picture->lower_y, object->picture->upper_y);
  return TRUE;
}
                 

/*! \brief Get the width/height ratio of an image.
 * \par Function Description

 * Returns the width/height ratio of picture \a object, taking the
 * image rotation into account.
 *
 * \param toplevel  The current #TOPLEVEL.
 * \param object    Picture #OBJECT to inspect.
 * \return width/height ratio for \a object.
 */
double
o_picture_get_ratio (TOPLEVEL *toplevel, OBJECT *object)
{
  g_return_val_if_fail (object != NULL, 1);
  g_return_val_if_fail (object->picture != NULL, 1);

  /* The effective ratio varies depending on the rotation of the
   * image. */
  switch (object->picture->angle) {
  case 0:
  case 180:
    return object->picture->ratio;
  case 90:
  case 270:
    return 1.0 / object->picture->ratio;
  default:
    g_critical (_("Picture %p has invalid angle %i\n"), object,
                object->picture->angle);
  }
  return 0;
}

/*! \brief Modify the description of a picture OBJECT.
 *  \par Function Description
 *  This function modifies the coordinates of one of the four corner of
 *  the picture. The new coordinates of the corner identified by
 *  <B>whichone</B> are given by <B>x</B> and <B>y</B> in world unit.
 *
 *  The coordinates of the corner is modified in the world coordinate system.
 *  Screen coordinates and boundings are then updated.
 *
 *  \param [in]     toplevel  The TOPLEVEL object.
 *  \param [in,out] object     Picture OBJECT to modify.
 *  \param [in]     x          New x coordinate.
 *  \param [in]     y          New y coordinate.
 *  \param [in]     whichone   Which picture parameter to modify.
 *
 *  <B>whichone</B> can have the following values:
 *  <DL>
 *    <DT>*</DT><DD>PICTURE_UPPER_LEFT
 *    <DT>*</DT><DD>PICTURE_LOWER_LEFT
 *    <DT>*</DT><DD>PICTURE_UPPER_RIGHT
 *    <DT>*</DT><DD>PICTURE_LOWER_RIGHT
 *  </DL>
 */
void o_picture_modify(TOPLEVEL *toplevel, OBJECT *object,
		      int x, int y, int whichone)
{
  int tmp;
  double ratio = o_picture_get_ratio (toplevel, object);

  o_emit_pre_change_notify (toplevel, object);

  /* change the position of the selected corner */
  switch(whichone) {
    case PICTURE_UPPER_LEFT:
      object->picture->upper_x = x;
      tmp = abs(object->picture->upper_x - object->picture->lower_x) / ratio;
      if (y < object->picture->lower_y) {
	tmp = -tmp;
      }
      object->picture->upper_y = object->picture->lower_y + tmp;
      break;
			
    case PICTURE_LOWER_LEFT:
      object->picture->upper_x = x;
      tmp = abs(object->picture->upper_x - object->picture->lower_x) / ratio;
      if (y > object->picture->upper_y) {
	tmp = -tmp;
      }
      object->picture->lower_y = object->picture->upper_y - tmp;
      break;
      
    case PICTURE_UPPER_RIGHT:
      object->picture->lower_x = x;
      tmp = abs(object->picture->upper_x - object->picture->lower_x) / ratio;
      if (y < object->picture->lower_y) {
	tmp = -tmp;
      }
      object->picture->upper_y = object->picture->lower_y + tmp;
      break;
      
    case PICTURE_LOWER_RIGHT:
      object->picture->lower_x = x;
      tmp = abs(object->picture->upper_x - object->picture->lower_x) / ratio;
      if (y > object->picture->upper_y) {
	tmp = -tmp;
      }
      object->picture->lower_y = object->picture->upper_y - tmp;
      break;
      
    default:
      return;
  }
  
  /* need to update the upper left and lower right corners */
  if(object->picture->upper_x > object->picture->lower_x) {
    tmp                      = object->picture->upper_x;
    object->picture->upper_x = object->picture->lower_x;
    object->picture->lower_x = tmp;
  }
  
  if(object->picture->upper_y < object->picture->lower_y) {
    tmp                      = object->picture->upper_y;
    object->picture->upper_y = object->picture->lower_y;
    object->picture->lower_y = tmp;
  }
	
  /* recalculate the screen coords and the boundings */
  o_picture_recalc(toplevel, object);
  o_emit_change_notify (toplevel, object);
}

/*! \brief Modify a picture object's coordinates.
 * \par Function Description
 * Modifies the coordinates of all four corners of a picture \a
 * object.  The picture is adjusted to fit the rectangle enclosed by
 * the points (\a x1, \a y1) and (\a x2, \a y2), and scaled as large
 * as possible to still fit within that rectangle.
 *
 * \param [in]     toplevel current #TOPLEVEL.
 * \param [in,out] object   picture #OBJECT to be modified.
 * \param [in]     x1       x coordinate of first corner of box.
 * \param [in]     y1       y coordinate of first corner of box.
 * \param [in]     x2       x coordinate of second corner of box.
 * \param [in]     y2       y coordinate of second corner of box.
 */
void
o_picture_modify_all (TOPLEVEL *toplevel, OBJECT *object,
                      int x1, int y1, int x2, int y2)
{
  o_emit_pre_change_notify (toplevel, object);

  /* Normalise the requested rectangle. */
  object->picture->lower_x = (x1 > x2) ? x1 : x2;
  object->picture->lower_y = (y1 > y2) ? y2 : y1;
  object->picture->upper_x = (x1 > x2) ? x2 : x1;
  object->picture->upper_y = (y1 > y2) ? y1 : y2;

  /* recalculate the world coords and bounds */
  o_box_recalc(toplevel, object);
  o_emit_change_notify (toplevel, object);
}

/*! \brief Rotate picture OBJECT using WORLD coordinates.
 *  \par Function Description 
 *  This function rotates the picture described by <B>*object</B> around
 *  the (<B>world_centerx</B>, <B>world_centery</B>) point by <B>angle</B>
 *  degrees.
 *  The center of rotation is in world units.
 *
 *  \param [in]      toplevel      The TOPLEVEL object.
 *  \param [in]      world_centerx  Rotation center x coordinate in
 *                                  WORLD units.
 *  \param [in]      world_centery  Rotation center y coordinate in
 *                                  WORLD units.
 *  \param [in]      angle          Rotation angle in degrees (See note below).
 *  \param [in,out]  object         Picture OBJECT to rotate.
 */
void o_picture_rotate_world(TOPLEVEL *toplevel,
			    int world_centerx, int world_centery, int angle,
			    OBJECT *object)
{
  int newx1, newy1;
  int newx2, newy2;
  
  /* Only 90 degree multiple and positive angles are allowed. */
  /* angle must be positive */
  if(angle < 0) angle = -angle;
  /* angle must be a 90 multiple or no rotation performed */
  if((angle % 90) != 0) return;
  
  object->picture->angle = ( object->picture->angle + angle ) % 360;
	
  /* The center of rotation (<B>world_centerx</B>, <B>world_centery</B>) is
   * translated to the origin. The rotation of the upper left and lower
   * right corner are then performed. Finally, the rotated picture is
   * translated back to its previous location.
   */
  /* translate object to origin */
  object->picture->upper_x -= world_centerx;
  object->picture->upper_y -= world_centery;
  object->picture->lower_x -= world_centerx;
  object->picture->lower_y -= world_centery;
  
  /* rotate the upper left corner of the picture */
  rotate_point_90(object->picture->upper_x, object->picture->upper_y, angle,
		  &newx1, &newy1);
  
  /* rotate the lower left corner of the picture */
  rotate_point_90(object->picture->lower_x, object->picture->lower_y, angle,
		  &newx2, &newy2);
  
  /* reorder the corners after rotation */
  object->picture->upper_x = min(newx1,newx2);
  object->picture->upper_y = max(newy1,newy2);
  object->picture->lower_x = max(newx1,newx2);
  object->picture->lower_y = min(newy1,newy2);
  
  /* translate object back to normal position */
  object->picture->upper_x += world_centerx;
  object->picture->upper_y += world_centery;
  object->picture->lower_x += world_centerx;
  object->picture->lower_y += world_centery;
  
  /* recalc boundings and screen coords */
  o_picture_recalc(toplevel, object);
	
}

/*! \brief Mirror a picture using WORLD coordinates.
 *  \par Function Description
 *  This function mirrors the picture from the point
 *  (<B>world_centerx</B>,<B>world_centery</B>) in world unit.
 *
 *  The picture is first translated to the origin, then mirrored and
 *  finally translated back at its previous position.
 *
 *  \param [in]     toplevel      The TOPLEVEL object.
 *  \param [in]     world_centerx  Origin x coordinate in WORLD units.
 *  \param [in]     world_centery  Origin y coordinate in WORLD units.
 *  \param [in,out] object         Picture OBJECT to mirror.
 */
void o_picture_mirror_world(TOPLEVEL *toplevel,
			    int world_centerx, int world_centery,
			    OBJECT *object)
{
  int newx1, newy1;
  int newx2, newy2;

  /* Set info in object. Sometimes it's necessary to change the
   * rotation angle as well as the mirror flag. */
  object->picture->mirrored = !object->picture->mirrored;
  switch (object->picture->angle) {
  case 90:
    object->picture->angle = 270;
    break;
  case 270:
    object->picture->angle = 90;
    break;
  }

  /* translate object to origin */
  object->picture->upper_x -= world_centerx;
  object->picture->upper_y -= world_centery;
  object->picture->lower_x -= world_centerx;
  object->picture->lower_y -= world_centery;

  /* mirror the corners */
  newx1 = -object->picture->upper_x;
  newy1 = object->picture->upper_y;
  newx2 = -object->picture->lower_x;
  newy2 = object->picture->lower_y;

  /* reorder the corners */
  object->picture->upper_x = min(newx1,newx2);
  object->picture->upper_y = max(newy1,newy2);
  object->picture->lower_x = max(newx1,newx2);
  object->picture->lower_y = min(newy1,newy2);

  /* translate back in position */
  object->picture->upper_x += world_centerx;
  object->picture->upper_y += world_centery;
  object->picture->lower_x += world_centerx;
  object->picture->lower_y += world_centery;

  /* recalc boundings and screen coords */
  o_picture_recalc(toplevel, object);
  
}

/*! \brief Translate a picture position in WORLD coordinates by a delta.
 *  \par Function Description
 *  This function applies a translation of (<B>x1</B>,<B>y1</B>) to the picture
 *  described by <B>*object</B>. <B>x1</B> and <B>y1</B> are in world units.
 *
 *  \param [in]     toplevel  The TOPLEVEL object.
 *  \param [in]     dx         x distance to move.
 *  \param [in]     dy         y distance to move.
 *  \param [in,out] object     Picture OBJECT to translate.
 */
void o_picture_translate_world(TOPLEVEL *toplevel,
			       int dx, int dy, OBJECT *object)
{
  /* Do world coords */
  object->picture->upper_x = object->picture->upper_x + dx;
  object->picture->upper_y = object->picture->upper_y + dy;
  object->picture->lower_x = object->picture->lower_x + dx;
  object->picture->lower_y = object->picture->lower_y + dy;
  
  /* recalc the screen coords and the bounding picture */
  o_picture_recalc(toplevel, object);
}

/*! \brief Create a copy of a picture.
 *  \par Function Description
 *  This function creates a verbatim copy of the object pointed by
 *  <B>o_current</B> describing a picture.
 *
 *  \param [in]  toplevel   The TOPLEVEL object.
 *  \param [in]  object     Picture OBJECT to copy.
 *  \return The new OBJECT
 */
OBJECT *o_picture_copy(TOPLEVEL *toplevel, OBJECT *object)
{
  OBJECT *new_node;
  PICTURE *picture;

  /* create the object */
  new_node = s_basic_new_object(object->type, "picture");

  picture = g_malloc(sizeof(PICTURE));
  new_node->picture = picture;

  new_node->color = object->color;
  new_node->selectable = object->selectable;

  /* describe the picture with its upper left and lower right corner */
  picture->upper_x = object->picture->upper_x;
  picture->upper_y = object->picture->upper_y;
  picture->lower_x = object->picture->lower_x;
  picture->lower_y = object->picture->lower_y;

  if (object->picture->file_content != NULL) {
    picture->file_content = g_memdup (object->picture->file_content,
                                      object->picture->file_length);
  } else {
    picture->file_content = NULL;
  }

  picture->file_length = object->picture->file_length;
  picture->filename    = g_strdup (object->picture->filename);
  picture->ratio       = object->picture->ratio;
  picture->angle       = object->picture->angle;
  picture->mirrored    = object->picture->mirrored;
  picture->embedded    = object->picture->embedded;

  /* Get the picture data */
  picture->pixbuf = o_picture_get_pixbuf (toplevel, object);

  /* compute the bounding picture */
  o_picture_recalc(toplevel, new_node);

  return new_node;
}


/*! \brief Get RGB data from image.
 *  \par Function Description
 *  This function returns the RGB data of the given image.
 *  Function taken from the DIA source code (http://www.gnome.org/projects/dia)
 *  and licensed under the GNU GPL version 2.
 *
 *  \param [in] image  GdkPixbuf image to read RGB data from.
 *  \return Array of rgb data from image.
 *
 *  \note
 *  Caller must g_free returned guint8 array.
 */
static guint8 *
o_picture_rgb_data(GdkPixbuf *image)
{
  int width = gdk_pixbuf_get_width(image);
  int height = gdk_pixbuf_get_height(image);
  int rowstride = gdk_pixbuf_get_rowstride(image);
  int size = height*rowstride;
  guint8 *rgb_pixels = g_malloc(size);

  if (gdk_pixbuf_get_has_alpha(image)) {
    guint8 *pixels = gdk_pixbuf_get_pixels(image);
    int i, j;
    for (i = 0; i < height; i++) {
      for (j = 0; j < width; j++) {
	rgb_pixels[i*rowstride+j*3] = pixels[i*rowstride+j*4];
	rgb_pixels[i*rowstride+j*3+1] = pixels[i*rowstride+j*4+1];
	rgb_pixels[i*rowstride+j*3+2] = pixels[i*rowstride+j*4+2];
      }
    }
    return rgb_pixels;
  } else {
    guint8 *pixels = gdk_pixbuf_get_pixels(image);

    g_memmove(rgb_pixels, pixels, height*rowstride);
    return rgb_pixels;
  }
}

/*! \brief Get mask data from image.
 *  \par Function Description
 *  This function returns the mask data of the given image.
 *  Function taken from the DIA source code (http://www.gnome.org/projects/dia)
 *  and licensed under the GNU GPL version 2.
 *
 *  \param [in] image  GdkPixbuf image to get mask data from.
 *  \return Array of mask data from image.
 *
 *  \note
 *  Caller must g_free returned guint8 array.
 */
static guint8 *
o_picture_mask_data(GdkPixbuf *image)
{
  guint8 *pixels;
  guint8 *mask;
  int i, size;

  if (!gdk_pixbuf_get_has_alpha(image)) {
    return NULL;
  }
  
  pixels = gdk_pixbuf_get_pixels(image);

  size = gdk_pixbuf_get_width(image)*
    gdk_pixbuf_get_height(image);

  mask = g_malloc(size);

  /* Pick every fourth byte (the alpha channel) into mask */
  for (i = 0; i < size; i++)
    mask[i] = pixels[i*4+3];

  return mask;
}

/*! \brief Print picture to Postscript document.
 *  \par Function Description
 *  This function prints a picture object. The picture is defined by the
 *  coordinates of its upper left corner in (<B>x</B>,<B>y</B>) and its width
 *  and height given by the <B>width</B> and <B>height</B> parameters. 
 *
 *  If the picture object was unable to be loaded, prints a crossed
 *  box of the same dimensions.
 *
 *  The Postscript document is defined by the file pointer <B>fp</B>.
 *  Function based on the DIA source code (http://www.gnome.org/projects/dia)
 *  and licensed under the GNU GPL version 2.
 *
 *  All dimensions are in mils.
 *  
 *  \param [in] toplevel  The TOPLEVEL object.
 *  \param [in] fp         FILE pointer to Postscript document.
 *  \param [in] o_current  Picture OBJECT to write to document.
 *  \param [in] origin_x   Page x coordinate to place picture OBJECT.
 *  \param [in] origin_y   Page y coordinate to place picture OBJECT.
 */
void o_picture_print(TOPLEVEL *toplevel, FILE *fp, OBJECT *o_current,
		     int origin_x, int origin_y)
{
  int x1, y1, x, y;
  int height, width;
  GdkPixbuf* image = o_picture_get_pixbuf (toplevel, o_current);
  int img_width, img_height, img_rowstride;
  guint8 *rgb_data;
  guint8 *mask_data;

  /* calculate the width and height of the box */
  width  = abs(o_current->picture->lower_x - o_current->picture->upper_x); 
  height = abs(o_current->picture->upper_y - o_current->picture->lower_y);

  /* calculate the origin of the box */
  x1 = o_current->picture->upper_x;
  y1 = o_current->picture->upper_y;

  /* If the image failed to load, try to get hold of the fallback
   * pixbuf. */
  if (image == NULL) image = o_picture_get_fallback_pixbuf (toplevel);
  /* If the image failed to load, draw a box in the default color with a
   * cross in it. */
  if (image == NULL) {
    int line_width = (toplevel->line_style == THICK) ? LINE_WIDTH : 2;
    o_box_print_solid (toplevel, fp, x1, y1, width, height,
<<<<<<< HEAD
                       DEFAULT_COLOR, line_width, SQUARE_CAP, -1, -1, -1, -1);
    o_line_print_solid (toplevel, fp, x1, y1, x1+width, y1+height,
                        DEFAULT_COLOR, line_width, ROUND_CAP, -1, -1, -1, -1);
    o_line_print_solid (toplevel, fp, x1+width, y1, x1, y1+height,
                        DEFAULT_COLOR, line_width, ROUND_CAP, -1, -1, -1, -1);
=======
                       DEFAULT_COLOR, line_width, -1, -1, -1, -1);
    o_line_print_solid (toplevel, fp, x1, y1, x1+width, y1-height,
                        DEFAULT_COLOR, line_width, -1, -1, -1, -1);
    o_line_print_solid (toplevel, fp, x1+width, y1, x1, y1-height,
                        DEFAULT_COLOR, line_width, -1, -1, -1, -1);
>>>>>>> 74f1fcc0
    return;
  }

  img_width = gdk_pixbuf_get_width(image);
  img_rowstride = gdk_pixbuf_get_rowstride(image);
  img_height = gdk_pixbuf_get_height(image);

  rgb_data = o_picture_rgb_data(image);
  mask_data = o_picture_mask_data(image);

  fprintf(fp, "gsave\n");

  /* color output only */
  fprintf(fp, "/pix %i string def\n", img_width * 3);
  fprintf(fp, "%i %i 8\n", img_width, img_height);
  fprintf(fp, "%i %i translate\n", x1, y1);
  fprintf(fp, "%i %i scale\n", width, height);
  fprintf(fp, "[%i 0 0 -%i 0 0]\n", img_width, img_height);

  fprintf(fp, "{currentfile pix readhexstring pop}\n");
  fprintf(fp, "false 3 colorimage\n");
  fprintf(fp, "\n");

  if (mask_data) {
    for (y = 0; y < img_height; y++) {
      for (x = 0; x < img_width; x++) {
	int i = y*img_rowstride+x*3;
	int m = y*img_width+x;
        fprintf(fp, "%02x", 255-(mask_data[m]*(255-rgb_data[i])/255));
        fprintf(fp, "%02x", 255-(mask_data[m]*(255-rgb_data[i+1])/255));
        fprintf(fp, "%02x", 255-(mask_data[m]*(255-rgb_data[i+2])/255));
      }
      fprintf(fp, "\n");
    }
  } else {
    for (y = 0; y < img_height; y++) {
      for (x = 0; x < img_width; x++) {
	int i = y*img_rowstride+x*3;
        fprintf(fp, "%02x", (int)(rgb_data[i]));
        fprintf(fp, "%02x", (int)(rgb_data[i+1]));
        fprintf(fp, "%02x", (int)(rgb_data[i+2]));
      }
      fprintf(fp, "\n");
    }
  }
  fprintf(fp, "grestore\n");
  fprintf(fp, "\n");
   
  g_object_unref (image);
  g_free(rgb_data);
  g_free(mask_data);
}


/*! \brief Embed the image file associated with a picture
 * \par Function Description
 * Verify that a picture has valid data associated with it, and if so,
 * mark it to be embedded.
 *
 *  \param [in]     toplevel     The TOPLEVEL object.
 *  \param [in]     object       The picture OBJECT to embed
 */
void o_picture_embed (TOPLEVEL *toplevel, OBJECT *object)
{
  const gchar *filename = o_picture_get_filename (toplevel, object);
  gchar *basename;

  if (o_picture_is_embedded (toplevel, object)) return;

  if (object->picture->file_content == NULL) {
    s_log_message (_("Picture [%s] has no image data.\n"), filename);
    s_log_message (_("Falling back to file loading. Picture is still unembedded.\n"));
    object->picture->embedded = 0;
    return;
  }

  object->picture->embedded = 1;

  basename = g_path_get_basename (filename);
  s_log_message (_("Picture [%s] has been embedded\n"), basename);
  g_free (basename);
}


/*! \brief Unembed a picture, reloading the image from disk
 * \par Function Description
 * Verify that the file associated with \a object exists on disk and
 * is usable, and if so, reload the picture and mark it as unembedded.
 *
 *  \param [in]     toplevel     The TOPLEVEL object.
 *  \param [in]     object       The picture OBJECT to unembed
 */
void o_picture_unembed (TOPLEVEL *toplevel, OBJECT *object)
{
  GError *err = NULL;
  const gchar *filename = o_picture_get_filename (toplevel, object);
  gchar *basename;

  if (!o_picture_is_embedded (toplevel, object)) return;

  o_picture_set_from_file (toplevel, object, filename, &err);

  if (err != NULL) {
    s_log_message (_("Failed to load image from file [%s]: %s\n"),
                   filename, err->message);
    s_log_message (_("Picture is still embedded.\n"));
    g_error_free (err);
    return;
  }

  object->picture->embedded = 0;

  basename = g_path_get_basename(filename);
  s_log_message (_("Picture [%s] has been unembedded\n"), basename);
  g_free(basename);
}

/*! \brief Calculates the distance between the given point and the closest
 * point in the picture.
 *
 *  Interrior points within the picture return a distance of zero.
 *
 *  \param [in] object       The picture OBJECT.
 *  \param [in] x            The x coordinate of the given point.
 *  \param [in] y            The y coordinate of the given point.
 *  \param [in] force_solid  If true, force treating the object as solid.
 *  \return The shortest distance from the object to the point. With an
 *  invalid parameter, this function returns G_MAXDOUBLE.
 */
double o_picture_shortest_distance (OBJECT *object, int x, int y,
                                    int force_solid)
{
  double dx, dy;
  double x1, y1, x2, y2;

  g_return_val_if_fail (object->picture != NULL, G_MAXDOUBLE);

  x1 = (double)min (object->picture->upper_x, object->picture->lower_x);
  y1 = (double)min (object->picture->upper_y, object->picture->lower_y);
  x2 = (double)max (object->picture->upper_x, object->picture->lower_x);
  y2 = (double)max (object->picture->upper_y, object->picture->lower_y);

  dx = min (((double)x) - x1, x2 - ((double)x));
  dy = min (((double)y) - y1, y2 - ((double)y));

  dx = min (dx, 0);
  dy = min (dy, 0);

  return sqrt ((dx * dx) + (dy * dy));
}

/*! \brief Test whether a picture object is embedded.
 * \par Function Description
 * Returns TRUE if the picture \a object will have its data embedded
 * in a schematic or symbol file; returns FALSE if its data will be
 * obtained from a separate file.
 *
 * \param toplevel  The current #TOPLEVEL.
 * \param object    The picture #OBJECT to inspect.
 * \return TRUE if \a object is embedded.
 */
gboolean
o_picture_is_embedded (TOPLEVEL *toplevel, OBJECT *object)
{
  g_return_val_if_fail (object != NULL, FALSE);
  g_return_val_if_fail (object->picture != NULL, FALSE);

  return object->picture->embedded;
}

/*! \brief Get a pixel buffer for a picture object.
 * \par Function Description
 * Returns a #GdkPixbuf for the picture object \a object, or NULL if
 * the picture could not be loaded.
 *
 * The returned value should have its reference count decremented with
 * g_object_unref() when no longer needed.
 *
 * \param toplevel  The current #TOPLEVEL.
 * \param object    The picture #OBJECT to inspect.
 * \return A #GdkPixbuf for the picture.
 */
GdkPixbuf *
o_picture_get_pixbuf (TOPLEVEL *toplevel, OBJECT *object)
{
  g_return_val_if_fail (object != NULL, NULL);
  g_return_val_if_fail (object->picture != NULL, NULL);

  if (object->picture->pixbuf != NULL) {
    return g_object_ref (object->picture->pixbuf);
  } else {
    return NULL;
  }
}

/*! \brief Get the raw image data from a picture object.
 * \par Function Description
 * Returns the raw image file data underlying the picture \a object,
 * or NULL if the picture could not be loaded.
 *
 * \param toplevel  The current #TOPLEVEL.
 * \param object    The picture #OBJECT to inspect.
 * \param len       Location to store buffer length.
 * \return A read-only buffer of raw image data.
 */
const char *
o_picture_get_data (TOPLEVEL *toplevel, OBJECT *object,
                    size_t *len)
{
  g_return_val_if_fail (object != NULL, NULL);
  g_return_val_if_fail (object->picture != NULL, NULL);

  *len = object->picture->file_length;
  return object->picture->file_content;
}

/*! \brief Set a picture object's contents from a buffer.
 * \par Function Description
 * Sets the contents of the picture \a object by reading image data
 * from a buffer.  The buffer should be in on-disk format.
 *
 * \param toplevel The current #TOPLEVEL.
 * \param object   The picture #OBJECT to modify.
 * \param filename The new filename for the picture.
 * \param data     The new image data buffer.
 * \param len      The size of the data buffer.
 * \param error    Location to return error information.
 * \return TRUE on success, FALSE on failure.
 */
gboolean
o_picture_set_from_buffer (TOPLEVEL *toplevel, OBJECT *object,
                           const gchar *filename,
                           const gchar *data, size_t len,
                           GError **error)
{
  GdkPixbuf *pixbuf;
  GInputStream *stream;
  gchar *tmp;

  g_return_val_if_fail (toplevel != NULL, FALSE);
  g_return_val_if_fail (object != NULL, FALSE);
  g_return_val_if_fail (object->picture != NULL, FALSE);
  g_return_val_if_fail (data != NULL, FALSE);

  /* Check that we can actually load the data before making any
   * changes to the object. */
  stream = G_INPUT_STREAM (g_memory_input_stream_new_from_data (data, len, NULL));
  pixbuf = gdk_pixbuf_new_from_stream (stream, NULL, error);
  g_object_unref (stream);
  if (pixbuf == NULL) return FALSE;

  o_emit_pre_change_notify (toplevel, object);

  if (object->picture->pixbuf != NULL) {
    g_object_unref (object->picture->pixbuf);
  }
  object->picture->pixbuf = pixbuf;

  object->picture->ratio = ((double) gdk_pixbuf_get_width(pixbuf) /
                            gdk_pixbuf_get_height(pixbuf));

  tmp = g_strdup (filename);
  g_free (object->picture->filename);
  object->picture->filename = tmp;

  gchar *buf = g_realloc (object->picture->file_content,
                          len);
  /* It's possible that these buffers might overlap, because the
   * library user hates us. */
  memmove (buf, data, len);
  object->picture->file_content = buf;
  object->picture->file_length = len;

  o_emit_change_notify (toplevel, object);
  return TRUE;
}

/*! \brief Set a picture object's contents from a file.
 * \par Function Description
 * Sets the contents of the picture \a object by reading image data
 * from a file.
 *
 * \param toplevel The current #TOPLEVEL.
 * \param object   The picture #OBJECT to modify.
 * \param filename The filename to load image data from.
 * \param error    Location to return error information.
 * \return TRUE on success, FALSE on failure.
 */
gboolean
o_picture_set_from_file (TOPLEVEL *toplevel, OBJECT *object,
                         const gchar *filename,
                         GError **error)
{
  gchar *buf;
  size_t len;
  gboolean status;

  g_return_val_if_fail (filename != NULL, FALSE);

  if (!g_file_get_contents (filename, &buf, &len, error)) {
    return FALSE;
  }

  status = o_picture_set_from_buffer (toplevel, object, filename,
                                      buf, len, error);
  g_free (buf);
  return status;
}

/*! \brief Get a picture's corresponding filename.
 * \par Function Description
 * Returns the filename associated with the picture \a object.
 *
 * \param toplevel The current #TOPLEVEL.
 * \param object   The picture #OBJECT to inspect.
 * \return the filename associated with \a object.
 */
const gchar *
o_picture_get_filename (TOPLEVEL *toplevel, OBJECT *object)
{
  g_return_val_if_fail (object != NULL, NULL);
  g_return_val_if_fail (object->picture != NULL, NULL);

  return object->picture->filename;
}

/*! \brief Get fallback pixbuf for displaying pictures.
 * \par Function Description
 * Returns a pixbuf containing the fallback image to be used if a
 * picture object fails to load.  The returned pixbuf should be freed
 * with g_object_unref() when no longer needed.
 *
 * \return a #GdkPixbuf containing a warning image.
 */
GdkPixbuf *
o_picture_get_fallback_pixbuf (TOPLEVEL *toplevel)
{
  static GdkPixbuf *pixbuf = NULL;
  static gboolean failed = FALSE;

  if (pixbuf == NULL && !failed) {
    gchar *filename;
    GError *error = NULL;

    filename = g_build_filename (toplevel->bitmap_directory,
                                 "gschem-warning.png", NULL);
    pixbuf = gdk_pixbuf_new_from_file (filename, &error);

    if (pixbuf == NULL) {
      g_warning ( _("Failed to load fallback image %s: %s.\n"),
                  filename, error->message);
      g_error_free (error);
      failed = TRUE;
    }
    g_free (filename);
  }

  if (failed) return NULL;

  g_assert (GDK_IS_PIXBUF (pixbuf));
  return g_object_ref (pixbuf);
}<|MERGE_RESOLUTION|>--- conflicted
+++ resolved
@@ -879,19 +879,11 @@
   if (image == NULL) {
     int line_width = (toplevel->line_style == THICK) ? LINE_WIDTH : 2;
     o_box_print_solid (toplevel, fp, x1, y1, width, height,
-<<<<<<< HEAD
-                       DEFAULT_COLOR, line_width, SQUARE_CAP, -1, -1, -1, -1);
-    o_line_print_solid (toplevel, fp, x1, y1, x1+width, y1+height,
-                        DEFAULT_COLOR, line_width, ROUND_CAP, -1, -1, -1, -1);
-    o_line_print_solid (toplevel, fp, x1+width, y1, x1, y1+height,
-                        DEFAULT_COLOR, line_width, ROUND_CAP, -1, -1, -1, -1);
-=======
-                       DEFAULT_COLOR, line_width, -1, -1, -1, -1);
+                       DEFAULT_COLOR, line_width, SQUARE_CAP, -1, -1, -1);
     o_line_print_solid (toplevel, fp, x1, y1, x1+width, y1-height,
-                        DEFAULT_COLOR, line_width, -1, -1, -1, -1);
+                        DEFAULT_COLOR, line_width, ROUND_CAP, -1, -1, -1);
     o_line_print_solid (toplevel, fp, x1+width, y1, x1, y1-height,
-                        DEFAULT_COLOR, line_width, -1, -1, -1, -1);
->>>>>>> 74f1fcc0
+                        DEFAULT_COLOR, line_width, ROUND_CAP, -1, -1, -1);
     return;
   }
 
