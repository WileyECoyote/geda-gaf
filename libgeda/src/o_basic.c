/* gEDA - GPL Electronic Design Automation
 * libgeda - gEDA's library
 * Copyright (C) 1998-2010 Ales Hvezda
 * Copyright (C) 1998-2010 gEDA Contributors (see ChangeLog for details)
 *
 * This program is free software; you can redistribute it and/or modify
 * it under the terms of the GNU General Public License as published by
 * the Free Software Foundation; either version 2 of the License, or
 * (at your option) any later version.
 *
 * This program is distributed in the hope that it will be useful,
 * but WITHOUT ANY WARRANTY; without even the implied warranty of
 * MERCHANTABILITY or FITNESS FOR A PARTICULAR PURPOSE.  See the
 * GNU General Public License for more details.
 *
 * You should have received a copy of the GNU General Public License
 * along with this program; if not, write to the Free Software
 * Foundation, Inc., 51 Franklin Street, Fifth Floor, Boston, MA 02110-1301 USA
 */

/*! \file o_basic.c
 *  \brief functions for the basic object type
 *  
 *  This file contains the code used to handle OBJECTs (st_object).
 *  The object is the basic type of all elements stored in schematic
 *  and symbol files.
 *
 *  The object be extended to become concrete objects like a line,
 *  a pin, text, a circle or a picture. These extentions are substructures
 *  in the object struct.
 *  The subobjects are picture (st_picture), path (st_path), arcs (st_arc),
 *  a line (st_line), box (st_box), circle (st_circle), text (st_text) and
 *  a complex type (st_complex).
 *
 *  Pins, nets and busses are just a kind of a line.
 *
 *  The complex object can carry many primary objects. If the complex
 *  object is a symbol, then the complex symbol contains all the pins,
 *  the text and the graphics.
 *  
 *  \image html o_object_relations.png
 *  \image latex o_object_relations.pdf "object relations" width=14cm
 */

#include <config.h>

#include <stdio.h>

/* instrumentation code */
#if 0
#include <sys/time.h>
#include <unistd.h>
#endif

#include "libgeda_priv.h"

#ifdef HAVE_LIBDMALLOC
#include <dmalloc.h>
#endif

/*! Default setting for object selection function. */
void (*select_func)() = NULL;


/*! \brief Check if point is inside a region
 *  \par Function Description
 *  This function takes a rectangular region and a point.  It will check
 *  if the point is located in the region or not.
 *
 *  \param [in] xmin    Smaller x coordinate of the region.
 *  \param [in] ymin    Smaller y coordinate of the region.
 *  \param [in] xmax    Larger x coordinate of the region.
 *  \param [in] ymax    Larger y coordinate of the region.
 *  \param [in] x       x coordinate of the point to check.
 *  \param [in] y       y coordinate of the point to check.
 *  \return 1 if the point is inside the region, 0 otherwise.
 */
int inside_region(int xmin, int ymin, int xmax, int ymax, int x, int y)
{
  return ((x >= xmin && x <= xmax && y >= ymin && y <= ymax) ? 1 : 0);
}

/*! \brief Recalculate position of the given object.
 *  \par Function Description
 *  This function will take an object and recalculate its
 *  position on the screen.
 *
 *  \param [in]     toplevel    The TOPLEVEL object.
 *  \param [in,out] o_current    OBJECT to recalculate.
 *
 */
void o_recalc_single_object(TOPLEVEL *toplevel, OBJECT *o_current)
{
  if (o_current != NULL) {
    switch(o_current->type) {

      case(OBJ_LINE):
        o_line_recalc(toplevel, o_current);
        break;

      case(OBJ_NET):
        o_net_recalc(toplevel, o_current);
        break;

      case(OBJ_BUS):
        o_bus_recalc(toplevel, o_current);
        break;

      case(OBJ_BOX):
        o_box_recalc(toplevel, o_current);
        break;

      case(OBJ_PATH):
        o_path_recalc(toplevel, o_current);
        break;

      case(OBJ_PICTURE):
        o_picture_recalc(toplevel, o_current);
        break;

      case(OBJ_CIRCLE):
        o_circle_recalc(toplevel, o_current);
        break;

      case(OBJ_COMPLEX):
      case(OBJ_PLACEHOLDER):
        o_complex_recalc(toplevel, o_current);
        break;

      case(OBJ_PIN):
        o_pin_recalc(toplevel, o_current);
        break;

      case(OBJ_ARC):
        o_arc_recalc(toplevel, o_current);
        break;

      case(OBJ_TEXT):
        o_text_recalc(toplevel, o_current);
        break;
    }
  }
}


/*! \brief Recalculate position of a list (GList) of objects.
 *  \par Function Description
 *  This function will take a list (GList) of objects and recalculate their
 *  positions on the screen.
 *
 *  \param [in]     toplevel    The TOPLEVEL object.
 *  \param [in,out] object_glist  OBJECT list to recalculate.
 *
 */
void
o_recalc_object_glist(TOPLEVEL *toplevel, GList *object_glist)
{
  GList *list = object_glist;
  OBJECT *o_current;

  while (list != NULL) {
    o_current = (OBJECT *) list->data;
    o_recalc_single_object(toplevel, o_current);
   list = g_list_next(list);
  }
}


/*! \brief Set an #OBJECT's line options.
 *  \par Function Description
 *  This function allows a line's end, type, width, length and space to be set.
 *  See #OBJECT_END and #OBJECT_TYPE for information on valid
 *  object end and type values.
 *
 *  \param [in]     toplevel  The TOPLEVEL object.
 *  \param [in,out] o_current  OBJECT to set line options on.
 *  \param [in]     end        An OBJECT_END.
 *  \param [in]     type       An OBJECT_TYPE.
 *  \param [in]     width      Line width.
 *  \param [in]     length     Line length.
 *  \param [in]     space      Spacing between dashes/dots. Cannot be negative.
 *
 *  \todo Make space an unsigned int and check for a max value instead.
 *        If a max value is not required, then it would simplify the code.
 */
void o_set_line_options(TOPLEVEL *toplevel, OBJECT *o_current,
			OBJECT_END end, OBJECT_TYPE type,
			int width, int length, int space) 
{
  if(o_current == NULL) {
    return;
  }

  /* do some error checking / correcting */
  switch(type) {
    case(TYPE_DOTTED):
    if (space < 1) {
      space = 100;
      s_log_message (_("Invalid space specified, setting to 100\n"));
    }
    break;
    case(TYPE_DASHED):
    case(TYPE_CENTER):
    case(TYPE_PHANTOM):
    if (length < 1) {
      length = 100;
      s_log_message (_("Invalid length specified, setting to 100\n"));
    }
    if (space < 1) {
      space = 100;
      s_log_message (_("Invalid space specified, setting to 100\n"));
    }
    break;
    default:
    
    break;
  }
  
  o_emit_pre_change_notify (toplevel, o_current);

  o_current->line_width = width;
  o_current->line_end   = end;
  o_current->line_type  = type;

  o_current->line_length = length;
  o_current->line_space  = space;

  /* Recalculate the object's bounding box */
  o_recalc_single_object( toplevel, o_current );
  o_emit_change_notify (toplevel, o_current);

}

/*! \brief get #OBJECT's line properties.
 *  \par Function Description
 *  This function get's the #OBJECT's line options.
 *  See #OBJECT_END and #OBJECT_TYPE for information on valid
 *  object end and type values.
 *
 *  \param [in]   object    OBJECT to read the properties
 *  \param [out]  end       An OBJECT_END.
 *  \param [out]  type      An OBJECT_TYPE.
 *  \param [out]  width     Line width.
 *  \param [out]  length    Line length.
 *  \param [out]  space     Spacing between dashes/dots.
 *  \return TRUE on succes, FALSE otherwise
 *
 */
gboolean o_get_line_options(OBJECT *object,
                            OBJECT_END *end, OBJECT_TYPE *type,
                            int *width, int *length, int *space)
{
  if (object->type != OBJ_LINE
      && object->type != OBJ_ARC
      && object->type != OBJ_BOX
      && object->type != OBJ_CIRCLE
      && object->type != OBJ_PATH)
    return FALSE;

  *end = object->line_end;
  *type = object->line_type;
  *width = object->line_width;
  *length = object->line_length;
  *space = object->line_space;

  return TRUE;
}

/*! \brief Set #OBJECT's fill options.
 *  \par Function Description
 *  This function allows an #OBJECT's fill options to be configured.
 *  See #OBJECT_FILLING for information on valid fill types.
 *
 *  \param [in]      toplevel  The TOPLEVEL object.
 *  \param [in,out]  o_current  OBJECT to be updated.
 *  \param [in]      type       OBJECT_FILLING type.
 *  \param [in]      width      fill width.
 *  \param [in]      pitch1     cross hatch line distance
 *  \param [in]      angle1     cross hatch angle
 *  \param [in]      pitch2     cross hatch line distance
 *  \param [in]      angle2     cross hatch angle
 *
 */
void o_set_fill_options(TOPLEVEL *toplevel, OBJECT *o_current,
			OBJECT_FILLING type, int width,
			int pitch1, int angle1,
			int pitch2, int angle2) 
{
  if(o_current == NULL) {
    return;
  }

  o_emit_pre_change_notify (toplevel, o_current);

  o_current->fill_type = type;
  o_current->fill_width = width;

  o_current->fill_pitch1 = pitch1;
  o_current->fill_angle1 = angle1;

  o_current->fill_pitch2 = pitch2;
  o_current->fill_angle2 = angle2;

  o_emit_change_notify (toplevel, o_current);
}

/*! \brief get #OBJECT's fill properties.
 *  \par Function Description
 *  This function get's the #OBJECT's fill options.
 *  See #OBJECT_FILLING for information on valid fill types.
 *
 *  \param [in]   object    OBJECT to read the properties
 *  \param [out]  type      OBJECT_FILLING type
 *  \param [out]  width     fill width.
 *  \param [out]  pitch1    cross hatch line distance
 *  \param [out]  angle1    cross hatch angle
 *  \param [out]  pitch2    cross hatch line distance
 *  \param [out]  angle2    cross hatch angle
 *  \return TRUE on succes, FALSE otherwise
 *
 */
gboolean o_get_fill_options(OBJECT *object,
                            OBJECT_FILLING *type, int *width,
                            int *pitch1, int *angle1,
                            int *pitch2, int *angle2)
{
  if (object->type != OBJ_BOX
      && object->type != OBJ_CIRCLE
      && object->type != OBJ_PATH)
    return FALSE;

  *type = object->fill_type;
  *width = object->fill_width;
  *pitch1 = object->fill_pitch1;
  *angle1 = object->fill_angle1;
  *pitch2 = object->fill_pitch2;
  *angle2 = object->fill_angle2;

  return TRUE;
}

/*! \brief get the base position of an object
 *  \par Function Description
 *  This function gets the position of an object in world coordinates.
 *
 *  \param [in] toplevel The toplevel environment.
 *  \param [out] x       pointer to the x-position
 *  \param [out] y       pointer to the y-position
 *  \param [in] object   The object to get the position.
 *  \return TRUE if successfully determined the position, FALSE otherwise
 */
gboolean o_get_position (TOPLEVEL *toplevel, gint *x, gint *y, OBJECT *object)
{
  gboolean (*func) (TOPLEVEL*, int*, int*, OBJECT*) = NULL;

  switch (object->type) {
      case OBJ_LINE:    func = o_line_get_position;    break;
      case OBJ_NET:     func = o_net_get_position;     break;
      case OBJ_BUS:     func = o_bus_get_position;     break;
      case OBJ_BOX:     func = o_box_get_position;     break;
      case OBJ_PICTURE: func = o_picture_get_position; break;
      case OBJ_CIRCLE:  func = o_circle_get_position;  break;
      case OBJ_PLACEHOLDER:
      case OBJ_COMPLEX: func = o_complex_get_position; break;
      case OBJ_TEXT:    func = o_text_get_position;    break;
      case OBJ_PATH:    func = o_path_get_position;    break;
      case OBJ_PIN:     func = o_pin_get_position;     break;
      case OBJ_ARC:     func = o_arc_get_position;     break;
      default:
        g_critical ("o_get_position: object %p has bad type '%c'\n",
                    object, object->type);
  }

  if (func != NULL) {
    return (*func) (toplevel, x, y, object);
  }
  return FALSE;
}


/*! \brief Translates an object in world coordinates
 *  \par Function Description
 *  This function translates the object <B>object</B> by
 *  <B>dx</B> and <B>dy</B>.
 *
 *  \param [in] toplevel The toplevel environment.
 *  \param [in] dx       Amount to horizontally translate object
 *  \param [in] dy       Amount to vertically translate object
 *  \param [in] object   The object to translate.
 */
void o_translate_world (TOPLEVEL *toplevel, gint dx, gint dy, OBJECT *object)
{
  void (*func) (TOPLEVEL*, int, int, OBJECT*) = NULL;

  switch (object->type) {
      case OBJ_LINE:    func = o_line_translate_world;    break;
      case OBJ_NET:     func = o_net_translate_world;     break;
      case OBJ_BUS:     func = o_bus_translate_world;     break;
      case OBJ_BOX:     func = o_box_translate_world;     break;
      case OBJ_PICTURE: func = o_picture_translate_world; break;
      case OBJ_CIRCLE:  func = o_circle_translate_world;  break;
      case OBJ_PLACEHOLDER:
      case OBJ_COMPLEX: func = o_complex_translate_world; break;
      case OBJ_TEXT:    func = o_text_translate_world;    break;
      case OBJ_PATH:    func = o_path_translate_world;    break;
      case OBJ_PIN:     func = o_pin_translate_world;     break;
      case OBJ_ARC:     func = o_arc_translate_world;     break;
      default:
        g_critical ("o_translate_world: object %p has bad type '%c'\n",
                    object, object->type);
  }

  if (func != NULL) {
    (*func) (toplevel, dx, dy, object);
  }
}


/*! \brief Rotates an object in world coordinates
 *  \par Function Description
 *  This function rotates the object <B>object</B> about the coordinates
 *  <B>world_centerx</B> and <B>world_centery</B>, by <B>angle</B>degrees.
 *
 *  \param [in] toplevel The toplevel environment.
 *  \param [in] world_centerx  X coordinate of rotation center (world coords)
 *  \param [in] world_centery  Y coordinate of rotation center (world coords)
 *  \param [in] angle          Angle of rotation (degrees)
 *  \param [in] object         The object to rotate.
 */
void o_rotate_world (TOPLEVEL *toplevel, int world_centerx, int world_centery, int angle, OBJECT *object)
{
  void (*func) (TOPLEVEL*, int, int, int, OBJECT*) = NULL;

  switch (object->type) {
      case OBJ_LINE:    func = o_line_rotate_world;       break;
      case OBJ_NET:     func = o_net_rotate_world;        break;
      case OBJ_BUS:     func = o_bus_rotate_world;        break;
      case OBJ_BOX:     func = o_box_rotate_world;        break;
      case OBJ_PICTURE: func = o_picture_rotate_world;    break;
      case OBJ_CIRCLE:  func = o_circle_rotate_world;     break;
      case OBJ_PLACEHOLDER:
      case OBJ_COMPLEX: func = o_complex_rotate_world;    break;
      case OBJ_TEXT:    func = o_text_rotate_world;       break;
      case OBJ_PATH:    func = o_path_rotate_world;       break;
      case OBJ_PIN:     func = o_pin_rotate_world;        break;
      case OBJ_ARC:     func = o_arc_rotate_world;        break;
      default:
        g_critical ("o_rotate_world: object %p has bad type '%c'\n",
                    object, object->type);
  }

  if (func != NULL) {
    (*func) (toplevel, world_centerx, world_centery, angle, object);
  }
}


/*! \brief Mirrors an object in world coordinates
 *  \par Function Description
 *  This function mirrors an object about the point
 *  (<B>world_centerx</B>,<B>world_centery</B>) in world units.
 *
 *  \param [in]     toplevel       The TOPLEVEL object.
 *  \param [in]     world_centerx  Origin x coordinate in WORLD units.
 *  \param [in]     world_centery  Origin y coordinate in WORLD units.
 *  \param [in,out] object         The OBJECT to mirror.
 */
void o_mirror_world (TOPLEVEL *toplevel, int world_centerx, int world_centery, OBJECT *object)
{
  void (*func) (TOPLEVEL*, int, int, OBJECT*) = NULL;

  switch (object->type) {
      case OBJ_LINE:    func = o_line_mirror_world;       break;
      case OBJ_NET:     func = o_net_mirror_world;        break;
      case OBJ_BUS:     func = o_bus_mirror_world;        break;
      case OBJ_BOX:     func = o_box_mirror_world;        break;
      case OBJ_PICTURE: func = o_picture_mirror_world;    break;
      case OBJ_CIRCLE:  func = o_circle_mirror_world;     break;
      case OBJ_PLACEHOLDER:
      case OBJ_COMPLEX: func = o_complex_mirror_world;    break;
      case OBJ_TEXT:    func = o_text_mirror_world;       break;
      case OBJ_PATH:    func = o_path_mirror_world;       break;
      case OBJ_PIN:     func = o_pin_mirror_world;        break;
      case OBJ_ARC:     func = o_arc_mirror_world;        break;
      default:
        g_critical ("o_mirror_world: object %p has bad type '%c'\n",
                    object, object->type);
  }

  if (func != NULL) {
    (*func) (toplevel, world_centerx, world_centery, object);
  }
}


/*! \brief Calculates the distance between the given point and the closest
 * point on the given object.
 *
 *  \param [in] object       The given object.
 *  \param [in] x            The x coordinate of the given point.
 *  \param [in] y            The y coordinate of the given point.
 *  \return The shortest distance from the object to the point. If the
 *  distance cannot be calculated, this function returns a really large
 *  number (G_MAXDOUBLE).  If an error occurs, this function returns
 *  G_MAXDOUBLE.
 */
double o_shortest_distance (OBJECT *object, int x, int y)
{
  return o_shortest_distance_full (object, x, y, FALSE);
}

/*! \brief Calculates the distance between the given point and the closest
 * point on the given object. Allows forcing objects to solid.
 *
 *  \param [in] object       The given object.
 *  \param [in] x            The x coordinate of the given point.
 *  \param [in] y            The y coordinate of the given point.
 *  \param [in] force_solid  If true, force treating the object as solid.
 *  \return The shortest distance from the object to the point. If the
 *  distance cannot be calculated, this function returns a really large
 *  number (G_MAXDOUBLE).  If an error occurs, this function returns
 *  G_MAXDOUBLE.
 */
double o_shortest_distance_full (OBJECT *object, int x, int y, int force_solid)
{
  double shortest_distance = G_MAXDOUBLE;
  double (*func) (OBJECT *, int, int, int) = NULL;

  g_return_val_if_fail (object != NULL, G_MAXDOUBLE);

  switch(object->type) {
    case OBJ_BUS:
    case OBJ_NET:
    case OBJ_PIN:
    case OBJ_LINE:        func = o_line_shortest_distance;     break;
    case OBJ_BOX:         func = o_box_shortest_distance;      break;
    case OBJ_PICTURE:     func = o_picture_shortest_distance;  break;
    case OBJ_CIRCLE:      func = o_circle_shortest_distance;   break;
    case OBJ_PLACEHOLDER:
    case OBJ_COMPLEX:     func = o_complex_shortest_distance;  break;
    case OBJ_TEXT:        func = o_text_shortest_distance;     break;
    case OBJ_PATH:        func = o_path_shortest_distance;     break;
    case OBJ_ARC:         func = o_arc_shortest_distance;      break;
    default:
      g_critical ("o_shortest_distance: object %p has bad type '%c'\n",
                  object, object->type);
  }

  if (func != NULL) {
    shortest_distance = (*func) (object, x, y, force_solid);
  }

  return shortest_distance;
}

/*! \brief Mark an OBJECT's cached bounds as invalid
 *  \par Function Description
 *  Recursively marks the cached bounds of the given OBJECT and its
 *  parents as having been invalidated and in need of an update. They
 *  will be recalculated next time the OBJECT's bounds are requested
 *  (e.g. via world_get_single_object_bounds() ).
 *  \param [in] toplevel
 *  \param [in] obj
 *
 *  \todo Turn this into a macro?
 */
void o_bounds_invalidate(TOPLEVEL *toplevel, OBJECT *obj)
{
  do {
      obj->w_bounds_valid = FALSE;
  } while ((obj = obj->parent) != NULL);
}


/*! \brief Change the color of an object
 *
 *  \par Function Description
 *  This function changes the color of an object.
 *
 *  \param [in] toplevel  The TOPLEVEL structure.
 *  \param [in] object    The OBJECT to change color.
 *  \param [in] color     The new color.
 */
void o_set_color (TOPLEVEL *toplevel, OBJECT *object, int color)
{
  g_return_if_fail (object != NULL);

  object->color = color;

  if (object->type == OBJ_COMPLEX ||
      object->type == OBJ_PLACEHOLDER)
    o_glist_set_color (toplevel, object->complex->prim_objs, color);
}

<<<<<<< HEAD

/*! \brief Get an object's parent PAGE.
 *
 * \par Function Description
 * Returns the PAGE structure which owns \a object. If \a object is
 * not currently associated with a PAGE, returns NULL. If \a object is
 * part of a compound object, recurses upward.
 *
 * \param [in] toplevel  The TOPLEVEL structure.
 * \param [in] object    The OBJECT for which to retrieve the parent PAGE.
 * \return The PAGE which owns \a object or NULL.
 *
 * \sa s_page_append_object() s_page_append() s_page_remove()
 */
PAGE *
o_get_page (TOPLEVEL *toplevel, OBJECT *object)
{
  if (object->parent != NULL) {
    return o_get_page (toplevel, object->parent);
  }
  return object->page;
}

/*! \brief Get an object's parent PAGE, or fall back to global current page.
 *
 * \par Function Description
 * If set, returns the PAGE structure which owns \a object.  If \a
 * object does not have a parent page set, returns the global current
 * page from \a toplevel.  If the object parent page is inconsistent
 * with the global current page, a critical-level error message is
 * emitted.
 *
 * \warning This function is primarily intended to assist in the
 * migration of code from using the TOPLEVEL current page to using the
 * o_get_page().  It should not be used in new code.
 *
 * \deprecated Use o_get_page() in new code.
 *
 * \param [in] toplevel  The TOPLEVEL structure.
 * \param [in] object    The OBJECT for which to retrieve the parent PAGE.
 * \return The PAGE which owns \a object, the global current PAGE, or NULL.
 */
PAGE *
o_get_page_compat (TOPLEVEL *toplevel, OBJECT *object) {
  PAGE *page = o_get_page (toplevel, object);
  if (page != toplevel->page_current) {
    g_critical ("o_get_page_compat: OBJECT.page = %p, TOPLEVEL.page_current = %p",
                page, toplevel->page_current);
    return toplevel->page_current;
  } else {
    return page;
  }
}

/* Structure for each entry in a TOPLEVEL's list of registered change
 * notification handlers */
struct change_notify_entry {
  ChangeNotifyFunc pre_change_func;
  ChangeNotifyFunc change_func;
  void *user_data;
};

/*! \brief Add change notification handlers to a TOPLEVEL.
 * \par Function Description
 * Adds a set of change notification handlers to a #TOPLEVEL instance.
 * \a pre_change_func will be called just before an object is
 * modified, and \a change_func will be called just after an object is
 * modified, with the affected object and the given \a user_data.
 *
 * \param toplevel #TOPLEVEL structure to add handlers to.
 * \param pre_change_func Function to be called just before changes.
 * \param change_func Function to be called just after changes.
 * \param user_data User data to be passed to callback functions.
 */
void
o_add_change_notify (TOPLEVEL *toplevel,
                     ChangeNotifyFunc pre_change_func,
                     ChangeNotifyFunc change_func,
                     void *user_data)
{
  struct change_notify_entry *entry = g_new0 (struct change_notify_entry, 1);
  entry->pre_change_func = pre_change_func;
  entry->change_func = change_func;
  entry->user_data = user_data;
  toplevel->change_notify_funcs =
    g_list_prepend (toplevel->change_notify_funcs, entry);
}

/*! \brief Remove change notification handlers from a TOPLEVEL.
 * \par Function Description
 * Removes a set of change notification handlers and their associated
 * \a user_data from \a toplevel.  If no registered set of handlers
 * matches the given \a pre_change_func, \a change_func and \a
 * user_data, does nothing.
 *
 * \see o_add_change_notify()
 *
 * \param toplevel #TOPLEVEL structure to remove handlers from.
 * \param pre_change_func Function called just before changes.
 * \param change_func Function called just after changes.
 * \param user_data User data passed to callback functions.
 */
void
o_remove_change_notify (TOPLEVEL *toplevel,
                        ChangeNotifyFunc pre_change_func,
                        ChangeNotifyFunc change_func,
                        void *user_data)
{
  GList *iter;
  for (iter = toplevel->change_notify_funcs;
       iter != NULL; iter = g_list_next (iter)) {

    struct change_notify_entry *entry =
      (struct change_notify_entry *) iter->data;

    if ((entry != NULL)
        && (entry->pre_change_func == pre_change_func)
        && (entry->change_func == change_func)
        && (entry->user_data == user_data)) {
      g_free (entry);
      iter->data = NULL;
    }
  }
  toplevel->change_notify_funcs =
    g_list_remove_all (toplevel->change_notify_funcs, NULL);
}

/*! \brief Emit an object pre-change notification.
 * \par Function Description
 * Calls each pre-change callback function registered with #TOPLEVEL
 * to notify listeners that \a object is about to be modified.  All
 * libgeda functions that modify #OBJECT structures should call this
 * just before making a change to an #OBJECT.
 *
 * \param toplevel #TOPLEVEL structure to emit notifications from.
 * \param object   #OBJECT structure to emit notifications for.
 */
void
o_emit_pre_change_notify (TOPLEVEL *toplevel, OBJECT *object)
{
  GList *iter;
  for (iter = toplevel->change_notify_funcs;
       iter != NULL; iter = g_list_next (iter)) {

    struct change_notify_entry *entry =
      (struct change_notify_entry *) iter->data;

    if ((entry != NULL) && (entry->pre_change_func != NULL)) {
      entry->pre_change_func (entry->user_data, object);
    }
  }
}

/*! \brief Emit an object change notification.
 * \par Function Description
 * Calls each change callback function registered with #TOPLEVEL to
 * notify listeners that \a object has just been modified.  All
 * libgeda functions that modify #OBJECT structures should call this
 * just after making a change to an #OBJECT.
 *
 * \param toplevel #TOPLEVEL structure to emit notifications from.
 * \param object   #OBJECT structure to emit notifications for.
 */
void
o_emit_change_notify (TOPLEVEL *toplevel, OBJECT *object)
{
  GList *iter;
  for (iter = toplevel->change_notify_funcs;
       iter != NULL; iter = g_list_next (iter)) {

    struct change_notify_entry *entry =
      (struct change_notify_entry *) iter->data;

    if ((entry != NULL) && (entry->change_func != NULL)) {
      entry->change_func (entry->user_data, object);
    }
  }
}

=======
>>>>>>> e1c3ba4c
/*! \brief Query visibility of the object.
 *  \par Function Description
 *  Attribute getter for the visible field within the object.
 *
 *  \param toplevel The TOPLEVEL structure
 *  \param object   The OBJECT structure to be queried
 *  \return TRUE when VISIBLE, FALSE otherwise
 */
gboolean
o_is_visible (TOPLEVEL *toplevel, OBJECT *object)
{
  g_return_val_if_fail (object != NULL, FALSE);
  return object->visibility == VISIBLE;
}

/*! \brief Set visibility of the object.
 *  \par Function Description
 *  Set value of visibility field within the object.
 *  If resulting visibility value is changed,
 *  invalidate the bounds of the object and parent objects.
 *
 *  \param toplevel The #TOPLEVEL structure
 *  \param object   The #OBJECT structure to be modified
 */
void
o_set_visibility (TOPLEVEL *toplevel, OBJECT *object, int visibility)
{
  g_return_if_fail (object != NULL);
  if (visibility == LEAVE_VISIBILITY_ALONE)
    return;
  if (object->visibility != visibility) {
    object->visibility = visibility;
    o_bounds_invalidate (toplevel, object);
  }
}<|MERGE_RESOLUTION|>--- conflicted
+++ resolved
@@ -592,7 +592,6 @@
     o_glist_set_color (toplevel, object->complex->prim_objs, color);
 }
 
-<<<<<<< HEAD
 
 /*! \brief Get an object's parent PAGE.
  *
@@ -772,8 +771,6 @@
   }
 }
 
-=======
->>>>>>> e1c3ba4c
 /*! \brief Query visibility of the object.
  *  \par Function Description
  *  Attribute getter for the visible field within the object.
