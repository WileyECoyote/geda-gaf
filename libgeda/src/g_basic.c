/* gEDA - GPL Electronic Design Automation
 * libgeda - gEDA's library
 * Copyright (C) 1998-2010 Ales Hvezda
 * Copyright (C) 1998-2010 gEDA Contributors (see ChangeLog for details)
 *
 * This program is free software; you can redistribute it and/or modify
 * it under the terms of the GNU General Public License as published by
 * the Free Software Foundation; either version 2 of the License, or
 * (at your option) any later version.
 *
 * This program is distributed in the hope that it will be useful,
 * but WITHOUT ANY WARRANTY; without even the implied warranty of
 * MERCHANTABILITY or FITNESS FOR A PARTICULAR PURPOSE.  See the
 * GNU General Public License for more details.
 *
 * You should have received a copy of the GNU General Public License
 * along with this program; if not, write to the Free Software
 * Foundation, Inc., 51 Franklin Street, Fifth Floor, Boston, MA 02110-1301 USA
 */
#include <config.h>

#include <stdio.h>
#include <sys/stat.h>
#ifdef HAVE_STDLIB_H
#include <stdlib.h>
#endif

#ifdef HAVE_UNISTD_H
#include <unistd.h>
#endif

#ifdef HAVE_STRING_H
#include <string.h>
#endif

#include "libgeda_priv.h"
#include "libgedaguile.h"

#ifdef HAVE_LIBDMALLOC
#include <dmalloc.h>
#endif

static void process_error_stack (SCM s_stack, SCM s_key, SCM s_args, GError **err);

/* Pre-unwind handler called in the context in which the exception was
 * thrown. */
static SCM protected_pre_unwind_handler (void *data, SCM key, SCM args)
{
  /* Capture the stack trace */
  *((SCM *) data) = scm_make_stack (SCM_BOOL_T, SCM_EOL);

  return SCM_BOOL_T;
}

/* Post-unwind handler called in the context of the catch expression.
 * This actually does the work of parsing the stack and generating log
 * messages. */
static SCM protected_post_unwind_handler (void *data, SCM key, SCM args)
{ 
  /* The stack was captured pre-unwind */
  SCM s_stack = *(SCM *) data;

  process_error_stack (s_stack, key, args, NULL);

  return SCM_BOOL_F;
}

/* Actually carries out evaluation for protected eval */
static SCM protected_body_eval (void *data)
{
  SCM args = *((SCM *)data);
  return scm_eval (scm_car (args), scm_cadr (args));
}

/*! \brief Evaluate a Scheme expression safely.
 *  \par Function Description
 *
 *  Often a libgeda program (or libgeda itself) will need to call out
 *  to Scheme code, for example to load a Scheme configuration file.
 *  If an error or exception caused by such code goes uncaught, it
 *  locks up the Scheme interpreter, stopping any further Scheme code
 *  from being run until the program is restarted.
 *
 *  This function is equivalent to scm_eval (), with the important
 *  difference that any errors or exceptions caused by the evaluated
 *  expression \a exp are caught and reported via the libgeda logging
 *  mechanism.  If an error occurs during evaluation, this function
 *  returns SCM_BOOL_F.  If \a module_or_state is undefined, uses the
 *  current interaction environment.
 *
 *  \param exp             Expression to evaluate
 *  \param module_or_state Environment in which to evaluate \a exp
 *
 *  \returns Evaluation results or SCM_BOOL_F if exception caught.
 */
SCM g_scm_eval_protected (SCM exp, SCM module_or_state)
{
  SCM stack = SCM_BOOL_T;
  SCM body_data;
  SCM result;

  if (module_or_state == SCM_UNDEFINED) {
    body_data = scm_list_2 (exp, scm_interaction_environment ());
  } else {
    body_data = scm_list_2 (exp, module_or_state);
  }

  result = scm_c_catch (SCM_BOOL_T,
                        protected_body_eval,           /* catch body */
                        &body_data,                    /* body data */
                        protected_post_unwind_handler, /* post handler */
                        &stack,                        /* post data */
                        protected_pre_unwind_handler,  /* pre handler */
                        &stack                         /* pre data */
                        );

  scm_remember_upto_here_2 (body_data, stack);

  return result;
}

/*! \brief Evaluate a C string as a Scheme expression safely
 *  \par Function Description
 *
 *  Evaluates a C string like scm_c_eval_string().  Simple wrapper for
 *  g_scm_eval_string_protected().
 *
 *  \param str  String to evaluate.
 *
 *  \returns Evaluation results or SCM_BOOL_F if exception caught.
 */
SCM g_scm_c_eval_string_protected (const gchar *str) {
  SCM s_str;
  g_return_val_if_fail ((str != NULL), SCM_BOOL_F);
  s_str = scm_from_locale_string (str);
  return g_scm_eval_string_protected (s_str);
}

/*! \brief Evaluate a string as a Scheme expression safely
 *  \par Function Description
 *
 *  Evaluates a string similarly to scm_eval_string(), but catching
 *  any errors or exceptions and reporting them via the libgeda
 *  logging mechanism.
 *
 *  See also g_scm_eval_protected() and g_scm_c_eval_string_protected().
 *
 *  \param str  String to evaluate.
 *
 *  \returns Evaluation results or SCM_BOOL_F if exception caught.
 */
SCM g_scm_eval_string_protected (SCM str)
{
  SCM expr = scm_list_2 (scm_from_locale_symbol ("eval-string"),
                         str);

  return g_scm_eval_protected (expr, SCM_UNDEFINED);
}

/* Data to be passed to g_read_file()'s worker functions. */
struct g_read_file_data_t
{
  SCM stack;
  SCM filename;
  GError *err;
};

/* Body function for g_read_file(). Simply loads the specified
 * file. */
SCM
g_read_file__body (struct g_read_file_data_t *data)
{
  return scm_primitive_load (data->filename);
}

/* Post-unwind handler for g_read_file(). Processes the stack captured
 * in the pre-unwind handler. */
SCM
g_read_file__post_handler (struct g_read_file_data_t *data, SCM key, SCM args)
{
  process_error_stack (data->stack, key, args, &data->err);
  return SCM_BOOL_F;
}

/* Pre-unwind handler for g_read_file().  Captures the Guile stack for
 * processing in the post-unwind handler. */
SCM
g_read_file__pre_handler (struct g_read_file_data_t *data, SCM key, SCM args)
{
  data->stack = scm_make_stack (SCM_BOOL_T, SCM_EOL);
  return SCM_BOOL_F;
}

/*! \brief Load a Scheme file, catching and logging errors.
 * \par Function Description
 * Loads \a filename, catching any uncaught errors and logging them.
 *
 * \bug Most other functions in the libgeda API return TRUE on success
 * and FALSE on failure. g_read_file() shouldn't be an exception.
 *
<<<<<<< HEAD
 *  \param [in] toplevel  The TOPLEVEL structure.
 *  \param [in] filename  The file name to start reading from.
 *  \return 0 on success, -1 on failure.
 */
int
g_read_file(TOPLEVEL *toplevel, const gchar *filename)
{
	SCM eval_result = SCM_BOOL_F;
        SCM expr;
        SCM s_filename;
	char * full_filename;

	if (filename == NULL) {
		return(-1);
	}

	/* get full, absolute path to file */
	full_filename = f_normalize_filename (filename, NULL);
	if (full_filename == NULL) {
		return(-1);
	}
	
	if (access(full_filename, R_OK) != 0) {
          s_log_message(_("Could not find [%s] for interpretation\n"),
                        full_filename);
		return(-1);
  	}

        s_filename = scm_from_locale_string (full_filename);
        g_free (full_filename);

        scm_dynwind_begin (SCM_F_DYNWIND_REWINDABLE);
        edascm_dynwind_toplevel (toplevel);

        expr = scm_list_2 (scm_from_locale_symbol ("load"), s_filename);
        eval_result = g_scm_eval_protected (expr,
                                            scm_interaction_environment ());

        scm_dynwind_end ();

        scm_remember_upto_here_1 (s_filename);

	return (eval_result != SCM_BOOL_F);
=======
 * \param toplevel  The TOPLEVEL structure.
 * \param filename  The file name of the Scheme file to load.
 * \param err       Return location for errors, or NULL.
 *  \return TRUE on success, FALSE on failure.
 */
gboolean
g_read_file(TOPLEVEL *toplevel, const gchar *filename, GError **err)
{
  struct g_read_file_data_t data;

  g_return_val_if_fail ((filename != NULL), FALSE);

  data.stack = SCM_BOOL_F;
  data.filename = scm_from_locale_string (filename);
  data.err = NULL;

  scm_c_catch (SCM_BOOL_T,
               (scm_t_catch_body) g_read_file__body, &data,
               (scm_t_catch_handler) g_read_file__post_handler, &data,
               (scm_t_catch_handler) g_read_file__pre_handler, &data);

  /* If no error occurred, indicate success. */
  if (data.err == NULL) return TRUE;

  g_propagate_error (err, data.err);
  return FALSE;
}


/*! \brief Process a Scheme error into the log and/or a GError
 * \par Function Description
 * Process a captured Guile exception with the given \a s_key and \a
 * s_args, and optionally the stack trace \a s_stack.  The stack trace
 * and source location are logged, and if a GError return location \a
 * err is provided, it is populated with an informative error message.
 */
static void
process_error_stack (SCM s_stack, SCM s_key, SCM s_args, GError **err) {
  char *long_message;
  char *short_message;
  SCM s_port, s_subr, s_message, s_message_args, s_rest;

  /* Split s_args up */
  s_rest = s_args;
  s_subr = scm_car (s_rest);         s_rest = scm_cdr (s_rest);
  s_message = scm_car (s_rest);      s_rest = scm_cdr (s_rest);
  s_message_args = scm_car (s_rest); s_rest = scm_cdr (s_rest);

  /* Capture short error message */
  s_port = scm_open_output_string ();
  scm_display_error_message (s_message, s_message_args, s_port);
  short_message = scm_to_locale_string (scm_get_output_string (s_port));
  scm_close_output_port (s_port);

  /* Capture long error message (including possible backtrace) */
  s_port = scm_open_output_string ();
  if (scm_is_true (scm_stack_p (s_stack))) {
    scm_puts (_("\nBacktrace:\n"), s_port);
    scm_display_backtrace (s_stack, s_port, SCM_BOOL_F, SCM_BOOL_F);
    scm_puts ("\n", s_port);
  }
  scm_display_error (s_stack, s_port, s_subr,
                     s_message, s_message_args, s_rest);
  long_message = scm_to_locale_string (scm_get_output_string (s_port));
  scm_close_output_port (s_port);

  /* Send long message to log */
  s_log_message ("%s", long_message);

  /* Populate any GError */
  g_set_error (err, EDA_ERROR, EDA_ERROR_SCHEME, "%s", short_message);
>>>>>>> 23383c5d
}<|MERGE_RESOLUTION|>--- conflicted
+++ resolved
@@ -198,51 +198,6 @@
  * \bug Most other functions in the libgeda API return TRUE on success
  * and FALSE on failure. g_read_file() shouldn't be an exception.
  *
-<<<<<<< HEAD
- *  \param [in] toplevel  The TOPLEVEL structure.
- *  \param [in] filename  The file name to start reading from.
- *  \return 0 on success, -1 on failure.
- */
-int
-g_read_file(TOPLEVEL *toplevel, const gchar *filename)
-{
-	SCM eval_result = SCM_BOOL_F;
-        SCM expr;
-        SCM s_filename;
-	char * full_filename;
-
-	if (filename == NULL) {
-		return(-1);
-	}
-
-	/* get full, absolute path to file */
-	full_filename = f_normalize_filename (filename, NULL);
-	if (full_filename == NULL) {
-		return(-1);
-	}
-	
-	if (access(full_filename, R_OK) != 0) {
-          s_log_message(_("Could not find [%s] for interpretation\n"),
-                        full_filename);
-		return(-1);
-  	}
-
-        s_filename = scm_from_locale_string (full_filename);
-        g_free (full_filename);
-
-        scm_dynwind_begin (SCM_F_DYNWIND_REWINDABLE);
-        edascm_dynwind_toplevel (toplevel);
-
-        expr = scm_list_2 (scm_from_locale_symbol ("load"), s_filename);
-        eval_result = g_scm_eval_protected (expr,
-                                            scm_interaction_environment ());
-
-        scm_dynwind_end ();
-
-        scm_remember_upto_here_1 (s_filename);
-
-	return (eval_result != SCM_BOOL_F);
-=======
  * \param toplevel  The TOPLEVEL structure.
  * \param filename  The file name of the Scheme file to load.
  * \param err       Return location for errors, or NULL.
@@ -259,10 +214,15 @@
   data.filename = scm_from_locale_string (filename);
   data.err = NULL;
 
+  scm_dynwind_begin (SCM_F_DYNWIND_REWINDABLE);
+  edascm_dynwind_toplevel (toplevel);
+
   scm_c_catch (SCM_BOOL_T,
                (scm_t_catch_body) g_read_file__body, &data,
                (scm_t_catch_handler) g_read_file__post_handler, &data,
                (scm_t_catch_handler) g_read_file__pre_handler, &data);
+
+  scm_dynwind_end ();
 
   /* If no error occurred, indicate success. */
   if (data.err == NULL) return TRUE;
@@ -314,5 +274,4 @@
 
   /* Populate any GError */
   g_set_error (err, EDA_ERROR, EDA_ERROR_SCHEME, "%s", short_message);
->>>>>>> 23383c5d
 }