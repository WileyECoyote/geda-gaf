<<<<<<< HEAD
2019-09-02 Wiley E. Hill <wileyhill@gmail.com>

    * src/g_netlist.c: Eliminate unnecessary initialization of name value
      targets in g_graphical_objs_in_net_with_attrib_get_attrib.

    * src/g_register.c: Add structure documentation for gnetlist_funcs.

2019-08-29 Wiley E. Hill <wileyhill@gmail.com>

    * src/g_netlist.c: Revise g_graphical_objs_in_net_with_attrib_get_attrib;
      add pointer to wanted_value to ensure attrib_value is released properly,
      add parameter documentation.

2019-08-28 Wiley E. Hill <wileyhill@gmail.com>

    * src/g_netlist.c: Revise g_get_input_files to return the list of pages
      in the toplevel rather than using global input_files list.

    * gnetlist/src/gnetlist.c: Revise main to check for pages in the top level
      rather than checking input_files list.

    * src/globals.c: Remove global input_files GSList.

    * src/s_netlist.c: Revise s_netlist_return_head to eliminate unnecessary
      initialization of nl_current to NULL.

    * src/s_traverse.c: Eliminate unused argument to s_traverse_clear_all_visited.

2019-08-12 Wiley E. Hill <wileyhill@gmail.com>

    * po/nl.po: Update Dutch translations.

    * po/ru.po: Update Russian translations.

    * src/s_net.c: Revise translatable message output to reduce format specifiers
      in translations string.
=======
2019-12-25 Wiley E. Hill <wileyhill@gmail.com>

    * src/s_traverse.c: Wrap callgrind.h> in conditional  PERFORMANCE directive.
>>>>>>> 33963c09

2019-07-23 Wiley E. Hill <wileyhill@gmail.com>

    * tests/common/inputs/powersupply.sch: Update capacitor-2.sym symversion=0.2.

    * tests/common/outputs: Update powersupply node names for T1.

          * tests/common/outputs/spice/powersupply-output.net
          * tests/common/outputs/spice-anise/powersupply-output.net
          * tests/common/outputs/spice-sdb/powersupply-output.net
          * tests/common/outputs/vams/powersupply-output.net

    * tests/common/outputs/vams/powersupply-output.net: Update symversion=0.2.

2019-06-10 Wiley E. Hill <wileyhill@gmail.com>

    * tests/common/inputs/LVDfoo.sch: Add footprint 0402 on capacitor symbols.

    * tests/common/inputs/TwoStageAmp.sch: Add footprint 0402 on capacitor symbols.

    * tests/common/outputs: Update outputs due to 0402 footprint remove from
      capacitor symbol.

2019-05-20 Wiley E. Hill <wileyhill@gmail.com>

    * utils/mk_verilog_syms.c: Rename colour -> color throughout module,
      adjust/remove function argument wrapping. Change refdes color index
      to 6 instead of 2. Write version "v 20150101 2" to the output and
      update all outputs to match the newer file format. Remove unneeded
      cast to integer in Pin.

2019-03-18 Wiley E. Hill <wileyhill@gmail.com>

    * tests/common/outputs: Regenerate reference files due to the changes
      to the TwoStageAmp.sch A1 refdes footprint none attribute.

2019-03-14 Wiley E. Hill <wileyhill@gmail.com>

    * tests/common/inputs/TwoStageAmp.sch: Replace schematic with a copy of
      examples/TwoStageAmp/TwoStageAmp.sch because it is a cleaner version.

    * tests/common/outputs: Regenerate reference files due to the changing
      of the TwoStageAmp.sch file noted above.

2019-02-28 Wiley E. Hill <wileyhill@gmail.com>

    * include/gnetlist_defines.h: Add new header file with unique name and
      include gnetlist specific defines from libgeda header file.

2019-02-27 Wiley E. Hill <wileyhill@gmail.com>

    * scheme/gnet-bom.scm: Revise no-bom-package? to include packages with
      directive, include, and model devices as no-bom-packages.

    * scheme/partslist-common.scm: Revise get-parts-table to exclude packages
      with directive and model device attributes.

    * src/s_hierarchy.c: Remove needless setting of pl_current in function
      s_hierarchy_setup_rename.

    * src/s_rename.c: Update function documentation.

    * tests/common/outputs/bom/*.net: Update JD and TwoStageAmp reference files
      to omit directive, include, and model content.

    * tests/common/outputs: Update JD and TwoStageAmp reference files to omit
      directive and model content:

          * tests/common/outputs/partslist1/[JD*,TwoStageAmp*].net
          * tests/common/outputs/partslist2/[JD*,TwoStageAmp*].net
          * tests/common/outputs/partslist3/[JD*,TwoStageAmp*].net

2019-02-26 Wiley E. Hill <wileyhill@gmail.com>

    * tests/powersupply.tango: Update test reference output with RADIAL-CAN-X00.

2019-02-25 Wiley E. Hill <wileyhill@gmail.com>

    * tests/common/outputs/*/powersupply-output.net: Update output to reconcile
      R1 device VARIABLE_RESISTOR -> RESISTOR, and C? footprint=RADIAL-CAN-X00.

    * tests/common/outputs/drc2/*.net: Remove space from "No errors found" in
      expected outputs.

    * tests/common/outputs/spice-anise/*.net: Remove one of the two trailing
      whitespaces from write-capacitor and write-resistor outputs.

2019-02-06 Wiley E. Hill <wileyhill@gmail.com>

    * src/s_rename.c: Reduce the scope of variables in s_rename_destroy_all.

2019-01-24 Wiley E. Hill <wileyhill@gmail.com>

    * src/parsecmd.c: Adjust function wrapping and reformat documentation.

2019-01-22 Wiley E. Hill <wileyhill@gmail.com>

    * src/parsecmd.c: Add ancillary variable for translatable string in order
      to remove non-translatable "gEDA/gnetlist" and format specifiers from
      the string to be translated.

2019-01-21 Wiley E. Hill <wileyhill@gmail.com>

    * etc/Makefile.am: Clean file; indent clean lines.

    * include/globals.h: Remove define WITHOUT_GDK_PIX_BUFFER, which is already
      defined in gnetlist.h.

2018-11-20 Wiley E. Hill <wileyhill@gmail.com>

    * src/gnetlist.c: Call i_vars_set in main_prog before loading documents.

    * gnetlist/src/s_rename.c: Revise s_rename_print to start numbering with
      one, not zero, and actually increment the index.

2018-11-19 Wiley E. Hill <wileyhill@gmail.com>

    * scheme/gnet-drc2.scm: Add check for "OneConnection" in check-single-nets
      and do not report "connected to only one pin" if the directive is found.

    * src/s_net.c: Revise s_net_name_search to retrieve naming_priority
      from the toplevel instead of eda_config_get_integer, revamp function
      to loop through list of net twice, almost; first pass breaks out of
      loop if a name with priority is found and rename records are only
      created in the second pass. This is more efficient because old single
      pass loop would add rename records and another record to rename the
      first rename record that was added depending on where the net and
      netname attributes occurred in the file. Update source documentation.

2018-11-14 Wiley E. Hill <wileyhill@gmail.com>

    * src/gnetlist.c: Relocate call to initialize the rename module until
      after opening the input and backend files, just in case an error is
      encountered.

    * utils/mk_verilog_syms.c: Reduce scope of variables in function Pin.

2018-11-13 Wiley E. Hill <wileyhill@gmail.com>

    * docs/gnetlist.1.in: Minor edits; remove superfluous spaces at the
      beginning of sentences, spaces will be automatically added later,
      if needed, to format the page.

    * src/gnetlist.c: Relocate checking for and displaying backends in
      the main line code before the log system is initialized, and in
      particular, before the copyright/warranty notice is written the
      log. Otherwise a needless log file is created containing only the
      warranty and license information and all the user wanted to do is
      to list the available backends.

    * src/s_net.c: Update documentation for s_net_find.

    * utils/mk_verilog_syms.c: Add space after conditional and loops.
      Fix format specifiers -- use type integer not unsigned integer.
      Reduce the scope of pinx and piny in function MakeSymbol.

    * tests/Makefile.am: Add phony clean-local-check to remove the log
      subdirectory generated when testing.

2018-11-12 Wiley E. Hill <wileyhill@gmail.com>

    * scheme/gnet-drc2.scm: Fix BUG in check-duplicated-slots; do not
      check for duplicate slots on components that do not have slots.

    * scheme/gnet-spice-anise.scm: Revise spice-anise-main to not issue
      warning message about unsubstantiated use of include_mode when
      quite mode is set.

    * src/g_netlist.c: Revise g_get_attribute_by_pinnumber to check in the
      graphical netlist before resorting to returning "unknown".

    * src/gnetlist.c: Move kludge for setting netlist_mode = SPICE to the
      conditional for guile_proc to eliminate the superfluous check for
      guile_proc. The netlist_mode only need be set before s_net_name is
      called during traversal.

    * tests/common/inputs/*.sch: Add footprint=0402 for all insistence of
      resistor-1.sym, since the library version has footprint=unknown.

    * tests/common/inputs/TwoStageAmp.sch: Clean schematic; yea is only
      for testing, but looked bad, should be some what orderly.

    * tests/common/outputs/drc2/stack-torture-output.net: Update reference
      output; remove 1023 false reports of "duplicated slot 1 of uref C"
      and update the error count.

    * tests/common/outputs/vams/.net: Update reference outputs to include
      the 0402 footprints that were promoted in the input files.

    * tests/drc2/duplicated-refdes.drc2: Update reference output; remove
      false "duplicated slot 1 of uref R1" report and update the error count.

    * tests: Add footprint=0402 for all insistence of resistor-1.sym, tidy
      up schematics a bit:

          * tests/multiequal.sch
          * tests/powersupply.sch

2018-11-09 Wiley E. Hill <wileyhill@gmail.com>

    * scheme/gnet-drc.scm: Update/fix grammar in comments/documentation.
      Remove remnant debug progn blocks in check-connected-noconnects.

    * scheme/gnet-spice-anise.scm: Revise write-inductor to use a single
      let. Conditionally spew the "Using Anise" and schematic-type message
      when not quiet_mode.

    * src/gnetlist.c: Compound conditional for guile_proc have spice.

    * src/s_net.c: Eliminate ancillary boolean "Found" in s_net_name.
      Update documentation for s_net_find.

    * src/s_netlist.c: Update s_netlist_post_process function documentation.

    * tests/common/outputs/spice-anise/powersupply-output.net: Update reference
      file to remove trailing space and "CONN1 one five 0 <No valid value
      attribute found>", which I am not sure why is even there in the first
      place.

2018-11-08 Wiley E. Hill <wileyhill@gmail.com>

    * gnetlist/BUGS: Add bug: drc2 reports "Found pins without a 'pintype'
      attribute".

    * scheme/gnet-spice-anise.scm: Remove trailing "add additional space"
      in write-inductor.

    * src/g_netlist.c: Eliminate loop control variable "done" and just break
      out of the while loop in function g_get_attribute_by_pinnumber.

    * src/s_netlist.c: Add function s_netlist_find_object.

    * src/s_rename.c: Add some source comments/notes. Revise s_rename_all
      to call s_rename_print if verbose mode because this can be useful
      to users. Previously s_rename_print was called when compiled with
      DEBUG, and not restricted to verbose mode. Reduce scope of variable
      temp_rename in g_get_renamed_nets.

2018-11-07 Wiley E. Hill <wileyhill@gmail.com>

    * docs/gnetlist.dox: Set the EXTERNAL_GROUPS to NO, because this is
      way too much clutter in the output.

    * docs/what-is-gnetlist: Update the gnetlist introduction section:

          * docs/what-is-gnetlist.html
          * docs/what-is-gnetlist.tex

    * include/gnetlist.h: Wrap inclusion of libgeda.h with cond/endcond
      tags because the resulting dependency graphs causes the right pane
      in the html to be very wide and browsers zoom the page to a level
      where other gnetlist details are too small.

    * src/s_net.c: Change "Found duplicate net" from !quiet to verbose.

    * src/s_rename.c: Update function documentation and add Doxygen file
      tag, add Doxygen group gnetlist-rename.

2018-11-06 Wiley E. Hill <wileyhill@gmail.com>

   ** docs/gnetlist.1.in: Fix grammar; add missing word -- one or "MORE"
      electronic schematics, this is even on "Ubuntu's WEB site, ugh.

    * docs/gnetlist.5.in: Use consistent BOLD formating for gnetlistrc.

    * include/prototype.h: Remove prototype for main_prog.

    * scheme/gnet-drc.scm: Add drc:no-bom-package, which probably belongs
      in a bom-common.scm file and revise device-rules routine to not check
      for attributes if the refdes has a "nobom" attribute set to 1.

    * scheme/gnet-spice-anise.scm: Revise write-capacitor to use a single
      let and remove trailing "add additional space".

    * scheme/gnet-spice-sdb.scm: Revised get-file-type to handle case where
      functions are defined before .SUBCKT or .MODEL like gnet-spice-anise,
      this seems to work well, even with multible functions, update revision
      history.

    * src/gnetlist.c: Declare main_prog as static.

    * src/s_net.c: Revise, update, add, and remove source comments.

2018-11-05 Wiley E. Hill <wileyhill@gmail.com>

    * scheme/gnet-drc2.scm: Remove extra, trailing space after "No errors"
      message.

    * scheme/gnet-spice-anise.scm: Revise write-resistor to use a single
      let and remove trailing "add additional space". Revise write-netlist
      to skip packages with device=CONNECTOR. so that these do not have to
      be manually removed from either the netlist or the schematic in a
      special "simulation" version. If someone is to actually model a
      connector the device attribute should not be set to "CONNECTOR".
      Issue warning in spice-anise-main when include_mode is used but the
      file-info-list is empty. Revised get-file-type to handle case where
      functions are defined before .SUBCKT or .MODEL and update revision
      history.

2018-10-24 Wiley E. Hill <wileyhill@gmail.com>

    * src/gnetlist.c: Set the file open flags after obtaining the new
      toplevel because libgeda defaults with the check backup bit set
      and gnetlist does not implement routines for backups, although
      harmless, this results in geda_file_open executing code that is
      not relevant to gnetlist.

2018-10-23 Wiley E. Hill <wileyhill@gmail.com>

    * scheme/gnet-spice-anise.scm: Add write-embedded-models routine to
      include any models defined in the symbol using the model attribute.

    * tests/common/backends.list: Add gnet-spice-anise backend.

    * tests/common/outputs/spice-anise: generate reference files for spice
      anise backend

2018-10-19 Wiley E. Hill <wileyhill@gmail.com>

    * scheme/gnet-spice-anise.scm: comment-out inconsistent illogical case
      in write-transistor-diode, to entire function appears to be junk.

    * src/g_rc.c: Reformat Doxygen documentation, update copyright.

    * src/gnetlist.c: Replace macro u_log_message with macro geda_log.

    * src/s_hierarchy.c: Replace macro u_log_message with macro geda_log.

    * src/s_netattrib.c: Change conditional to only output "cpinlist head"
      message when verbose_mode.

2018-10-18 Wiley E. Hill <wileyhill@gmail.com>

    * scheme/gnet-gsch2pcb.scm.in: Update gnetlist:packages = packages.

    * tests/common/outputs/spice-sdb/*-output.net: Remove directories
      above geda-gaf from the reference files.

2018-10-17 Wiley E. Hill <wileyhill@gmail.com>

    * scheme/gnet-spice-anise.scm: Rename model -> model-name in create-
      file-info-list because that's what it is.

    * src/s_netlist.c: Reduce the scope of net_name and pl_current in
      s_netlist_name_named_nets. Update function documentation for:

          * s_netlist_name_named_nets

2018-10-16 Wiley E. Hill <wileyhill@gmail.com>

    * scheme/gnet-spice-anise.scm: Revise write-transistor-diode to write
      out the "device" instead of the "value" if the model-name is unknown,
      but only if the model is known, otherwise fall back to the value.

2018-10-15 Wiley E. Hill <wileyhill@gmail.com>

    * scheme/gnet-geda.scm: Update geda:renamed-nets to pass the level
      argument to get-renamed-nets, not sure what happened there.

    * scheme/gnetlist.scm: Prefix functions with gnetlist: for consistency
      with master branch, and documentation, and add definitions without
      the prefix:

          * get-calling-flags
          * get-package-attribute
          * get-unique-slots
          * get-command-line

    * src/s_net.c: Eliminate o_current; use object argument. Add static
      missing_pinnum and only output one error message for missing pin
      numbers.

2018-10-12 Wiley E. Hill <wileyhill@gmail.com>

    * src/s_net.c: Revise s_net_return_connected_string to account for the
      case that the refdes was known and the pin number is missing, update
      function documentation for:

          * s_net_return_head
          * s_net_return_tail

    * src/s_netlist.c: Substitute geda_strdup for geda_utility_string_strdup,
      moved calls to verbose_done inside conditionals so that the redudant
      conditionals are avoided when not verbose mode, reformat Doxygen blocks
      and update function documentation for:

          * s_netlist_netname_of_netid

    * src/s_traverse.c: Utilize geda_get_object_type instead of referencing
      object->type directly.

2018-10-11 Wiley E. Hill <wileyhill@gmail.com>

    * scheme/gnet-shell.scm: Add backend for interactive shell.

    * src/parsecmd.c: Set guile_proc to "shell" for the "i" option so
      users can just use the dash i option to specify the "shell" backend
      because scm_shell does not support cursor movement or command
      history, and generally sucks all-around.

    * src/s_net.c: Replace TAB characters with format specifiers in messages.
      Relocate GEDA_FREE marco in s_net_return_connected_string to the else
      clause, change the "U" to "UKN" in the if no pinnumber clause.

2018-10-10 Wiley E. Hill <wileyhill@gmail.com>

    * scheme/gnetlist-post.scm: Remove netlist: prefix added 2014-11-10.

    * scheme/gnet*.scm: Revise all backends to use changes above.

    * src/gnetlist.c: Move call to i_vars_set after files are loaded so
      that changes made by local rc files are applied to settings in the
      top-level.

    * src/s_net.c: Revise s_net_return_connected_string to not call
      s_hierarchy_create_uref if temp_uref if known to be NULL.

    * src/s_netattrib.c: Remove s_netattrib_check_connected_string, there
      is virtually no chance that someone will use "__netattrib_power_pin"
      as a reference designator in a flat schematic, and if they do...

    * src/s_traverse.c: Substitute geda_strdup for geda_utility_string_strdup,
      reformat function documentation, update copyright, add documentation
      for s_traverse_hierarchy_sheet.

2018-10-09 Wiley E. Hill <wileyhill@gmail.com>

    * src/s_net.c: Update function documentation for:

          * s_net_name
          * s_net_return_connected_string

    * src/s_netlist.c: Update function documentation for:

          * s_netlist_return_head

    * src/s_traverse.c: Update function documentation for:

          * returns_true
          * is_visited

2018-09-13 Wiley E. Hill <wileyhill@gmail.com>

    * src/s_net.c: Minor cleaning; fix grammar in comment, remove extra
      spaces in arguments, substitute geda_stricmp macro in function
      s_net_return_connected_string.

2018-09-07 Wiley E. Hill <wileyhill@gmail.com>

    * scheme/gnet-spice-anise.scm: Revise write-ic package routine to
      use the value of the device attribute instead of the value of the
      value attribute, adjust line spacing and indentations to improve
      readability, change debug message "We'll handle later".

2018-09-06 Wiley E. Hill <wileyhill@gmail.com>

    * src: Remove parentheses from Doxygen ingroup tags because these
      show up empty in the Doxygen output:

          * src/s_rename.c (gnetlist-SCM-API)
          * src/vams_misc.c (gnetlist-SCM-API)

    * tests/runtest.sh: Update bitmaps directory name.

    * tests/: Update outputs for powersupply.sch due to the value=LM317
      attribute that was committed to the library.

2018-09-04 Wiley E. Hill <wileyhill@gmail.com>

    * scripts/bom_xref.sh.in: Error exit with code 1 instead of -1, which
      is Bash specific.

2018-07-23 Wiley E. Hill <wileyhill@gmail.com>

    * src/s_net.c: Check that a pointer was returned when allocating
      memory in function s_net_add.

2018-06-13 Wiley E. Hill <wileyhill@gmail.com>

    * src/s_traverse.c: Update function documentation for:

          * connection_type
          * s_traverse_net

2018-06-09 Wiley E. Hill <wileyhill@gmail.com>

    * src/s_net.c: Add local pointer to reference net_name in s_net_name_search.

    * src/s_netattrib.c: Rename len -> pos, in s_netattrib_extract_netname
      increase allocation by 1 byte to accommodate the terminator.

2018-05-25 Wiley E. Hill <wileyhill@gmail.com>

    * src/s_traverse.c: Add function documentation for s_traverse_component,
      and comments in source.

2018-05-23 Wiley E. Hill <wileyhill@gmail.com>

    * docs/vams/vams_mode.txt: Clean up document; adjust line spacing and
      revise wording.

    * src/s_traverse.c: Revise s_traverse_hierarchy_sheet to not get the
      NULL file context to obtain the configuration setting of "traverse
      -hierarchy" and use value of top-level hierarchy_traversal instead.

2018-05-20 Wiley E. Hill <wileyhill@gmail.com>

    * gnetlist/src/g_rc.c: Revise g_rc_gnetlist_version to obtain and
      report the actual name of the rc file with the wrong version.

    * tests/common/run_backend_tests.sh: Preset debug to "yes" if DEBUG
      is set in the environment so as to allow developers to enable
      debugging either by passing as option or setting via environment.

2018-05-18 Wiley E. Hill <wileyhill@gmail.com>

    * examples/vams/vhdl/new-vhdl/bjt_transistor_simple_top.vhdl: Update
      file with output from actual working system.

    * examples/vams/vhdl/new-vhdl/top_test_entity.vhdl: Update file with
      output from actual working system.

    * src/gnetlist.c: Pass "gnetlistrc" as third argument to g_rc_parse
      when rc_filename is not set, the command-line current does not
      support setting rc_filename.

    * src/s_traverse.c: Revise s_traverse_sheet to not get the NULL file
      context to obtain the configuration setting of "traverse-hierarchy"
      and use value of top-level hierarchy_traversal instead. Remove hyphen
      and formatting characters from translatable string. Fix translating
      format in s_traverse_net, translate message strings instead.

2018-05-17 Wiley E. Hill <wileyhill@gmail.com>

    * examples/vams/gnetlistrc: Cleanup file; remove reference to ice-9
      and unnecessary loading of gnet-vams.scm.

    * examples/vams/gschemrc: Cleanup file; remove reference to ice-9
      and relocate loading of generate_netlist.scm.

    * scheme/gnet-vams.scm: Update the starting sub-string position for
      the refdes value in vams:get-uref, again. Fix bizzar pinnnumber in
      vams:generate-port-list.

2018-05-17 Roland Lutz <rlutz@hedmen.org>

    * gnet-switcap.scm: WEH: Modified per commit to Master branch by
      Roland Lutz, commit d54fbc43a89b7ff1e349855380a53cdefaa8d055:
      gnetlist: Fix `switcap' backend.

2018-05-16 Wiley E. Hill <wileyhill@gmail.com>

    * examples/vams/commonrc: Remove use-module ice-9.

    * examples/vams/sym/resistor.sym: Adjust attribute positions.

    * gnetlist/src/s_net.c: Replace g_critical with fprintf for unhandled
      case in s_net_name.

    * src/s_netlist.c: Remove unneeded conditional to check if nl_iter is
      non NULL in s_netlist_print

    * gnetlist/src/s_traverse.c: Revise message string s_traverse_process
      to avoid unnecessary formatting characters in translation string.

2018-05-15 Wiley E. Hill <wileyhill@gmail.com>

    * examples/vams/sch/simple_trans.sch: Adjust attribute positions.

    * examples/vams/sch/transitest.sch: Adjust attribute positions.

    * examples/vams/sym/BJT_transistor_simple.sym: Adjust attribute positions,
      change refdes; BJT_TRA -> BJT?, add pinlabel attributes for the base
      emitter and collector.

    * examples/vams/sym/gnd_node.sym: Adjust attribute positions.

    * examples/vams/sym/sp_diode.sym: Adjust attribute positions, add pinlabel
      attributes for the anode and kathode.

2018-05-13 Wiley E. Hill <wileyhill@gmail.com>

    * docs/vams/vams_mode.txt: Update spelling/grammar, somewhat.

    * examples/vams/gschemrc: Scrap define global-keymap and just use map-keys
      to define hotkeys for "generate-entity" and "generate-netlist", add comments
      comment-out setting keywords which would already be set by default.

    * scheme/gnet-vams.scm: Replace string-prefix=? with string-prefix?, revise
      vams:generate-generic-list and vams:get-uref to assign the string value of
      the symbol and update the starting substring position, seems to work
      better.

2018-05-12 Wiley E. Hill <wileyhill@gmail.com>

    * src/s_netattrib.c: Redo s_netattrib_extract_netname with version that
      only allocates the required amount of memory. Replace both For loops
      in s_netattrib_handle with While loops and replace GEDA_FREE macro with
      g_free. Reformat DOxygen blocks and update function documentation for
      s_netattrib_pinnum_get_connected_string

    * src/s_netlist.c: Remove unnecessary initialization of nl_iter in function
      s_netlist_print.

    * src/vams_misc.c: Reformat DOxygen blocks, update spelling.

2018-05-11 Wiley E. Hill <wileyhill@gmail.com>

    * src/s_netattrib.c: Rename temp_netname -> tmp_netname in function
      s_netattrib_return_netname and update function documentation.

2018-05-08 Wiley E. Hill <wileyhill@gmail.com>

    * src/s_cpinlist.c: Revise s_cpinlist_print; remove unneeded conditional
      to check if n_current is non NULL because the while will not iterate
      and remove unnecessary initialization of pl_current, update function
      documentation.

2018-05-05 Wiley E. Hill <wileyhill@gmail.com>

    * src/s_net.c: Revise s_net_print; remove unnecessary initialization of
      unneeded ancillary and just use n_current as the argument because this
      is only changing the version on the stack version, the caller's pointer
      is not changed. Remove unneeded conditional to check if n_current is non
      NULL because the while will not iterate, update function documentation.

2018-04-23 Wiley E. Hill <wileyhill@gmail.com>

    * po/nl.po: Update Dutch translations.

2018-04-10 Wiley E. Hill <wileyhill@gmail.com>

    * src/s_netlist.c:: Update function documentation for:

          * s_netlist_return_tail

2018-04-04 Wiley E. Hill <wileyhill@gmail.com>

    * src/s_hierarchy.c: Update function documentation for:

          * s_hierarchy_return_baseuref
          * s_hierarchy_post_process

    * src/s_netlist.c: Include gettext header and wrap messages with gettext:

          * s_netlist_name_named_nets
          * s_netlist_post_process
          * s_netlist_print

2018-04-03 Wiley E. Hill <wileyhill@gmail.com>

    * src/g_rc.c: Include gettext header and wrap g_rc_gnetlist_version
      message with gettext.

    * src/s_misc.c: Include gettext header.

2018-04-02 Wiley E. Hill <wileyhill@gmail.com>

    * src/g_rc.c: Change gEDA/gaf to gEDA/gnetlist in version output.

    * src/s_hierarchy.c: Wrap s_hierarchy_post_process message with gettext.

    * src/s_misc.c: Wrap "Done" message with gettext.

2018-03-02 Wiley E. Hill <wileyhill@gmail.com>

    * src/s_traverse.c Revise s_traverse_component and s_traverse_net to
      utilize accessor geda_object_get_conn_list instead of referencing
      the object's conn_list member directly and add accillary pcurrent
      in s_traverse_component and utilize geda_toplevel_get_current_page
      to obtain a reference to the current page. Declare connection list,
      cl_current constant in s_traverse_net.

2018-02-18 Wiley E. Hill <wileyhill@gmail.com>

    * docs/Makefile.am: Add .tex .pdf to suffixes and require docsman_DATA
      be built for Doxygen.

2017-12-06 Wiley E. Hill <wileyhill@gmail.com>

    * docs/Makefile.am: Generate man 5; gnetlist.5.

2017-12-06 Wiley E. Hill <wileyhill@gmail.com>

    * docs/gnetlist.5.in: Add man 5 page to document gnetlist settings.

    * src/s_traverse.c: Add ancillary msg variable in s_traverse_sheet and
      update function documentation.

2017-12-05 Wiley E. Hill <wileyhill@gmail.com>

    * etc/system-gnetlistrc.in: Add comment regarding gnetlist:get-version.
      Remove paragraph about world-size.

    * src/s_hierarchy.c: Add function documentation for s_hierarchy_create
      _netattrib.

2017-12-04 Wiley E. Hill <wileyhill@gmail.com>

    * src/g_register.c: Register gnetlist:get-version.

    * src/g_netlist.c: Add g_get_version to return the package dotted
      version to scheme routines.

    * src/s_hierarchy.c: Add file tag and function documentation for
      s_hierarchy_create_netname.

2017-12-03 Wiley E. Hill <wileyhill@gmail.com>

    * src/s_hierarchy.c: Add function documentation for s_hierarchy_
      remove_compsite_all.

2017-10-29 Wiley E. Hill <wileyhill@gmail.com>

    * src/s_traverse.c: Use accessor geda_complex_get_filename to
      retrieve pointer to the file name in function s_traverse_sheet.

2017-09-03 Wiley E. Hill <wileyhill@gmail.com>

    * tests: Regenerate golden outputs to update switch symbols.

2017-08-20 Wiley E. Hill <wileyhill@gmail.com>

    * src/g_netlist.c: Reformat Doxygen comment blocks, update
      function wrapping.

2017-08-19 Wiley E. Hill <wileyhill@gmail.com>

    * po/nl.po: Update Dutch translations.

    * po/ru.po: Update Russian translations.

    * src/s_traverse.c: Revise s_traverse_init; change wording/phrasing in
      verbose "legend", update comments. Revise error message formats in
      order to minimize format specifiers in translatable strings.

2017-07-23 Wiley E. Hill <wileyhill@gmail.com>

    * src/g_rc.c: Replace strdup_scm_string with geda_string_scm2c
      and remove strdup_scm_string.

2017-05-09 Wiley E. Hill <wileyhill@gmail.com>

    * src/parsecmd.c: Remove g_assert_not_reached for default case in
      parse_commandline since case can never actually be reached.

2017-01-27 Wiley E. Hill <wileyhill@gmail.com>

    * src/gnetlist.c: Revise error message formats in order to minimize
      format specifiers in translatable strings. Add gnetlist_show_error
      and gnetlist_show_strerror and re-factor error massage output for
      systemic errors.

    * src/parsecmd.c: Revise error message formats in order to minimize
      format specifiers in translatable strings, tweak message in catch
      handler.

    * src/s_traverse.c: Revise error message formats in order to minimize
      format specifiers in translatable strings.

2017-01-26 Wiley E. Hill <wileyhill@gmail.com>

    * po/LINGUAS: Add Russian translations.

2017-01-22 Wiley E. Hill <wileyhill@gmail.com>

    * include/gettext.h: Add conditionals to use <libintl.h> if LIBC
      is defined build with local libintl, alse use intl/libgnuintl.h.

    * src/: Use relative path to config.h so that USE_LOCAL_LIBINTL is not
      mysteriously defined during dist-check.

2017-01-13 Wiley E. Hill <wileyhill@gmail.com>

    * include/gettext.h: Conditionally use local libintl.h header if
      USE_LOCAL_LIBINTL is defined when ENABLE_NLS is set.

    * src/s_traverse.c: Remove gettext from rows of underscores.

2017-01-12 Wiley E. Hill <wileyhill@gmail.com>

    * po/nl.po: Update Dutch translations.

    * src/Makefile.am: Simplify setting of LOCALEDIR; eliminate local
      localedir.

2017-01-11 Wiley E. Hill <wileyhill@gmail.com>

    * Makefile.am: Add rule for update-gmo to allow compiling translations
      from application folder.

    * src/Makefile.am: Replace datadir/locale with localedir so that
      the second argument to bindtextdomain is the actual location
      where the compiled mo files are to be installed. Add @LIBINTL@
      to LDADD so that gnetlist is linked against libintl if required.

    * src/gnetlist.c: Revise main to setup locale and bind translation
      text to the geda-gnetlist domain.

2017-01-10 Wiley E. Hill <wileyhill@gmail.com>

    * include/Makefile.am: Append local gettext.h to noinst_HEADERS.

2016-12-30 Wiley E. Hill <wileyhill@gmail.com>

    * src/: Replace square brackets with double quotes for the file names
      and format in order to eliminate format specifiers in translatable
      strings:

          * src/g_rc.c         (func=g_rc_gnetlist_version)
          * src/gnetlist.c     (func=main_prog)
          * src/s_hierarchy.c  (func=s_hierarchy_traverse, revise text)
          * src/s_traverse.c   (func=s_traverse_sheet)

2016-11-18 Wiley E. Hill <wileyhill@gmail.com>

    * src/s_hierarchy.c: Substitute geda_strdup for geda_utility_string_strdup.

2016-11-18 Wiley E. Hill <wileyhill@gmail.com>

    * src/s_hierarchy.c: Replace sscanf in s_hierarchy_remove_urefconn, reduce
      scope of uref and eliminate pin array, replace sscanf and geda_sprintf
      in s_hierarchy_remove_uref_mangling using a similar technique and add
      comments. Valgrind backend exp-sgcheck is now reporting zero errors.

2016-11-12 Wiley E. Hill <wileyhill@gmail.com>

    * Revert "gnetlist/test: replace line endings crlf->lf"

      This reverts commit be4a26bb2f44c0f7e38cfde242940880e9dad87d. See
      commit 291502025248298b4d42cfbd80ff605dc62c3f92 (02/27/2008). The
      crlf were intentional and I unwittingly replaced so put them back.

      This poses a problem with git which normally attempts to maintain the
      line-endings but will remove the crlf under certain circumstances.
      Adding gitattributes files to specify the line-ending to be used for
      the specific files identified to intentionally have crlf line-endings
      so that git will know the correct line-endings (and hopefully this
      will never ever happen again).

    * tests/.gitattributes: Contains list of files in the tests/ directory
      that should have crlf line-ending.

    * tests/common/outputs/.gitattributes: Contains list of files in the
      tests/common/outputs/ directory that should have crlf line-ending.

2016-11-03 Wiley E. Hill <wileyhill@gmail.com>

    * src/gnetlist.c: Replace G_FILE_ERROR with EDA_ERROR domain, change
      G_FILE_ERROR_NOENT to ENOENT.

2016-10-21 Wiley E. Hill <wileyhill@gmail.com>

    * src/parsecmd.c: Include program name in the version output message,
      Remove gaf from gEDA/gaf in usage output because the latter looks
      like it was output from the gaf program, remove the trailing forward
      slash ".org" and add link http://pcb.geda-project.org.

2016-10-15 Wiley E. Hill <wileyhill@gmail.com>

    * src/gnetlist.c: Substitute geda_open_file macro for geda_file_open.

    * src/vams_misc.c: Declare a_iter a constant in vams_get_attribs_list.

2016-10-11 Vladimir Zhbanov <vzhbanov@gmail.com>

    * scheme/gnetlist.scm: WEH: Modified similar to commit to Master branch
      by Vladimir Zhbanov, commit  b7d897b0f9ddb297256fb61ce56c6ed79f6d20f0:
      gnetlist: Add a Scheme script for unit testing

      This script uses standard Scheme testing API defined in SRFI-64.
      Currently a minimal compatibility with automake is provided.

2016-09-29 Vladimir Zhbanov <vzhbanov@gmail.com>

    * scheme/gnetlist.scm: WEH: Modified per commit to Master branch by
      Vladimir Zhbanov, commit a3bc7cb7ed8a902b657e826a87273146e23bf7de:
      gnetlist: Improved checking of attribute identity.

      gnetlist warns the user if several components with the same refdes
      have same named attributes with different values. So far, it also
      yielded the warning in the case when some of such components missed
      the attribute in question. There is no point to have, say, footprint=
      attached on several slots of a slotted part, so this check is now
      omitted for symbol instances having no requested attribute.

      This change is not backward compatible with previous gnetlist behaviour.

2016-09-24 Wiley E. Hill <wileyhill@gmail.com>

    * docs/gnetlist.dox: Enable EXTERNAL_PAGES so that links to the libraries
      appears on the Related Page tab. Add TAGFILES libgedacairo, libgedacolor,
      libgedathon, and libgedauio.

2016-09-10 Wiley E. Hill <wileyhill@gmail.com>

    * src/s_hierarchy: Substitute geda_strconcat for geda_utility_
      string_concat.

2016-07-08 Wiley E. Hill <wileyhill@gmail.com>

    * scheme/gnet-pcbfwd-bus.scm: Add back-end script that provides an
      alternative method for PCB forward annotations.

2016-06-27 Wiley E. Hill <wileyhill@gmail.com>

    * scheme/gnet-bom.scm: Add write to log at onset.

2016-06-25 Wiley E. Hill <wileyhill@gmail.com>

    * scheme/gnetlist.scm: Add write-log.

    * tests/bom/Makefile.am: New file for bom unit tests.

    * tests/bom/attribs2: New file for bom unit tests.

    * tests/bom/powersupply.bom: New file for bom unit tests.

    * tests/bom/runtest.sh: New file for bom unit tests.

2016-06-24 Vladimir Zhbanov <vzhbanov@gmail.com>

    * scheme/gnet-bom.scm: WEH: Modified per commit to Master branch
      by Vladimir Zhbanov, commit ddbb78907648e652df6c6d367835d51fba082a89:
      gnetlist: bom:Update copyright text.

2016-06-24 Vladimir Zhbanov <vzhbanov@gmail.com>

    * scheme/gnet-bom.scm: WEH: Modified similar to commit to Master branch
      by Vladimir Zhbanov, commit b52745013e4d54d445584e993745aa92eebfb23f:
      gnetlist: Add help to all functions in the backend bom.

2016-06-24 Wiley E. Hill <wileyhill@gmail.com>

    * scheme/gnet-bom.scm: Pass filename to error-no-attribs.

2016-06-24 Vladimir Zhbanov <vzhbanov@gmail.com>

    * scheme/gnet-bom.scm: WEH: Modified per commit to Master branch
      by Vladimir Zhbanov, commit 8cdbbd9eabb12d04b5b1545981870aeb5881a37f:
      gnetlist: bom:Move main function down.

2016-06-24 Vladimir Zhbanov <vzhbanov@gmail.com>

    * scheme/gnet-bom.scm: WEH: Modified per commit to Master branch
      by Vladimir Zhbanov, commit 8411cdaef45c45c32045f2a6dcb79fc6293af889:
      gnetlist: Factored out bom:read-attrib-list().

2016-06-24 Vladimir Zhbanov <vzhbanov@gmail.com>

    * scheme/gnet-bom.scm: WEH: Modified per commit to Master branch
      by Vladimir Zhbanov, commit a928e020c3526681483a52cc8eac8fd20e7ec945:
      gnetlist: Introduce a new variable for better readability.

2016-06-24 Vladimir Zhbanov <vzhbanov@gmail.com>

    * scheme/gnet-bom.scm: WEH: Modified similar to commit to Master branch
      by Vladimir Zhbanov, commit 78ef07064000a47b8a9db4d9de89f7a2e92eed6a:
      gnetlist: Factor out bom:error-no-attribs().

2016-06-24 Wiley E. Hill <wileyhill@gmail.com>

    * scheme/gnet-bom.scm: Add space in attrib file message after -O switch.

2016-06-23 Vladimir Zhbanov <vzhbanov@gmail.com>

    * scheme/gnet-bom.scm: WEH: Modified per commit to Master branch
      by Vladimir Zhbanov, commit 4f52248a2889a0828938f1bac33d922053c2eac8:
      gnetlist: Refactor bom:components().

2016-06-23 Vladimir Zhbanov <vzhbanov@gmail.com>

    * scheme/gnet-bom.scm: WEH: Modified per commit to Master branch
      by Vladimir Zhbanov, commit 874f8d3c99a1a47f98c2a5323a23345a69a75229:
      gnetlist: Remove bom:find-attribs.

2016-06-23 Vladimir Zhbanov <vzhbanov@gmail.com>

    * scheme/gnet-bom.scm: WEH: Modified per commit to Master branch
      by Vladimir Zhbanov, commit 80b59c4175f0254e7d894f41128bad7cf33aeb9f:
      gnetlist: Refactor (bom).

2016-06-23 Vladimir Zhbanov <vzhbanov@gmail.com>

    * scheme/gnet-bom.scm: WEH: Modified per commit to Master branch
      by Vladimir Zhbanov, commit 85c98262daacdf5fd9ea199ccaa644e5a0a2a068:
      gnetlist: Removed superfluous (begin).

2016-06-23 Vladimir Zhbanov <vzhbanov@gmail.com>

    * scheme/gnet-bom.scm: WEH: Modified per commit to Master branch
      by Vladimir Zhbanov, commit 294d39a3383c10c22c9660b1dac93c2c1ee7e94e:
      gnetlist: Simplified bom:printlist and its using.

2016-06-15 Wiley E. Hill <wileyhill@gmail.com>

    Variation of modifications by Peter Brett <peter@peter-b.co.uk>,
    see https://github.com/peter-b/geda-gaf/
    commit/a1947a4eebb27826ccba571f3f313a316fa695bc:

    gnetlist: Workaround some poor behaviour in rename tracking

    A memory exhaustion bug was reported in gnetlist, where netlisting a
    set of similar schematics was causing excess allocation by the rename
    tracking code.  Testing suggested that `s_rename_add_lowlevel()` was
    being called repeatedly with identical `src` and `dest` arguments.

    * src/s_rename.c: Add GHashTable *rename_table, functions s_rename_
      compare_strings and s_rename_have_rename_record,, Revise s_rename_init
      to create the hash table and s_rename_destroy_all to destroy the
      table. Revise to s_rename_add_lowlevel to first check if rename is
      the same as last and if not then check hash table and only add unique
      rename records. Probably should just use the hash table alone and
      eliminate the list if pointer to RENAME structures. Add/revise Doxygen
      comments.

2016-06-07 Wiley E. Hill <wileyhill@gmail.com>

    * src/s_rename.c: Make s_rename_all_lowlevel static.

2016-06-05 Wiley E. Hill <wileyhill@gmail.com>

    Make gnetlist respect the quite option:

    * src/s_hierarchy.c: Revise s_hierarchy_post_process to refrain from
      blurting "Missing I/O symbol" if quiet_mode is set.

    * src/s_net.c: Revise s_net_name_search to suppress yelping upon finding
      a duplicate net name if quiet_mode is set.

    * src/s_rename.c: Revise function s_rename_add, eliminating int flag and
      pass quiet_mode for the third argument to s_rename_search instead of
      FALSE.

2016-05-09 Wiley E. Hill <wileyhill@gmail.com>

    * src/s_hierarchy.c: Replace g_strndup with geda_utility_string_strndup.

2016-04-20 Wiley E. Hill <wileyhill@gmail.com>

    * src/i_vars.c: rename function i_vars_finalize->i_vars_free_strings
      and add doxygen comments.

2016-04-01 Wiley E. Hill <wileyhill@gmail.com>

    * examples/vams/commonrc: remove component-library and source-library

    * examples/vams/gafrc: Add to load ./sym component-library and ./sch
      source-library instead of commonrc, which is included by gnetlistrc
      and gschemrc.

    * examples/vams/gnetlistrc: remove define-module which is done in commonrc.

    * examples/vams/gschemrc: remove define-module which is done in commonrc.

          * examples/vams/sch: updated .sch example files.

          * examples/vams/sym: updated .sym example files.

2016-03-30 Wiley E. Hill <wileyhill@gmail.com>

    * docs/Makefile.am: Add sch2eaglepos.1m include unannotate.1.

    * docs/sch2eaglepos.1.in: Add basic man page.

    * scripts/sch2eaglepos.sh.in: Update script, is old but this scripts
      still seems to work, applied general updates:

        1. Remove color stuff
        2. Add checks for basic CL; help, usage, verbose, version
        3. Redo "help" function
        4. Revise while loop to read REPLY

    * src/s_hierarchy.c: Eliminate boolean variable graphical in function
      s_hierarchy_traverse.

    * src/s_traverse.c: Reduce scope of is_graphical in s_traverse_sheet to
      inside the for loop eliminate unnecessary initializing to FALSE. May
      have tried this before but I think I got it psyched-out now.

2016-02-24 Wiley E. Hill <wileyhill@gmail.com>

    * src/parsecmd.c: Revise version to only output the dotted version
      if quite mode, include date with dotted and git version if not
      quite mode.

2016-02-22 Wiley E. Hill <wileyhill@gmail.com>

    * src/s_traverse.c: Invert test of geda_utility_string_stricmp.

2016-02-07 Wiley E. Hill <wileyhill@gmail.com>

    * src/gnetlist.c: Reduce scope of dentry in gnetlist_backends.

    * src/g_netlist.c: Reduce scope of p_current in g_get_toplevel_attribute,
      reduce scope and both initializations of pairlist in g_get_nets.

    * src/s_hierarchy.c: Reduce scope and eliminate unnecessary initialization
      of start_of_base and end_of_base in s_hierarchy_return_baseuref, reduce
      scope of current_filename pcount and redundant initialization of pcount
      in s_hierarchy_traverse.

    * src/s_rename.c: Reduce scope of "last" in function s_rename_add.

    * src/s_traverse.c: Reduce scope of variables in s_traverse_sheet and
      s_traverse_hierarchy_sheet, eliminate unnecessary initialization of
      is_hierarchy in s_traverse_sheet and s_traverse_hierarchy_sheet, and
      netattrib_pinnum in s_traverse_net.

    * src/vams_misc.c: Eliminate variables "o_current" and "val" in function
      vams_get_attribs_list and use accessor o_attrib_get_attached_attribs,
      add Doxygen comments.

2016-02-06 Wiley E. Hill <wileyhill@gmail.com>

    * tests/drc2/Makefile.am: Use resistor-drc2.sym in the source directory,
      passed in the environment with TESTDIR, suprress code for conditional
      to console.

    * tests/hierarchy/pnp-hierarchy.sym: Add local symbol for test.

    * tests/hierarchy/Makefile.am: include pnp-hierarchy.sym, delete log sub
      directory, add conditional to output a PASSING status result message,
      reinstate the hierarchy tests.

    * tests/hierarchy/gnetlistrc.hierarchy: Update symbol subdirectories,
      remove extra trailing spaces.

    * tests/hierarchy/gschemrc: Update with cwd.

    * tests/hierarchy/bottom.sym: Update input and output symbol versions.

    * tests/hierarchy/middle.sch: Update input and output symbol versions.

    * tests/hierarchy/rock.sym: replace pnp-3.sym with pnp-hierarchy.sym.

    * tests/hierarchy/hierarchy.geda: Regenerate reference netlist with upper
      case VCC.

    * tests/hierarchy2/Makefile.am: Delete log sub directory, add conditional
      to output a PASSING status result message, reinstate the hierarchy2
      tests.

    * tests/hierarchy2/gnetlistrc.hierarchy: Update logic/74 symbol directory.

    * tests/hierarchy2/hierarchy2.geda: Regenerate reference netlist with upper
      case VCC.

    * scheme/gnet-geda.scm: Remove trailing space from "Nets" section of netlist,
      very annoying.

    * tests/: Regenerate tests because the trailing space was removed from geda
      netlist.

2016-02-05 Wiley E. Hill <wileyhill@gmail.com>

    * scheme/gnet-drc.scm: Close output port after displaying message when
      attrib file is not found (even though guile will close the port).

    * tests/drc2/Makefile.am: Create a local sym directory and copy resistor-
      drc2.sym to the directory for drcs test because slot-not-defined.sch
      does not work with the library symbol resistor-2 which has numslots=0.
      regenerate several outputs to account for the old pin-out be reversed
      in the resistor-2.sym symbol, reinstate the drc2 tests.

    * tests/drc2/resistor-drc2.sym: Add local symbol for drc2 tests.

    * tests/drc2/net-not-driven.drc2: Revised to include local sym directory.

    * tests/drc2/: Replace resistor-2.sym with resistor-drc2.sym, rotating
      where required in files:

          * tests/drc2/connected-noconnects.sch
          * tests/drc2/duplicated-refdes.sch
          * tests/drc2/duplicated_slot.sch
          * tests/drc2/gnd-with-nc-directive.sch
          * tests/drc2/gnd-without-nc-directive.sch
          * tests/drc2/gnetlistrc.drc2
          * tests/drc2/net-not-driven.sch
          * tests/drc2/net-not-driven-with-dont-check-if-driven-directive.sch
          * tests/drc2/net-not-driven-with-nc-directive.sch
          * tests/drc2/net-with-only-one-connection.sch
          * tests/drc2/numslots-is-not-an-integer.sch
          * tests/drc2/numslots-not-defined.sch
          * tests/drc2/output-connected-to-output.sch
          * tests/drc2/pin-without-pintype-attrib.sch
          * tests/drc2/refdes-not-numbered.sch
          * tests/drc2/slot-is-not-an-integer.sch
          * tests/drc2/slot-not-defined.sch
          * tests/drc2/unconnected-pin.sch
          * tests/drc2/unconnected-pin-with-drc-directive.sch
          * tests/drc2/unused-slot.sch

2016-02-02 Wiley E. Hill <wileyhill@gmail.com>

    * BUGS: Updated bugs, memory leak issues were resolved as of 2015-11-14,
      moved to the "Finished stuff" section.

    * tests/common/run_backend_tests.sh: Simplify trouble-shooting; generate
      a diff in the parent directory when failures occur.

    * tests/gafrc: Add new file with log-directory entry to create and write
      logs to tests/logs.

    * tests/common/inputs/gafrc: Add log-directory key-word to use ../../logs,
      combine with the previous revision, all 1747 logs files generated during
      the test are contained to the tests/logs directory.

    * tests/Makefile.am: Remove the logs directory from the builddir to satisfy
      distcheck. Suppress output from commands during pre and post cleanup,
      combine rm arguments.

    * tests/runtest.sh: Add quite switch to gnetlist, which only seems to work
      for output from libgeda, and test $VERBOSE when reporting input variables

    * scheme/Makefile.am: Suppress code blups in local rules, both branches of
      both local rules output status messages.

2016-01-31 Wiley E. Hill <wileyhill@gmail.com>

    * tests/common/outputs: Regenerate spice and spice-sdb outputs, the
      former because the model is now inserted into the output rather than
      "A1 <No valid value attribute found>" and the later because the word
      "model" was removed from  delineator lines.

2016-01-28 Wiley E. Hill <wileyhill@gmail.com>

    * scheme/gnet-spice.scm: Add function write-prologue and write-model,
      spice-sdb, should probably be in common spice. Iterate refdes in two
      passes and include model files, almost makes old spice usable.

    * scheme/spice-common.scm: Remove the word "model" from delineator lines
      and rename argument model-filename to filename in spice:insert-text-file,
      the function does not know what the data is that is being included.

2016-01-10 Wiley E. Hill <wileyhill@gmail.com>

    * src/s_traverse.c: Replace macros:

          * GINT_TO_POINTER with (void*)(long)
          * GPOINTER_TO_INT with (int)(long)

2015-12-31 Wiley E. Hill <wileyhill@gmail.com>

    * backend-getopt.scm: Add function option-warning and use in
      place of option-error if the option is not known to the backend so
      that the bom and bom2 backends do not error-out when each would other
      wise produce normal output. Only bom and bom2 utilize backend-getopt,
      and these still function correctly with the proper arguments and
      this help to reduce scheme backtraces on the console.

    * scheme/: Change marge-sort-* to merge-sort-*, it was either that or
      marge-simpson, maybe lost in translation?, in files:

          * scheme/gnet-partslist1.scm
          * scheme/gnet-partslist2.scm
          * scheme/gnet-partslist3.scm
          * scheme/partslist-common.scm

    * scheme/partslist-common.scm: Tweak get-parts-table to exclude packages
      with an attribute nobom=1.

    * tests/common/run_backend_tests.sh: Revert setting debug if DEBUG_TESTS
      set in environment. Revise to fail if the output file was not generated
      so that the skip clause is reached if there is no reference file and
      return the fail count not total-pass since bom and bom2 fail when passed
      backend parameters for the spice routines because bom and bom2 use the
      backend-getopt routines.

    * tests/common/outputs: Add outputs:

          * bom/JD_Include_nomunge-output.net
          * bom/JD_Include-output.net
          * bom/JD_nomunge-output.net
          * bom/JD_Sort_nomunge-output.net
          * bom/JD_Sort-output.net
          * bom/TwoStageAmp_Include-output.net
          * bom/TwoStageAmp_Sort-output.net
          * bom2/JD_Include_nomunge-output.net
          * bom2/JD_Include-output.net
          * bom2/JD_nomunge-output.net
          * bom2/JD_Sort_nomunge-output.net
          * bom2/JD_Sort-output.net
          * bom2/TwoStageAmp_Include-output.net
          * bom2/TwoStageAmp_Sort-output.net

    * tests/common/inputs/TwoStageAmp.sch: Add attribute nobom=1 to refdes
      Vinput and VCC.

    * tests/common/outputs: Regenerated outputs after revising TwoStageAmp.

2015-12-30 Wiley E. Hill <wileyhill@gmail.com>

    * tests/common/run_backend_tests.sh: Set debug if DEBUG_TESTS set in
      environment, update/revise comments. Fix incorrect variable names:
      GEDATADA->GEDADATA, GEDATADARC->GEDADATARC. Include test conditions
      in output, there are not any but seems like it belongs in the output.

    * tests/common/tests.list: Remove "-g spice-sdb", and gafrc from the aux
      files field, gafrc is in always-copy-list.

    * tests/gnetlistrc.orig: Update linear/regulate->linear/regulator.

    * tests/common/inputs/gafrc: Update linear/regulate->linear/regulator.

2015-12-08 Wiley E. Hill <wileyhill@gmail.com>

    * tests/common/Makefile.am: Add clean local to remove run directory if
      was stranded during an aborted test run.

2015-12-07 Wiley E. Hill <wileyhill@gmail.com>

    * src/s_netattrib.c: Change "Found a cpinlist head with a netname"
      discovery message, aka pin defined with pinnumber matching net=
      attribute, to respect quiet mode setting, I just couldn't take it
      any longer.

2015-12-06 Wiley E. Hill <wileyhill@gmail.com>

   ** src/gnetlist.c: Check output_filename for an included path and
      if found, check for existence of the path, attempt to create if the path
      does not exist and abort if output_filename can not be written. Also
      make sure errno is re-initialized to 0 before checks for path and after
      the checks for path since the system only sets to zero once per thread.

2015-11-29 Wiley E. Hill <wileyhill@gmail.com>

    * tests/netattrib.sch Update F1 symbol version.

    * tests/common/inputs: Regenerate test input for recently update logic
      symbols 7400 and 7404.

    * src/s_hierarchy.c: Replace geda_list_unref with geda_list_unref, this
      was missed in 11/28/15.

2015-11-28 Wiley E. Hill <wileyhill@gmail.com>

    * src/: Replace include quotes with less than greater than brackets because
      lint reported these quotes were not acceptable.

2015-11-28 Wiley E. Hill <wileyhill@gmail.com>

    * src/gnetlist.c: Replace geda_list_unref with geda_list_unref.

    * src/g_rc.c: Revise parameters to RETURN_G_RC_MODE per changes to the
      macro in libgeda/defines.h

2015-11-15 Wiley E. Hill <wileyhill@gmail.com>

    * utils/mk_verilog_syms.c:: Conditionally compile to use hypot instead of
      sqrt in funtion Pin.

2015-11-15 Vladimir Zhbanov <vzhbanov@gmail.com>

    * tests/common/run_backend_tests.sh: WEH: Modified per commit to Master branch
      by Vladimir Zhbanov, commit a7d58b6871c74dfe6b60da11d616b28aade84fd7: Add
      backend tests for verbose mode.

      While this significantly increases the time of 'make check', one more gnetlist
      option is now tested. Affects-bug: lp-1497659.

2015-11-14 Wiley E. Hill <wileyhill@gmail.com>

    * Gnetlist Meet GedaList

    * src/s_hierarchy.c: Free source_net_name in s_hierarchy_post_process after
      return from s_hierarchy_setup_rename.

    * src/s_netattrib.c: Free string (value) o_attrib_search_attached_attribs_by_name
      in second For loop of s_netattrib_net_search if a floating net is found with the
      given pin number. Excellent, now all we need to do is...

    * include/prototype.h: Add declarations for new functions:

              * s_cpinlist_destroy_or_report
              * s_net_destroy_or_report
              * s_netlist_destroy_or_report

      Remove declaration for functions:

              * s_traverse_init

      Rename declaration for functions:

              * s_traverse_start to s_traverse_process.

    * src/g_netlist.c: Revise gnetlist_quit to call s_netlist_destroy_or_report twice,
      once with the regular netlist and graphical, pass a pointer to a list to collect
      a list of pointers to strings to be freed and destroying structures related to
      both list. Call s_page_delete_list on the toplevel before releasing toplevel.

    * src/s_netlist.c: Add function s_netlist_destroy_or_report to traverse netlist
      and release allocations or add pointers to list, calls s_cpinlist_destroy_or_
      report to traverse the pin list.

    * src/s_cpinlist.c: Add function s_cpinlist_destroy_or_report, similar to the
      s_netlist_destroy_or_report, call s_net_destroy_or_report for each net, aka
      connected pin.

    * src/s_net.c : Add function s_net_destroy_or_report, similar to the preceeding
      two functions; frees pin_labels and connected_to and adds net_name to the given
      list.

    * src/s_hierarchy.c: Revise function s_hierarchy_remove_urefconn to return a
      list of pointers that were set to NULL in the net list. The list is returned
      to callers s_hierarchy_setup_rename and s_hierarchy_remove_compsite_all where
      members are uniquely added to the GedaList passed from s_hierarchy_post_process.
      After s_hierarchy_post_process compiles both list, the list of pointers is
      released using geda_list_free_full and then destroyed, thus releasing memory
      for designator strings, both composited like "S1/U1" and singular like "S2",
      that were renamed by s_rename_add_lowlevel to something like "S4" after
      s_rename_all returned to s_hierarchy_post_process.

    * src/s_traverse.c: Make s_traverse_init static, just call from s_traverse_process
      (formerly s_traverse_start). Move g_hash_table_new to s_traverse_process and
      call g_hash_table_destroy before leaving s_traverse_process. Move visit_table
      to uninitialize segment.

    * src/i_vars.c: Add function i_vars_finalize and call from gnetlist_quit to
      release the default strings used to set top-level defaults if not encoun-
      tered while processing the rc file.

    * src/: Add/Edit Doxygen comments.

    * scheme/gnet-drc2.scm: Revert DRC_Directive back to device=DRC_Directive,
      temporarily.

      LEAK SUMMARY: (AFTER -- See 2015-11-06, all test pass, not regenerated)
         definitely lost: 0 bytes in 0 blocks
         indirectly lost: 0 bytes in 0 blocks
           possibly lost: 272,972 bytes in 7,766 blocks
         still reachable: 3,909,929 bytes in 6,730 blocks
              suppressed: 30,671 bytes in 783 blocks

      ERROR SUMMARY: 49 errors from 43 contexts (suppressed: 93842 from 170)

2015-11-13 Wiley E. Hill <wileyhill@gmail.com>

    * src/s_netattrib.c: Revise function s_netattrib_net_search to check for a
      NULL return from s_netattrib_extract_netname, make net_name a local to
      each of the For loops, not sure what the For loops really do since there
      should only be one attribute having the given pinnumber and having TWO
      does not generate an error using the DRC2 backend but does generate and
      error if two get shorted as a results of having two net= attributes.

      Release temp_netname in s_netattrib_return_netname.

2015-11-11 Wiley E. Hill <wileyhill@gmail.com>

    * src/gnetlist.c: Add call to u_program_mem_set_vtable in function main_prog
      and free output_filename if error exiting.

2015-11-10 Wiley E. Hill <wileyhill@gmail.com>

    * src/gnetlist.c: Tweak "would-be" main line code; Defer checking and setting
      the default output file name and getting the cwd directory.

    * src/s_netattrib.c: Tweek function s_netattrib_extract_netname; start index
      1 instead of zero because a netname cannot be zero lenght, eliminate early
      return and free the string if was malformed. Add comments with example.
      Eliminate reallocation of the string for new_cpin->nets->connected_to in
      function s_netattrib_create_pins and move local char *connected_in to the
      DEBUG compile, adding the pointer to the debug message.

      Free net name before over-writing the pointer in s_netattrib_create_pins.

      Add Doxygen comments for defines PIN_NET_PREFIX and PIN_NET_PREFIX and add
      Doxygen comments for functions:

          * s_netattrib_connected_string_get_pinnum
          * s_netattrib_extract_netname
          * s_netattrib_create_pins
          * s_netattrib_handle

2015-11-09 Wiley E. Hill <wileyhill@gmail.com>

    * Eliminate toplevel hierarchy recursive loop, fix potential memory leaks

    * src/s_traverse.c: Include <geda_diagnostics.h> and add start and
      stop macros in function s_traverse_sheet, rename variable "temp" to "value".
      Add function s_traverse_hierarchy_sheet and call from s_hierarchy_traverse,
      which is called from s_traverse_sheet instead of s_hierarchy_traverse->
      s_hierarchy_traverse->s_hierarchy_traverse.

   ** src/s_hierarchy.c: Call s_traverse_hierarchy_sheet instead s_hierarchy_traverse
      as noted above. Release memory allocated by s_hierarchy_return_baseuref in
      s_hierarchy_remove_uref_mangling; pointed to by variable = new_uref.

   ** src/g_netlist.c: Revise function g_get_attribute_by_pinnumber:

          Reposition debug directives inside the if (return_value)

          Add "done = TRUE;" inside the preceeding if to ensure that
          o_attrib_search_object_attribs_by_name is not called twice.

          Add boolean return_pwr and set true instead of 'return_value = "pwr";'

          Edit conditional at exit to free return_value after setting scm_value

          set scm_return_value to "pwr" if return_pwr && not return_value

   ** src/s_netlist.c: Add local pointer "net_name" in s_netlist_post_process,
      make sure free pl_current->nets->next->net_name before over-writing the
      pointer with returned from s_net_name via net_name, add some DOxygen info.

   ** src/s_net.c: Revise s_net_name_search to allocate storage when assigning
      each pointer net_name rather than storing the same pointer, added notes
      in code regarding why this was done.

   ** src/s_rename.c: Release net_name before renaming in s_rename_all_lowlevel,
      added notes regarding freeing pointers to net names.

2015-11-08 Wiley E. Hill <wileyhill@gmail.com>

    * Eliminate unnecessary global variable; output_filename.

    * include/globals.h: Remove extern output_filename.

    * include/prototype.h: Add output_filename argument to parse_commandline.

    * src/globals.c: Remove output_filename.

    * src/parsecmd.c: Add parse_commandline argument and revise to issue warning if
      -o options was used twice.

    * src/s_net.c: Reorganized modules putting functions in alphabetical order.

    * src/gnetlist.c: Add variable and pass address to parse_commandline and allocate
      default if not set, free before exiting. Convert For loop in gnetlist_backends
      to a While loop.

    * src/s_cpinlist.c: Reorganized modules putting functions in alphabetical order.

    * src/s_net.c: Reorganized modules putting functions in alphabetical order.

    * src/s_netattrib.c: Release old old_cpin->nets->connected_to before reassigning
      in function s_netattrib_create_pins and change cpinlist_tail, netlist_tail,
      old_cpin, connected_to, and new_cpin to respective local scopes.

2015-11-07 Wiley E. Hill <wileyhill@gmail.com>

    * src/: Removed redundant setting of variable to NULL when using GEDA_FREE macro.

2015-11-06 Wiley E. Hill <wileyhill@gmail.com>

    * src/g_netlist.c: Revise function g_graphical_objs_in_net_with_attrib_get_attrib
      to not use scm_dynwind_free to release variable, instead explicitly release the
      memory using free() function, and locally scope pl_current, rename and locally
      scope wanted_net_name to current_name and remove conditional check for wanted_
      net_name since SCM_ASSERT scm_is_string would already handle this situation.

      Revise function g_get_all_unique_nets simlar to above; eliminate variable "list"
      and remove conditional check for wanted_net_name since SCM_ASSERT scm_is_string
      would already handle this situation. Eliminate variables "x" and "is_member".

      LEAK SUMMARY: (BEFORE)
         definitely lost: 7,207 bytes in 1,497 blocks
         indirectly lost: 0 bytes in 0 blocks
           possibly lost: 362,844 bytes in 10,334 blocks
         still reachable: 5,116,764 bytes in 34,196 blocks
              suppressed: 11,431 bytes in 245 blocks

      ERROR SUMMARY: 255 errors from 137 contexts (suppressed: 93686 from 98)

2015-11-04 Wiley E. Hill <wileyhill@gmail.com>

    * scheme/gnet-drc2.scm: Use single format output instead of begin block for
      4 display's, adding space to the leading side of the Ref:Pin string, which
      eliminates the trailing space on the line in pin related error messages.

2015-11-03 Wiley E. Hill <wileyhill@gmail.com>

    * tests/common/run_tests.sh: Regenerated test output because symbol file
      asic-pmos-1.sym symbols were renamed to ASIC-PMOS-1.sym.

2015-11-03 Wiley E. Hill <wileyhill@gmail.com>

    * scheme/gnet-drc2.scm: Add a space after 'pintype' attribute:"

2015-11-03 Vladimir Zhbanov <vzhbanov@gmail.com>

    * tests/common/run_backend_tests.sh: WEH: Modified per commit to Master branch
      by Vladimir Zhbanov, commit 01cfa12bbfb3a1cbdade2f98147c3ce182b33579: Added
      separate messages for stdout and plain output tests.

2015-11-03 Vladimir Zhbanov <vzhbanov@gmail.com>

    * tests/common/run_backend_tests.sh: WEH: Modified per commit to Master branch
      by Vladimir Zhbanov, commit 0f0936bbb959c41799a0b5b37ba65addb1e1dbeb:Remove
      not working code in test script, Remove succeed if neither output nor golden
      file exists. Check for '! -f ${ref}' conficts with check for '-f ${ref}' in
      the outer 'if'.

2015-10-29 Wiley E. Hill <wileyhill@gmail.com>

    * scheme/gnet-drc2.scm: Change "device=DRC_Directive" to simply
      "DRC_Directive", and this allow both to work.

2015-10-26 Wiley E. Hill <wileyhill@gmail.com>

    * src/gnetlist.c: Remove first argument, pr_current, from s_page_goto.

    * src/s_hierarchy.c: Remove first argument, pr_current, from s_page_goto.

2015-10-25 Wiley E. Hill <wileyhill@gmail.com>

    * tests/: Update schematics for tests and regenerate outputs.

    * tests/scripts/inverter.sch: Redo drawing, use title-block-A1.

    * tests/scripts/usg_driver.sch: Added AC input voltage, cleanup drawing.

    * tests/scripts/Makefile.am: Also clean *_drc2.txt.

2015-10-17 Wiley E. Hill <wileyhill@gmail.com>

    * tests/scripts/usg_driver.sch: Update symbol names and cleanup
      drawing.

    * tests/scripts/inverter.sch: Update symbol names and cleanup
      drawing.

2015-10-17 Hannu Vuolasaho <vuokkosetae@gmail.com>

    * Code Enhancement: Improve program compatibility

    * scheme/gnet-spice-sdb.scm: WEH: Modified per commit to Master
      branch, commit 88635e0c1bbd004ee894d9b6117d72f6a38a4e43, Fix
      debug-spew:

      gspiceUI calls gnetlist in verbose mode. The debug-spew procedure output
      its data in the verbose mode to current-output-port using the display
      procedure and thus crippled netlists. Instead, it now uses the message
      procedure which outputs debug data to the current-error-port.

2015-10-15 Vladimir Zhbanov <vzhbanov@gmail.com>

    * Code Enhancement: Improve BUILD System Maintainence.

    * docs/Makefile.am: WEH: Modified per commit to Master branch by Vladimir
      Zhbanov, commit cf60e1d772c2d2b1dc820748b5048cf8381fa289: Automatically
      update Copyright in man pages.

    * docs/annotate.1.in: Add @YEAR@ tag in copyright section.

    * docs/bom_xref.1.in: Add @YEAR@ tag in copyright section.

    * docs/gnetlist.1.in: Add @YEAR@ tag in copyright section.

    * docs/mk_verilog_syms.1.in: Add @YEAR@ tag in copyright section.

    * docs/unannotate.1.in: Add @YEAR@ tag in copyright section.

2015-10-08 Wiley E. Hill <wileyhill@gmail.com>

    * src/gnetlist.c: Call libgeda_release instead of just
      s_clib_free and s_slib_free, oops!

2015-10-03 Wiley E. Hill <wileyhill@gmail.com>

    * tests/common/inputs/sym/rectifier-bridge-1.sym: Add local symbol
      from library for common tests and regenerate test outputs.

2015-08-29 Wiley E. Hill <wileyhill@gmail.com>

    * src/g_register.c: Remove redundent gsubr_t structure definition.

2015-08-24 Wiley E. Hill <wileyhill@gmail.com>

    * src/gnetlist.c: Tweak startup to initialize logging (u_log_init) after
      parsing initialization file to allow user to specify the path to logs
      during initialization.

2015-08-20 Wiley E. Hill <wileyhill@gmail.com>

    * scheme/gnet-drc2.scm: Replace calling flags with get-backend-arguments.

2015-08-20 Wiley E. Hill <wileyhill@gmail.com>

    * scheme/gnet-spice-anise.scm: Add other additional options to backend help

2015-08-20 Wiley E. Hill <wileyhill@gmail.com>

    * scheme/spice-common.scm: Add code from spice-sdb to common spice to
      share with other backends.

2015-08-19 Wiley E. Hill <wileyhill@gmail.com>

    * docs/gnetlist.1.in: Revise/update man page with new feature
      to pass arguments to backends.

2015-08-19 Wiley E. Hill <wileyhill@gmail.com>

    * src/g_netlist.c: Add/update (mostly add) Doxygen comments, add Doxygen
      group gnetlist-SCM-API.

2015-08-19 Wiley E. Hill <wileyhill@gmail.com>

    * scheme/gnet-spice-noqsi.scm: Added spice-noqsi-version, spice-noqsi-help,
      spice-noqsi-show-version,renamed spice-noqsi->spice-noqsi-main and added
      replacement spice-noqsi to intercept help and version argument options.

2015-08-19 Wiley E. Hill <wileyhill@gmail.com>

    * scheme/gnet-spice-anise.scm: Change date version format; put year first.

2015-08-19 Wiley E. Hill <wileyhill@gmail.com>

    * src/s_rename.c: Add Doxygen comments for function get-renamed-nets,
      comment out unused scm_level parameter.

2015-08-19 Wiley E. Hill <wileyhill@gmail.com>

    * scheme/gnet-spice-anise.scm: Added spice-anise-version, modified write-*
      -header, renamed spice-anise->spice-anise-main and added replacement
       spice-anise to intercept help and version argument options. Add functions
       spice-anise-show-version and spice-anise-help.

2015-08-18 Wiley E. Hill <wileyhill@gmail.com>

    * scheme/gnet-spice-anise.scm: Create function spice-anise-version and
      consolidate references to local version.

2015-08-18 Wiley E. Hill <wileyhill@gmail.com>

    * src/parsecmd.c: Revise parse_commandline to support passing command-line
      flags to backends directly.

2015-08-18 Wiley E. Hill <wileyhill@gmail.com>

    * scheme/gnetlist.scm: Add command line utility functions;  error-no-input-file,
      have-input-file?, help-flag? and version-flag?.

2015-08-18 Wiley E. Hill <wileyhill@gmail.com>

    * scheme/gnetlist.scm: un-deprecate get-calling-flags

2015-08-18 Wiley E. Hill <wileyhill@gmail.com>

    * scheme/gnet-spice-noqsi.scm: Remove duplicate prototype for VOLTAGE_SOURCE

2015-08-18 Wiley E. Hill <wileyhill@gmail.com>

    * src/gnetlist.c: Remove test for input files from C code and do not
      initialize s_traverse if not input files.

2015-08-18 Wiley E. Hill <wileyhill@gmail.com>

    * docs/Makefile.am: Remove commented noinst_MANS.

2015-08-18 Wiley E. Hill <wileyhill@gmail.com>

    * include/prototype.h: Remove declarations for non-existence functions.

2015-08-14 Vladimir Zhbanov <vzhbanov@gmail.com>

    * Code Enhancement: Replace depreciated guile function with scm_internal_catch

    * WEH: Modified per commit to Master branch by Vladimir Zhbanov, commit
      59644a1a388314fa7a8865338d5e7d1c82ce51f7

    * src/parsecmd.c: Replace scm_internal_stack_catch scm_internal_catch in
      function parse_commandline.

2015-08-14 Wiley E. Hill <wileyhill@gmail.com>

    * src/s_hierarchy.c: Make s_hierarchy_setup_rename static.

2015-08-06 Wiley E. Hill <wileyhill@gmail.com>

    * tests/common/run_backend_tests.sh: Add separator between test to assist in
      reviewing log reports.

2015-07-28 Wiley E. Hill <wileyhill@gmail.com>

    * tests/common/outputs/*/powersupply-output.net: Updated reference output
      due to resistor-variable-1.sym symbol revision used in tests/common/
      inputs/powersupply.sch.

    * tests/powersupply.*: Updated reference output due to resistor-variable-1.sym
      symbol revision used in tests/powersupply.sch.

    * tests/multiequal.spice-sdb: Update reference output due to minor change to
      output header.

2015-07-21 Vladimir Zhbanov <vzhbanov@gmail.com>

    * Feature revision: Fixed a comment..

    * WEH: Modified per commit to Master branch by Vladimir Zhbanov, commit
      e7ac674743540567a950aac75e14aea299d8e4cc:

    * scheme/gnet-spice-anise.scm: Removed an unnecessary space in the output.

    * scheme/gnet-spice-sdb.scm: Removed an unnecessary space in the output.

2015-07-21 Vladimir Zhbanov <vzhbanov@gmail.com>

    * Source Documentation: Fixed a comment..

    * WEH: Modified per commit to Master branch by Vladimir Zhbanov, commit
      764d2ee0dfea99a1c5c86047a2c7c7a45ac87d41:

    * scheme/gnet-spice-anise.scm: Fixed a comment.

    * scheme/gnet-spice-sdb.scm: Fixed a comment.

2015-07-21 Vladimir Zhbanov <vzhbanov@gmail.com>

    * Code Enhancement: Simplified procedures.

    * WEH: Modified per commit to Master branch by Vladimir Zhbanov, commit
      b42d92a7328109b10cca78c5d2fa9f5873e79d20:

    * scheme/gnet-spice-anise.scm: Simplified a couple of output procedures.

    * scheme/gnet-spice-sdb.scm: Simplified a couple of output procedures.

2015-07-21 Vladimir Zhbanov <vzhbanov@gmail.com>

    * Code Enhancement: Unspecified.

    * WEH: Modified per commit to Master branch by Vladimir Zhbanov, commit
      20f3cacb02f6430258bc78cc0d7e598ee6afadce:

    * scheme/gnet-spice-anise.scm: Replaced 'let*' with 'let'.

    * scheme/gnet-spice-sdb.scm: Replaced 'let*' with 'let'.

2015-07-12 Wiley E. Hill <wileyhill@gmail.com>

    * src/g_netlist.c: Update Doxygen comments

2015-05-20 Wiley E. Hill <wileyhill@gmail.com>

    * src/g_netlist.c: Add Doxygen templates as todo's.

2015-05-08 Wiley E. Hill <wileyhill@gmail.com>

    * src/s_rename.c: Add Doxygen templates as todo's.

2015-04-28 Wiley E. Hill <wileyhill@gmail.com>

    * src/s_netattrib.c: Add Doxygen templates as todo's.

    * src/s_cpinlist.c: Add Doxygen templates as todo's.

2015-04-26 Wiley E. Hill <wileyhill@gmail.com>

    * src/parsecmd.c: Add Doxygen templates as todo's.

2015-04-25 Wiley E. Hill <wileyhill@gmail.com>

    * src/i_vars.c: Add Doxygen comments for function i_vars_set.

2015-04-24 Wiley E. Hill <wileyhill@gmail.com>

    * src/g_register.c: Add Doxygen templates as todo's.

2015-04-24 Wiley E. Hill <wileyhill@gmail.com>

    * scheme/gnet-bom.scm: Update function bom:open-input-file to use
      current-error-port.

2015-04-23 Wiley E. Hill <wileyhill@gmail.com>

    * src/s_misc.c: Simplfy functions verbose_print and
      verbose_done; use greater not greater than or equal, no need
      to have else clause. Add Doxygen comments.

2015-04-22 Wiley E. Hill <wileyhill@gmail.com>

    * src/g_rc.c: Add Doxygen comments.

2015-04-22 Wiley E. Hill <wileyhill@gmail.com>

    * src/gnetlist.c: Add Doxygen comments.

2015-04-22 Wiley E. Hill <wileyhill@gmail.com>

    * src/s_traverse.c: Add Doxygen templates as todo's

2015-04-21 Wiley E. Hill <wileyhill@gmail.com>

    * src/gnetlist.c: Add Doxygen templates as todo's

2015-04-21 Wiley E. Hill <wileyhill@gmail.com>

    * src/vams_misc.c: Add Doxygen templates as todo's

2015-04-21 Wiley E. Hill <wileyhill@gmail.com>

    * src/g_netlist.c: Add Doxygen templates as todo's

2015-04-21 Wiley E. Hill <wileyhill@gmail.com>

    * src/s_hierarchy.c: Revise function s_hierarchy_graphical_search
      to actually check the value of the graphical attribute if found.
      Add Doxygen comment.

2015-04-20 Wiley E. Hill <wileyhill@gmail.com>

    * scheme/gnet-bom2.scm: Update function bom2:open-input-file to use
      current-error-port.

2015-04-19 Wiley E. Hill <wileyhill@gmail.com>

    * src/s_hierarchy.c: Add Doxygen templates as todo's

2015-04-19 Wiley E. Hill <wileyhill@gmail.com>

    * src/s_netlist.c: Rename variables nl_current and ptr to nl_iter
      and nl_current in function s_netlist_print, add doxygen comments.

2015-04-17 Wiley E. Hill <wileyhill@gmail.com>

    * src/s_netattrib.c: Replace gassert with BUG_MSG in
      in function s_netattrib_create_pins.

2015-03-20 Wiley E. Hill <wileyhill@gmail.com>

    * tests/common/outputs: Regenerate test outputs.

2015-03-20 Wiley E. Hill <wileyhill@gmail.com>

    * common/inputs/gafrc: Updated path to symbols.

    * tests/gnetlistrc.orig: Updated path to symbols.

    * Fixed/updated schematics for tests:

        * tests/powersupply.sch
        * tests/common/inputs/netattrib.sch
        * tests/common/inputs/powersupply.sch

    * Updated "Golden" results:

        * tests/powersupply.allegro
        * tests/powersupply.bae
        * tests/powersupply.geda
        * tests/powersupply.liquidpcb
        * tests/powersupply.maxascii
        * tests/powersupply.pads
        * tests/powersupply.PCB
        * tests/powersupply.protelII
        * tests/powersupply.sch
        * tests/powersupply.tango

    * tests/runtest.sh: Update directory for GEDADATARC: lib->etc

2015-03-10 Wiley E. Hill <wileyhill@gmail.com>

    * scheme/gnet-drc2.scm: Patch gnetlist's drc2 backend to check that
      NoConnection nets don't have connections

2015-02-18 Wiley E. Hill <wileyhill@gmail.com>

    * stack_1.sch: Update example.

2015-02-18 Wiley E. Hill <wileyhill@gmail.com>

    * src/gnetlist.c: Replace g_path_is_absolute with f_get_is_path_absolute
      in function main_prog.

2015-02-11 Wiley E. Hill <wileyhill@gmail.com>

    * Updated files headers throughout; adding GNU email address, magic tags
      and updating copyright dates.

2015-01-28 Wiley E. Hill <wileyhill@gmail.com>

    * src/gnetlist.c: Replace g_strdup_printf with u_string_sprintf

2015-01-02 Wiley E. Hill <wileyhill@gmail.com>

    * src/s_traverse.c: Add check for NULL pointer in s_traverse_component,
      mainly to appease lint.

    * src/g_netlist.c: Add check for NULL in debug print to appease lint,
      before exiting g_get_attribute_by_pinseq().

2014-11-10 Wiley E. Hill <wileyhill@gmail.com>

    * scheme/gnet-gsch2pcb.scm.in: gnetlist: Missed one,

2014-11-10 Wiley E. Hill <wileyhill@gmail.com>

    * scheme/gnetlist.scm: Revise defines to public and add public defines
      for gnetlist.c functions.

    * scheme/gnetlist-post.scm: Revise module to use netlist: prefix, adding
      to all functions in order to distingish from gnetlist:, AND packages
      as an argument (in many modules) and netlist:packages. Add new function
      netlist:get-renamed-nets.

    * scheme/gnet*.scm: Revise all backends to use changes above, think I got
      most of the gnetlist: rerouted through gnetlist.scm and I think this is
      less confusing.

2014-11-09 Wiley E. Hill <wileyhill@gmail.com>

    * scheme/gnet-spice-anise.scm: Change embedd_mode to embed_mode, add
      get-subcircuit-params.

    * scheme/gnet-spice-sdb.scm: Change embedd_mode to embed_mode

2014-11-09 Wiley E. Hill <wileyhill@gmail.com>

    * include/prototype.h: Fix incomplete function declarations (missing void)

    * src/g_netlist.c: Fix incomplete function definitions (missing void)

2014-11-09 Wiley E. Hill <wileyhill@gmail.com>

    * scheme/gnet-spice-anise.scm: Add spice backend, is the same spice-sdb.scm,
      for hacking, I mean experiments.

2014-11-05 Wiley E. Hill <wileyhill@gmail.com>

    * scheme/gnet-gsch2pcb.scm.in: In function gsch2pcb:open-io-pipe, there is
      no ensure-batch-mode.

2014-09-05 Wiley E. Hill <wileyhill@gmail.com>

    * scheme/gnet-spice-noqsi.scm: Add new backend; gnet-spice-noqsi.scm

2014-08-27 Wiley E. Hill <wileyhill@gmail.com>

    * src/*/*.c: rename geda_strdup u_string_strdup to match libgeda

2014-08-25 Wiley E. Hill <wileyhill@gmail.com>

        * docs/gnetlist.dox: Read libgeda TAGFILES files redirect errors and
          warnings to log (but can still be done on command-line).

2014-07-29 Wiley E. Hill <wileyhill@gmail.com>

        * utils/Makefile.am: Add top-level, top-level include and include/
          libgeda in the <include> path

        * utils/mk_verilog_syms.c: Revised header inclusion

2014-07-25 Wiley E. Hill <wileyhill@gmail.com>

        * include/gnetlist.h: New header file used by all gnetlist source files
          to  include libgeda.h and local prototype.h and globals.h. The header
          defines define WITHOUT_GDK_PIX_BUFFER so that:

        * src/Makefile.am: Eliminated GDK_PIXBUF_* cflags lib flags

2014-07-25 Wiley E. Hill <wileyhill@gmail.com>

        * src/*/*.c: Redo inclusion of header files

2014-07-19 Wiley E. Hill <wileyhill@gmail.com>

        * src/g_netlist.c Add missing function; get-verbosity

2013-10-31 Wiley E. Hill <wileyhill@gmail.com>

        * src/Makefile.am: Changed AUTOMAKE_OPTIONS = $(GEDA_AUTO_MAKE_OPTIONS)

        * tests/Makefile.am: Added AUTOMAKE_OPTIONS = $(GEDA_AUTO_MAKE_OPTIONS)
          $(GEDA_AUTOMAKE_TEST_OPTIONS)

        * utils/Makefile.am: Added AUTOMAKE_OPTIONS = $(GEDA_AUTO_MAKE_OPTIONS)

2013-05-03 Wiley E. Hill <wileyhill@gmail.com>

        * src/Makefile.am: Change -I$(abs_top_builddir)/include to
        -I$(top_srcddir)/include. Don't know where i got abs_top_build.
        Does not work for distcheck or on Mint (and probably Ubuntu) with
        automake ver? autoconf v?

2013-04-15  Wiley E. Hill <wileyhill@gmail.com>

        * utils/Makefile.am: changed no_inst to bin_PROGRAMS
        * docs/Makefile.am: changed mk_verilog_syms.1 from noinst_MANS
          to dist_man_MANS
        * scripts/Makefile.am: changed EXTRA_DIST to bin_SCRIPTS

2012-12-27 Wiley E. Hill <wileyhill@gmail.com>

        * utils/mk_verilog_syms.c: Remove include "config.h", was not used

2007-05-26 Ales Hvezda   <ahvezda@geda.seul.org>

	* tests/spice-sdb/Makefile.am: Oops, because of the below disable,
	need to explicitly include run_tests.sh.  This needs to b undone
	once these tests pass make distcheck again.

2007-05-25 Ales Hvezda   <ahvezda@geda.seul.org>

	* tests/spice-sdb/Makefile.am: Disabled spice-sdb tests
	temporarily since they break make distcheck.  Will re-enable
	once it is determined what is going wrong (for the next release).

        * configure.ac: Updated version to 20070526 in prep for the next
        release.

2007-05-13 Ales Hvezda   <ahvezda@geda.seul.org>

	* scheme/Makefile.am, gnet-osmond.scm: Added new gnetlist backend
	from John Doty. Thanks!

2007-04-29 Ales Hvezda   <ahvezda@geda.seul.org>

	* tests/Makefile.am: Moved the VHDL regression test into my private
	test target since it doesn't work for everybody (since some people
	do not install into $HOME/geda).

	* tests/spice-sdb/inputs/Makefile.am,
	tests/spice-sdb/inputs/sym/Makefile.am: Added missing test files
	to make distcheck happy again.

2007-04-28 (later) Stuart Brorson   <sdb@cloud9.net>
	* include/globals.h, scheme/gnet-spice-sdb.scm,
	src/globals.c, src/parsecmd.c  configure.ac: Add
	--nomunge flag to gnetlist, telling spice-sdb
	to not autocorrect incorrect device prefixes
	(handles complaint from John Doty).  Also
	upgraded handling of long opts.  Finally, updated
	spice-sdb test suite to check these new features.

2007-04-28 Stuart Brorson   <sdb@cloud9.net>
	* src/g_netlist.c, scheme/gnet-spice-sdb.scm:  Fix spice-sdb's
	treatment of slotted parts so it emits pins in pinseq order.
	This required making mods to g_netlist.c, as well as several
	fcns in libgeda.  Then updated spice-sdb test suite.  This
	closes bug 1680275.

2007-04-21 Ales Hvezda   <ahvezda@geda.seul.org>

	* src/gnetlist.c: Move the "-l" command line scheme loading code to
	be *before* schematics are loaded (instead of after).

	* examples/stack_1.sch, examples/Makefile.am: Added stack example
	schematic.

	* tests/Makefile.am, tests/runtest.sh, tests/singlenet.protel,
	tests/singlenet.protelII, tests/stack.geda, tests/stack_1.geda,
	tests/drc2/Makefile.am, tests/hierarchy/Makefile.am,
	tests/hierarchy/gnetlistrc, tests/hierarchy/gnetlistrc.hierarchy:
	Fixed the gnetlist regressions tests to work with make distcheck.

	* tests/spice-sdb/run_tests.sh: Added -I "gnetlist -g" to the
	golden file diff to ignore the embedded command line information
	in the spice-sdb golden files.

	* scheme/gnet-calay.scm: Added backed written by John Doty for
	the Calay netlist. Thanks!

	* tests/runtest.sh: Minor improvements in test running script.

2007-04-21 Stuart Brorson   <sdb@cloud9.net>
	* tests/spice-sdb/*  Added new spice-sdb test directory.  Then
	created test environment similar to Dan's regression tests for
	refdes_renum.

2007-02-20 Carlos Nieves Onega <cnieves@iespana.es>

	* scheme/gnet-allegro.scm: Fix bug #1663729.
	  When writing the device files, check if 'devfiles' directory
	  exists and create it if needed.

2007-02-16 Ales Hvezda   <ahvezda@geda.seul.org>

	* tests/multiequal.spice-sdb: Updated golden file to be current.

	* tests/Makefile.am, tests/drc2/Makefile.am,
	tests/hierarchy/Makefile.am: Temporarily disabled make check to
	get past make distcheck.  The rules in make tests are probably
	missing a variable specifying the source of the input files.
	make check should enabled once we figure out what is missing.

	* tests/amp.spice-sdb, tests/darlington.spice-sdb: Updated golden
	files to be current.

2007-02-11 (later) Stuart Brorson   <sdb@cloud9.net>
	* scheme/gnet-spice-sdb.scm, scheme/gnetlist.scm: Changed
	string-pad-right to safe-string-head per suggestion from Jeff
	Mallatt.  Added safe-string-head to gnetlist.scm.

2007-02-11 Stuart Brorson   <sdb@cloud9.net>
	* scheme/gnet-spice-sdb.scm: Incorporated patch from Jeff Mallatt
	enabling SPICE netlisting of slotted parts.

2007-02-10 Ales Hvezda   <ahvezda@geda.seul.org>

	* docs/gnetlist.1, src/gnetlist.c, src/parsecmd.c: Applied patch by
	Tomaz Solc [ 1593644 ] gnetlist: use "-g help" to list available
	backends. Thanks!

	* tests/.cvsignore: Added rule to ignore all the newly generated
	files.

	* scheme/gnet-bom.scm, scheme/gnet-bom2.scm: Applied patch to
	change "package" to "refdes" [ 1656822 ] BOM/BOM2 should use
	refdes in title line

	* tests/hierarchy/hierarchy.geda: Updated golden file due to ordering
	of output changing.

	* src/globals.c: Removed quit_func since it is completely unused.

	* docs/gnetlist.1: Updated the man page a little for bug:
	[ 1556064 ] man page version out of date

	* tests/*.spice-sdb: Updated golden files to be current due to
	version number update.

	* configure.ac: Bumped package version to 20070216.

2007-02-10 Carlos Nieves Onega <cnieves@iespana.es>

	* tests/Makefile.am, tests/drc2/Makefile.am,
	  tests/hierarchy/Makefile.am:
	  When running "make check", run "make tests" too.

        * tests/drc2/Makefile.am:
	  Added a pass/failed line after each test.

	* tests/drc2/.cvsignore: Added this new file.

	* configure.ac, tests/Makefile.am, tests/drc2/Makefile.am,
	  tests/drc2/*.sch, tests/drc2/*.drc2:
	  Added new regression test suite for the drc2 backend.

	* scheme/gnet-drc2.scm: Changed a (begin) to a (let ()) due to
	  guile 1.8 problems. Thanks to Stuart Brorson por reporting, and
	  Dean Ferreyra for pointing out the fix.

2007-02-08 19:24  Dan McMahill <danmc>

	* configure.ac, scheme/Makefile.am, scheme/gnet-gsch2pcb.scm.in: 1)
	   add a new option to gsch2pcb "use-m4" for the project file or
	  "--use-m4" for the command line.  By default now, gsch2pcb will
	  not try to run m4 at all.  If you want the old behaviour of
	  running m4, you'll have to use this option.  It seems that this
	  is what most users want (no m4 involved at run time).

	  2) rather than hard coding a number of paths like /usr/X11R6/lib
	  and /usr/local/share into the code for places to look for PCB
	  footprints, use a single default directory which is based on
	  ${datadir}.  If the user wants to, they can override that with
	  --with-pcb-datadir=/opt/pcb-20070204/share for example.

	  3)  when searching for newlib footprints with, for example, a
	  name like footprint=MY1206, match either "MY1206" or "MY1206.fp"
	  so we can start having extensions on footprint files without
	  needing to explicitly add the ".fp" part in the footprint=
	  attribute.  All of the footprints in the pcb distribution which
	  came from the m4 libraries have .fp extensions now.

	  4)  add some example schematic files in the gsch2pcb example
	  directory

2007-01-15 Stuart Brorson <sdb@cloud9./net>

	* scheme/gnet-bom.scm, scheme/gnet-bom2.scm: Added
	(use-modules (ice-9 rdelim)) fix guile-1.8 problem.

2007-01-16 Ales Hvezda   <ahvezda@geda.seul.org>

	* scheme/gnet-switcap.scm: Added added (use-modules (ice-9 rdelim))
	to get read-line included and working.

2007-01-15 Stuart Brorson <sdb@cloud9./net>
	* scheme/gnet-spice-sdb.scm: Changed escaping for parens to fix
	guile-1.8 bug.  Also added (use-modules (ice-9 rdelim)) to enable
	read-line.

2007-01-07 Stuart Brorson <sdb@cloud9./net>
	* scheme/gnet-spice-sdb.scm: Added SPICE-NPN and SPICE-PNP
	to dispatch to cover cases where people had munged the transistor
	symbols.

2006-11-21 Ales Hvezda   <ahvezda@geda.seul.org>

        * configure.ac: Fixed libgeda detection/find error message when
        the wrong libgeda version is found. (Bug reported by Karel Kulhavy;
        thanks)

2006-10-20 Ales Hvezda   <ahvezda@geda.seul.org>

        * configure.ac: Bumped package version to 20061020.

	* scheme/gnet-PCB.scm: Applied patch (#1453908) by Thien-Thi Nguyen
	that cleans up / simplifies some scheme code.

2006-09-27 Carlos Nieves Onega <cnieves@iespana.es>

	* configure.ac : Applied patch #1564796 by Cesar Strauss,
	enabling Cygwin's compilation. Thanks.

2006-09-24 Ales Hvezda   <ahvezda@geda.seul.org>

        * AUTHORS: Updated file pointing people at gschem's AUTHOR file
        as the complete list of authors.  Merged all listed files in this
        file into gschem's file.

2006-09-07 SDB sdb@cloud9.net>
	* scheme/gnet-gsch2pcb.scm.in:  Applied cursor patch
	from Peter Clifton.

2006-09-06 Ales Hvezda   <ahvezda@geda.seul.org>

        * configure.ac: Updated program version to 20060906.

	* src/gnetlist.c: Added CUSTOM_VERSION to all
	printfs/output/dialog boxes where VERSION is used so that it is
	easier to create custom version of gEDA/gaf.

2006-09-03 Carlos Nieves Onega <cnieves@iespana.es>

	* scheme/gnet-drc2.scm: Applied patch #1551415 from Tomas Solc.
	  Some part of an error message was written in standard output
	  instead of the the output file. Thanks.

2006-08-31 Ales Hvezda   <ahvezda@geda.seul.org>

	* configure.ac: Updated gtk+ tests to look for 2.4.x or greater.

	* src/gnetlist.c: Removed obsolete code fragment

2006-08-29 Ales Hvezda   <ahvezda@geda.seul.org>

	* scheme/gnet-gsch2pcb.scm.in: Applied patch by Jeff Mallatt to
	fix gnet-gsch2pcb.scm fix m4 params bug/limit of 3.  Patch#1542726.
	Thanks.

2006-08-22 Ales Hvezda   <ahvezda@geda.seul.org>

	* scheme/Makefile.am: Added a couple files to the distclean and
	maintainerclean rules to make distcheck happy.

2006-08-21 Ales Hvezda   <ahvezda@geda.seul.org>

        * README: Updated the README a little to be ready for the next
        release.

2006-08-19 Ales Hvezda   <ahvezda@geda.seul.org>

        * configure.ac: Bumped version number to 20060821 in prep for the
        next gEDA/gaf release.

2006-07-04 Ales Hvezda   <ahvezda@geda.seul.org>

	* tests/multiequal.spice-sdb: Updated golden file to take into
	account case change of .end

	* tests/amp.spice-sdb, tests/darlington.spice-sdb: Updated golden
	file to take into account case change of .end

	* tests/powersupply.sch, powersupply.allegro, powersupply.protelII
	powersupply.tango: Fixed invalid attribute in schematic and updated
	some golden regression files.

	* src/g_netlist.c, src/g_rc.c, src/gnetlist.c, src/i_vars.c,
	src/parsecmd.c, src/s_cpinlist.c, src/s_hierarchy.c, src/s_net.c,
	src/s_netattrib.c, src/s_netlist.c, src/s_rename.c, src/s_traverse.c,
	src/vams_misc.c: Converted all malloc/free calls to g_malloc/g_free

2006-04-22 Carlos Nieves Onega <cnieves@iespana.es>

	* include/globals.h, include/prototype.h, src/g_netlist.c,
	  src/g_register.c, src/globals.c, s_netlist.c, s_traverse.c:
	  Build a netlist of graphical objects. This feature enables
	  using directives in the schematic.

        * scheme/gnet-drc2.scm:
	    - Added support for NoConnection and DontCheckPintypes directives.
	    - Changed the drc connection matrix. Now an unknown pin doesn't
              generate an error, and it can drive a net.
            - Added report for pins without the 'pintype' attribute.
	    - Display the pins when reporting a net with only one connection.

2006-04-11 Carlos Nieves Onega <cnieves@iespana.es>

	* scheme/gnet-spice-sdb.scm: Changed .END and .ENDS cards to lowercase.
	This fixes bug 1442912.

2006-04-05 Carlos Nieves Onega <cnieves@iespana.es>

	* scheme/gnet-drc2.scm: Fixed parenthesis mismatch in
	function drc2:check-slots.
	Thanks to David Logan for reporting the bug.

2006-03-12 Ales Hvezda   <ahvezda@geda.seul.org>

	* lib/system-gnetlistrc.in: Removed load for the system-gafrc file,
	since it is loaded by libgeda first.

2006-03-10 Stuart Brorson <sdb [AT] cloud9 [DOT] net>
	* scheme/gnet-spice-sdb.scm: Added "m" attribute to PMOS and NMOS
	transistors per request of Peter Kaiser.

2006-03-06 Carlos Nieves Onega <cnieves@iespana.es>

        * src/g_netlist.c: Return 'pwr' when getting pintype of a hidden
	pin. Thanks to Holger Oehm for providing the patch.

2006-03-03 Stuart Brorson <sdb [AT] cloud9 [DOT] net>
	* configure.ac, parsecmd.c: introduced getopt_long to enable
	parsing of long command line flags.  Had to change configure.ac
	to support looking for getopt.h instead of unistd.h.

2006-03-02 Carlos Nieves Onega <cnieves@iespana.es>

	* scheme/gnet-drc2.scm: Don't check pintypes of net "NoConnection".
	Thanks to Holger Oehm for reporting the bug and providing a patch.

2006-02-28 Carlos Nieves Onega <cnieves@iespana.es>

	* scheme/gnet-drc2.scm: Added netname in the output message
	when checking pintype connections.
	Thanks to Holger Oehm for providing the patch.

2006-02-05 Werner Hoch	<werner.ho@gmx.de>
	* scheme/gnet-spice.scm: cccs, ccvs, vccs and vcvs replacement uses
	a dash "-" in the name of vsens replacement, ngspice doesn't like that

2006-01-22 Ales Hvezda   <ahvezda@geda.seul.org>

	* autogen.sh, m4/guile.m4, src/Makefile.am: Removed m4 files since
	they are installation specifc.  Also, all required libraries should be
	coming from LIBGEDA_LDFLAGS.

	* tests/*: Updated some of the spice regression tests to have the
	correct spice-sdb version

2006-01-16 Ales Hvezda   <ahvezda@geda.seul.org>

        * configure.ac: Bumped package version to 20060123

        * README: Updated for the new year and release.

2006-01-15 Carlos Nieves Onega <cnieves@iespana.es>
	* scheme/gnet-drc2.scm: Changed error message to be more
	self-explaining.

2006-01-07 Carlos Nieves Onega <cnieves@iespana.es>
	* scheme/gnet-drc2.scm: Added missing 'passive' in the
	pintype-full-names list, and changed the pintype error/warning
	message to something more self-explaining.

2006-01-07 Stuart Brorson <sdb AT cloud9 DOT net>
	*  configure.ac, src/Makefile.am:  Changed automake stuff
	to explicitly look for guile, and then link to it.

	*  autogen.sh, m4/guile.m4:  Added local guile macros.

2006-01-04 Stuart Brorson <sdb@cloud9.net>
	*  src/g_netlist.c, src/s_net.c, scheme/gnet-drc2.scm
	scheme/gnetlist.scm, scheme/gnet-systemc.scm,
	scheme/gnet-vams.scm, scheme/gnet-verilog.scm
	scheme/gnet-vhdl.scm:  Modified code to emit
	"unconnected_pin-<number>" to fix bug noticed by John Doty.
	Besides modifying s_net.c to achieve this, I had to change
	the strcmp fcn in many files to a strncmp fcn to compare only
	the first 15 chars against "unconnected_pin".  Added strncmp?
	to scheme/gnetlist.scm to do this for Scheme backends.

	*  scheme/gnet-spice-sdb.scm:  Fix bug discovered by John Doty:
	spice-IO pins with refdes greater than P9 were sorted
	incorrectly (as strings).  Now they are sorted as numbers.

2005-12-28 Carlos Nieves Onega <cnieves@iespana.es>
	* src/g_netlist: Dereferenced return value of scm_c_module_lookup,
	which is passed to scm_sort_list_x.
	Fixed long standing bug that produces a "Wrong type argument in
	position 1: #<variable 8059240 binding: #<primitive-procedure <=>>"
	error when running gnetlist.
	Thanks to Neal Baer and James Cotton for the bug report, and also
	to Patrick Bernaud for the solution.

2005-11-27 Carlos Nieves Onega <cnieves@iespana.es>
	* src/globals.c: Added setting of load_newer_backup_func to NULL.
	It is needed now libgeda checks for autosave backup files when
	opening a schematic.

2005-09-27 18:44  Dan McMahill <danmc>

        * configure.ac: check for strings.h for rindex

2005-09-27 18:43  Dan McMahill <danmc>

        * src/s_hierarchy.c: remove various compiler warnings

2005-09-11 Stuart Brorson <sdb@cloud9.net>

        * gnet-spice-sdb.scm: Incorporated patch from Paul Bunyk enabling
	netlisting of Josephson junctions and other magnetic devices.

2005-08-19 Ales Hvezda   <ahvezda@geda.seul.org>

        * configure.ac: Bumped the package version to 20050820 which will be
        a real snapshot.

2005-08-16 22:54  Dan McMahill <danmc>

	* configure.ac, scheme/Makefile.am, scheme/gnet-PCBboard.scm,
	  scheme/gnet-PCBboard.scm.in, scheme/gnet-gsch2pcb.scm,
	  scheme/gnet-gsch2pcb.scm.in: - use the M4 program discovered at
	  configure time as the default for m4 in the PCB backends.

	  - use the PCB directories from configure time as the defaults in
	  the PCB backends.  These can still be changed with
	  --with-pcbm4dir and --with-pcbconfdir.  As usual, they can be
	  changed at runtime with the gsch2pcb project file, but hopefully
	  this gets things nominally right by default.

2005-08-15 10:12  Dan McMahill <danmc>

	* configure.ac: Search for a m4 to use.  Will be used by the pcb
	  netlisters.

2005-08-14 Ales Hvezda   <ahvezda@geda.seul.org>

	* src/gnetlist.c: Applied patch by Carlos Azevedo which moves the
	chdir after s_traverse since it might change the directory as well.

	* src/s_rename.c: Applied patch by Carlos Azevedo which
	re-implements the rename structures to be completely dynamic.

	* tests/*: Re-copied golden test files to be current with sdb
	version changes.

        * configure.ac: Updated package version to 20050814.  This is a
        temporary version and not a real release number.

	* scheme/gnet-gsch2pcb.scm: Oops accidentally removed an id tag.

2005-08-02 Ales Hvezda   <ahvezda@geda.seul.org>

	* scheme/gnet-gsch2pcb.scm: Update to Bill Wilson's gsch2pcb version
	1.5.

2005-06-12 Stuart Brorson <sdb@cloud9.net>
	* scheme/gnet-spice-sdb.scm: Changed order of writing out
	netlist and .model/.subckt cards to facilitate use of
	numparam with ngspice.

2005-05-16 Stuart Brorson <sdb@cloud9.net>

        * include/globals.h, src/globals.c, src/parsecmd.c:
	Incorporated new -e command line flag which forces embedding
	of .include file's contents into SPICE netlist.

2005-05-16 Stuart Brorson <sdb@cloud9.net>

        * scheme/gnet-spice-sdb.scm: Modified so that .include
	doesn't embedd the included file's contents in the SPICE
	netlist by default.

2005-03-16 Stuart Brorson <sdb@cloud9.net>

        * scheme/gnet-spice-sdb.scm: fix typo in CCCS.  Now usage of
	Vsense is harmonized.

2005-03-13 Ales Hvezda   <ahvezda@geda.seul.org>

        * configure.ac: Removed all tests for gtk+ 1.2.x and fixed error
        message if gtk+ 2.2.x is not found.

2005-03-08 Ales Hvezda   <ahvezda@geda.seul.org>

        * configure.ac: Bumped version to 20050313

2005-03-06 Ales Hvezda   <ahvezda@geda.seul.org>

	* src/gnetlist.c: Fixed code to allow user to specify absolute
	filenames on the command line again.

	* tests/*: Updated more golden regression files to take into
	account the package reordering changes.

2005-02-23 Ales Hvezda   <ahvezda@geda.seul.org>

	* tests/*, examples/switcap/example.scn: Updated regression golden
	files to take into account the package reordering that has
	occurred because the various guile/gnetlist routines were either
	replaced or rewritten.	No netlist errors detected, just some
	of the packages were showing up in a different order in the various
	netlist formats.

2005-02-22  Carlos Nieves Onega <cnieves@iespana.es>

	* configure.ac, src/gnetlist.c: Removed call to gtk_init().
	  GDK is now initialized in libgeda if it's a non-graphical app.

2005-02-21 03:09  Dan McMahill <danmc>

	* src/gnetlist.c: fix some format string/type mismatch bugs

2005-02-20 Ales Hvezda   <ahvezda@geda.seul.org>

	* scheme/gnet-spice.scm: Removed string by request from the original
	author.

2005-02-20  Patrick Bernaud  <b-patrick@wanadoo.fr>

	* src/gnetlist.c (main_prog): Adapted for new logging system.

2005-02-19  Carlos Nieves Onega <cnieves@iespana.es>

	* src/globals.c: Added definition of picture_draw_func after
	adding picture support to libgeda.

	* configure.ac, src/gnetlist.c: Added call to gtk_init()
	  since gdk-pixbuf needs it if called.

2005-02-16 Carlos Nieves Onega <cnieves@iespana.es>

	* scheme/gnet-bom.scm, scheme/gnet-bom2.scm, scheme/gnet-redac.scm:
	  Use stdout if the output filename is "-".

2005-02-14  Patrick Bernaud  <b-patrick@wanadoo.fr>

	* src/g_netlist.c (g_get_packages): Added two lines missing after
	yesterday rewrite.

2005-02-13  Patrick Bernaud  <b-patrick@wanadoo.fr>

	* src/g_netlist.c (g_get_packages): Rewritten to use a GLib hash
	table instead of the libgeda s_scratch code.
	(g_get_non_unique_packages): Cleaned up.

2005-02-12 Ales Hvezda   <ahvezda@geda.seul.org>

	* src/gnetlist.c: Added a chdir back to the starting directory
	after all the rc files and schematics are loaded.  This is done
	so that the output files from gnetlist go into the expected
	directory instead of some other schematic directory.  This allows
	"make tests" in gnetlist/tests to work again.

	* src/gnetlist.c: Changed the size of the cwd directory to be
	MAXPATHLEN (the correct size).

2005-02-11 Carlos Nieves Onega <cnieves@iespana.es>

	* scheme/gnet-drc2.scm: Use stdout if the output filename is "-".
	  Updated documentation showing this behaviour.

2005-02-11  Patrick Bernaud  <b-patrick@wanadoo.fr>

	* src/gnetlist.c (main_prog): Adapted for new toplevel and page APIs
	in libgeda.

2005-02-08 Carlos Nieves Onega <cnieves@iespana.es>

	* scheme/gnet-drc2.scm:
	  Use a parameter instead of the quiet mode of gnetlist so
          gnetlist doesn't return a non-zero value when there are only
	  warnings. This parameter is 'ignore-warnings-in-return-value'.

2005-02-08 Carlos Nieves Onega <cnieves@iespana.es>

	* include/globals.h, src/globals.c, src/g_netlist.c,
	  src/parsecmd.c, src/gnetlist.c:
	  Added '-O' option allowing to pass parameters to the backend.

2005-02-04 23:14  danmc

	* configure.ac, src/g_netlist.c, src/g_rc.c, src/g_register.c,
	  src/globals.c, src/gnetlist.c, src/i_vars.c, src/parsecmd.c,
	  src/s_cpinlist.c, src/s_hierarchy.c, src/s_misc.c, src/s_net.c,
	  src/s_netattrib.c, src/s_netlist.c, src/s_rename.c,
	  src/s_traverse.c, src/vams_misc.c, utils/mk_verilog_syms.c: add
	  support for Electric Fence debugging, enabled by --enable-efence,
	  and dmalloc debugging, enabled by --enable-dmalloc.  Both are off
	  by default.

2005-02-04  Patrick Bernaud  <b-patrick@wanadoo.fr>

	* src/g_netlist.c, src/gnetlist.c, src/i_vars.c:
	* src/parsecmd.c, src/s_hierarchy.c, src/s_netattrib.c:
	* src/s_netlist.c, src/s_traverse.c: Replaced u_basic_strdup() and
	u_basic_strdup_multiple() by GLib functions.

	* src/gnetlist.c: Made it use GLib's G_DIR_SEPARATOR* instead of
	libgeda's *_SEPARATER_*.

2005-02-03 12:49  danmc

	* scheme/: gnet-PCB.scm, gnet-PCBboard.scm, gnet-allegro.scm,
	  gnet-bae.scm, gnet-bom.scm, gnet-bom2.scm, gnet-drc.scm,
	  gnet-drc2.scm, gnet-eagle.scm, gnet-geda.scm, gnet-gossip.scm,
	  gnet-gsch2pcb.scm, gnet-maxascii.scm, gnet-pads.scm,
	  gnet-partslist-common.scm, gnet-partslist1.scm,
	  gnet-partslist2.scm, gnet-partslist3.scm, gnet-protelII.scm,
	  gnet-redac.scm, gnet-spice-sdb.scm, gnet-spice.scm,
	  gnet-systemc.scm, gnet-tango.scm, gnet-vams.scm,
	  gnet-verilog.scm, gnet-vhdl.scm, gnet-vipec.scm: add RCS Ids

2005-02-01  Patrick Bernaud  <b-patrick@wanadoo.fr>

	* src/g_netlist.c: Switched to the new scm interface of guile.

2005-01-29  Patrick Bernaud  <b-patrick@wanadoo.fr>

	* src/gnetlist.c (gnetlist_quit): Adapted for new component library
	code.

2005-01-28 Dan McMahill <dan at mcmahill dot net>

	* scheme/: gnet-futurenet2.scm, gnet-pads.scm, gnet-switcap.scm:
	  use the new gnetlist:build-refdes-aliases and
	  gnetlist:alias-refdes functionality to do a better job of
	  restricting reference designators in the output netlist to ones
	  which are valid for this netlist type.

2005-01-28 Dan McMahill <dan at mcmahill dot net>

	* scheme/gnetlist.scm: Add gnetlist:build-refdes-aliases,
	  gnetlist:alias-refdes, and gnetlist:unalias-refdes functions.
	  These are used to deal with target netlist refdes requirements
	  which may be more restrictive than gschem/gnetlist.  A backend
	  uses these by calling gnetlist:build-refdes-aliases at the
	  beginning of netlisting and then gnetlist:alias-refdes whenever
	  printing out the refdes.

	  While here add missing RCS Id.

2005-01-27 Stuart Brorson   <sdb@cloud9.net>

	* src/gnetlist.c: Changes made to enable correct opening
	of schematics in foreign directories.  Changes detailed in libgeda
	ChangeLog.

2005-01-23 Carlos Nieves Onega <cnieves@iespana.es>

	* scheme/gnet-drc2.scm: Added check for duplicated references.
        (above patch applied by Stuart Brorson)

2005-01-22 Ales Hvezda   <ahvezda@geda.seul.org>

	* src/s_traverse.c: Added a output message if a component is missing
	its symbol file.

2005-01-22 Carlos Nieves Onega <cnieves@iespana.es>

	* src/g_register.c, src/g_netlist.c, include/prototype.h:
	Added function g_get_non_unique_packages so backends
	can get a non-unique list of packages. Useful for DRC checking.

	* src/g_netlist.c: g_get_slots and g_get_unique_slots functions:
	If a package has no slots attribute, then assume it's using slot 1.

	* src/gnetlist.c: Remind the user to check the schematic
	has no errors using drc2 backend.

        (above patch applied by Stuart Brorson)

2004-12-28 Stuart Brorson   <sdb@cloud9.net>

	* lib/system-gnetlistrc: Changed to refer to system-gafrc instead
	of system-commonrc

2004-12-28 Ales Hvezda   <ahvezda@geda.seul.org>

	* scheme/gnet-cascade.scm: Applied patch by Dan McMahill to fix
	a bug.

	* docs/README.sysc scheme/gnet-systemc.scm: Added SystemC backend by
	Jaume Masip

	* scheme/gnet-eagle.scm scripts/sch2eaglepos.sh docs/README.eagle:
	Added Eagle PCB scheme backend and cleanup script.   The backend
	and script were written by Braddock Gaskill.

	* docs/gnetlist.1: Added information on -s (from the usage of
	gnetlist)

	* tests/*.spice-sdb: Update various regression files with the new
	output from spice-sdb

2004-12-27 Ales Hvezda   <ahvezda@geda.seul.org>

        * configure.ac: Updated version to 20041228

2004-08-23 SDB   <sdb@cloud9.net>

	* Added fcns to pass the invoking command line to the Scheme backend
	as a string.  This allows the invoking command to be placed into
	a SPICE netlist in the first line.  Affected files:
	src/g_register.c, parsecmd.c, globals.c, g_netlist.c, gnetlist.c
	include/globals.h prototype.h

2004-08-17 Ales Hvezda   <ahvezda@geda.seul.org>

	* scripts/Makefile.am: Removed gschem2pcb from bin_SCRIPTS, as
	gsch2pcb is now the prefered tool.

2004-07-07 Ales Hvezda   <ahvezda@geda.seul.org>

	* scheme/gnet-spice-sdb.scm: Added Stuart's latest backend

	* tests/*: Updated some of the golden files to take into account
	version change string in new spice-sdb backend.

2004-07-03 Ales Hvezda   <ahvezda@geda.seul.org>

	* include/i_vars.h, prototype.h, src/g_rc.c, g_register.c,
	gnetlist.c, i_vars.c: Removed a whole bunch of rc related code.
	The removed code was moved into libgeda.

        * configure.ac: Updated version to 20040710

2004-02-08 Ales Hvezda   <ahvezda@geda.seul.org>

	* src/s_traverse.c: Fixed a broken comment (broken by indent)

2004-01-17 Ales Hvezda   <ahvezda@geda.seul.org>

        * config.h.in: Remove machine generated file.

2004-01-11 Ales Hvezda   <ahvezda@geda.seul.org>

        * configure.ac: Updated version to 20040111

2004-01-06 Ales Hvezda   <ahvezda@geda.seul.org>

	* scheme/gnet-switcap.scm: Applied Dan's 20040105 patch.

        * docs/Makefile.am: Changed doc install directory readme to readmes

2004-01-04 Ales Hvezda   <ahvezda@geda.seul.org>

	* scheme/gnet-switcap.scm: Applied patch by Dan McMahill to use
	his new net aliasing (modification) code.

	* docs/gnetlist.1: Spent a little time updating the man page with
	at least the current list of backends and all the new command line
	flags.

	* tests/gnetlistrc.vhdl, tests/Makefile.am: Added vhdl only
	gnetlistrc.  This was required because the vhdl library was
	removed from system-commonrc, so this rc file has to put it back.
	The gnetlistrc.vhdl file is copied to gnetlistrc before any vhdl
	test is run and then the gnetlistrc file is removed.

2004-01-03 Ales Hvezda   <ahvezda@geda.seul.org>

        * scheme/gnet-gsch2pcb.scm: Upgraded to Bill Wilson's latest
        version (1.2)

	* scheme/gnet-PCBboard.scm: Applied patch by Dan McMahill to fix
	some m4 quoting issues. Thanks.

	* scheme/gnetlist.scm: Applied patch (20031216) by Dan McMahill to
	add various scheme functions to handle net name modification
	for various netlist targets. Thanks.

	* scheme/futurenet2.scm: Added new backend for futernet2 by Dan
	McMahill.  Thanks.  (20031216)

	* scheme/gnet-pads.scm: Applied patch (20031216) by Dan McMahill to
	use the new net name modification scheme functions.

	* tests/powersupply.pads, tests/singlenet.pads: Updated golden files
	to be current (take into the changes Dan's patches made to the
	PADS backend)

	* scheme/gnet-cascade.scm: Added new backend by Dan McMahill.  This
	backend is for driving RF Cascade (http://rfcascade.sourceforge.net)
	Thanks!

	* scheme/gnet-redac.scm: Added Racal Redac format backend by
	W. Kazubski.  This format is also used by Cadstar PCB software
	(at least up to version 4.30 for DOS  Thanks!

	* scripts/gschem2pcb: Applied a patch by Christopher K Eveland to
	fix a condition where gschem2pcb was picking up a pin when it
	should not.  I don't know if this fix is correct, but somebody
	will complain if it breaks gschem2pcb.  Thanks for the bug fix!

2004-01-01 Ales Hvezda   <ahvezda@geda.seul.org>

	* configure.ac: Added --with-docdir command line flag as well all
	the code to support installing documentation.  Also added a prog
	check for groff.

	* docs/Makefile.am: Added code to install all the readme files
	into the documentation directory.  Also added commands to
	generate an html version of the man page.  This html man page
	gets installed into the documentation directory.

	* docs/vams/Makefile.am: Added code to install all the text files
	for the VAMS backend into the documentation directory.

	* src/Makefile.am, docs/gnetlist.1: Moved man page from the src
	directory into the docs directory.

	* docs/gnetlist.1: Minor updates and fixes.

2003-12-31 Ales Hvezda   <ahvezda@geda.seul.org>

	* scheme/gnet-spice-sdb.scm: Updated this backend to version
	12.29.2003.c

	* tests/amp.spice-sdb, darlington.spice-sdb: Updated golden files
	to the new spice-sdb backend version (version and spaces at the end
	of certain lines).

	* tests/multiequal.sch, multiequal.spice-sdb: Added tests
	to make sure that attributes that have multiple equal signs netlist
	properly.

        * configure.ac: Bumped version to 20031231

2003-12-30 Ales Hvezda   <ahvezda@geda.seul.org>

	* scheme/gnet-spice-sdb.scm, gnet-protelII.scm: Replaced with new
	versions from Stuart Brorson.  gnet-spice-sdb.scm has a version of
	12.29.2003.b

	* src/g_netlist.c: Integrated new file from Stuart.  This file
	improved some slot related error reporting and added
	"include_mode" to g_get_calling_flags().

	* src/globals.c, parsecmd.c, include/globals.h: Integrated changes
	from Stuart.  Added the -I command line flag.

	* scheme/gnetlist.scm: Integrated changes from Stuart.  This
	included a whole bunch of useful scheme functions for dealing with
	the command line.

	* tests/amp.spice-sdb, darlington.spice-sdb: Fixed regression
	golden files to deal with Stuart's new spice-sdb backend.

	* tests/powersupply.protelII, singlenet.protel: Fixed regression
	golden files to deal with Stuart's changes to the protelII backend.

2003-12-29 Ales Hvezda   <ahvezda@geda.seul.org>

        * configure.ac: Added checks for gtk+ 2.2.x and 1.2.x.  This was
        needed since the HAS_GTK22 will start to be used in libgeda includes.

2003-11-20 Ales Hvezda   <ahvezda@geda.seul.org>

	* include/i_vars.h, src/g_rc.c, src/i_vars.c, src/g_register.c,
	include/prototype.h: Added unnamed-netname as a guile rc keyword.
	This will allow the "unnamed_net" string to be customized from
	the rc files.

	* src/s_net.c: Added the necessary code to support unnamed-netname.

	* lib/system-gnetlistrc.in: Added the default (unnamed-netname
	"unnamed_net")

2003-11-09 Ales Hvezda   <ahvezda@geda.seul.org>

	* autogen.sh: Added script to generate all the auto* generated files.

	* config.guess config.sub depcomp install-sh mkinstalldirs missing:
	Removed machine generated files from CVS.

	* Makefile.am: Added the above files to be cleaned during
	maintainer-clean

2003-10-28 Ales Hvezda   <ahvezda@geda.seul.org>

	* src/gnetlist.1: Updated interactive section in man page a little.

2003-10-26 Ales Hvezda   <ahvezda@geda.seul.org>

	* scheme/gnet-drc2.scm, src/g_netlist.c: Applied Carlos' latest
	drc2 patch.  This fixed the slotting check and improved an error
	message from gnetlist.  Minor tweeks by Ales.

	* scheme/gnet-partslist-common.scm, gnet-partslist1.scm,
	gnet-partslist2.scm, gnet-partslist3.scm: Applied Stuart's
	changes to these files.  Stuart just added the footprint attribute
	to the output.

	* src/s_netattrib.c: Per a user's complaint, fixed the
	"Got an invalid net= attribute" to be a little more verbose.

2003-10-22 Ales Hvezda   <ahvezda@geda.seul.org>

	* src/gnetlist.1: Fixed wrong command line option (-r is not a
	valid option).  Pointed out by Stuart.

	* tests/hierarchy/*.sch *.sym: Updated to the latest sch/sym file
	format.

2003-10-19 Ales Hvezda   <ahvezda@geda.seul.org>

	* src/vams_misc.c: Fixed up a call to o_attrib_get_name_value to
	use the new function signature.

	* src/g_rc.nw: Added the words optional and required to the
	*rc log find messages.

	* src/s_rename.c, src/s_net.c, src/s_traverse.c: Removed all //
	comments (replaced with C comments).

2003-10-18 Ales Hvezda   <ahvezda@geda.seul.org>

	* examples/*.sch: Updated all example schematics

	* configure.ac: Updated version to something more recent, but this
	version is not an official release.

2003-10-04 Ales Hvezda   <ahvezda@geda.seul.org>

        * configure.ac: Updated version to something more recent, but this
        version is not an official release.

2003-10-02 Ales Hvezda   <ahvezda@geda.seul.org>

	* scheme/gnet-gsch2pcb.scm: Replaced file with one from
	Bill Wilson's gsch2pcb-1.0.1.  This fixes a guile-1.6 problem.

2003-09-27 Ales Hvezda   <ahvezda@geda.seul.org>

	* scheme/gnet-gsch2pcb.scm: Replaced file with one from
	Bill Wilson's gsch2pcb-1.0.

2003-09-20 Ales Hvezda   <ahvezda@geda.seul.org>

        * configure.ac: Fixed MinGW cflags/ldflags

        * auto* files: Updated to autoconf 2.57 and automake 1.7.6

2003-09-01 Ales Hvezda   <ahvezda@geda.seul.org>

	* scheme/gnet-spice-sdb.scm, include/globals.h, include/prototype.h,
	src/g_netlist.c, src/g_register.c, src/globals.c, src/parsecmd.c:
	Applied Stuart's latest changes to the spice-sdb netlister and added
	the -s command line flag as well as gnetlist:get-calling-flags scheme
	function.

	* tests/amp.spice-sdb, darlington.spice-sdb: Updated tests files
	based on changes to the spice-sdb backend changes (mainly date).

2003-08-31 Ales Hvezda   <ahvezda@geda.seul.org>

	* configure.ac: Changed AC_CONFIG_HEADER to AM_CONFIG_HEADER

	* tests/stack.geda: Updated test files since one of the symbols got
	a missing power/gnd net.

	* examples/*.sch, tests/*.sch: Updated schematic files to 20030901

	* scheme/Makefile.am, scheme/gnet-gsch2pcb.scm: Added new PCB helper
	backend written by Bill Wilson

2003-08-24 Ales Hvezda   <ahvezda@geda.seul.org>

	* scripts/gschem2pcb: Moved script into this directory from src/

        * configure.ac: Removed redundant tests (gtk+, guile) and improved
        the configuration summary message.

2003-08-23 Ales Hvezda   <ahvezda@geda.seul.org>

	* include/globals.h, src/globals.c, src/gnetlist.c, src/parsecmd.c:
	Added the -m flag which allows the user to specify scheme code after
	the backend is loaded, but before the guile procedure is executed.

        * src/parsecmd.c: Cleaned up help message a little.

        * src/gnetlist.1: Updated manpage a little

2003-07-20 Ales Hvezda   <ahvezda@geda.seul.org>

	* configure.ac: Renamed from configure.in.

	* configure.ac: Bunch of cleanup to start using pkg-config for all
	libraries.  Unfortunately, gnetlist now links against libgtk*.  I
	might fix that in the future.

	* *.in, *.h, etc: Removed a bunch of old unneeded auto* files.

2003-07-06 Ales Hvezda   <ahvezda@geda.seul.org>

	* src/g_netlist.c, gnetlist.c: Applied Carlos Nieves Onega's warning
	cleanup patch.

2003-06-22 Ales Hvezda   <ahvezda@geda.seul.org>

	* include/prototype.h, scheme/Makefile.am, scheme/gnet-drc2.scm
 	src/g_netlist.c src/g_register.c: Integrated Carlos Nieves Onega's
	drc2 backend.  Thanks.

	* src/g_netlist.c: Renamed the newly added guile functions a little.
	(removed the "*used-of-package" string; just for consistancy with
	 the other guile functions).

2003-06-14 Ales Hvezda   <ahvezda@geda.seul.org>

	* include/globals.h, src/globals.c, src/gnetlist.c,
	src/parsecmd.c: Applied Carlos Nieves Onega's -l load scheme
	patch.  Thanks.

	* src/gnetlist.1: Updated manpage with new -l flag

2003-05-25 Ales Hvezda   <ahvezda@geda.seul.org>

	* src/s_traverse.c, src/s_netlist.c: Renamed a couple forgotten
	uref's to refdes.

	* src/s_cpinlist.c: Added #include <string.h>

2003-05-22 Ales Hvezda   <ahvezda@geda.seul.org>

        * configure.in: Updated version

	* examples/*.sch: Updated to latest file version

2003-05-13 Ales Hvezda   <ahvezda@geda.seul.org>

	* src/gnetlist.1: Applied man page patch by Dan McMahill.

	* scheme/gnet-spice-sdb.scm: Integrated bug fix patch from
	Stuart Brorson (for .OPTION handling).

2003-04-27 Ales Hvezda   <ahvezda@geda.seul.org>

	* configure.in, docs/Makefile.am, docs/README.switcap,
	examples/Makefile.am, examples/switchcap/, scheme/Makefile.am,
	scheme/gnet-switchcap, scripts/Makefile.am, scripts/sw2asc.in:
	Integrated Dan McMahill's switcap backend

	* scheme/Makefile.am, scheme/gnet-spice-sdb.scm, src/gnetlist.c:
	Integrated Stuart Brorson's advanced spice backend.

	* tests/: added some regression tests for the new backends

2003-03-09 Ales Hvezda   <ahvezda@geda.seul.org>

	* scheme/gnet-PCBboard.scm: Removed a "(false-if-exception  ...)
   	so that this backend works with guile 1.6.3.  Patch by Dan McMahill.

2003-02-20 Ales Hvezda   <ahvezda@geda.seul.org>

        * examples/vams/commonrc: Changed how the current directory
        variable is set (used "'s instead of ').

        * src/gnetlist.c: Applied patchlet from Steve Tell for disabling
        the guile 1.6.3 deprecated warnings.

        * README: Added note suggestion by Steve Tell about warning users
        that deprecated guile warnings are turned off.

2003-02-18 Ales Hvezda   <ahvezda@geda.seul.org>

        * configure.in: Bumped version to 20030223

	* tests/singlenet.pads: Updated test file with new fixes to the pads
	backend.

2003-02-06 Ales Hvezda   <ahvezda@geda.seul.org>

        * configure.in: Applied Gabriel Paubert's warning reducing patch with
        a few minor mods.

2003-01-26 Ales Hvezda   <ahvezda@geda.seul.org>

	* scheme/gnet-pads.scm: Oops, managed to break the pads backend.
	Fixed a "footprint" which really should have stayed at "pattern".

	* configure.in: Changed -fnative-struct to -mms-bitfields for
	gcc 3.2 mingw compiler (older mingw compilers are no longer
	supported)

2003-01-11 Ales Hvezda   <ahvezda@geda.seul.org>

	* Makefile.am: Fixed the distclean-local target.

2002-12-29 Ales Hvezda   <ahvezda@geda.seul.org>

	* scripts/annotate.sh, unannotate.sh: Oops, forgot to change a bunch
	of uref= attributes to refdes=.  These scripts now work.

2002-11-30 Ales Hvezda   <ahvezda@geda.seul.org>

	* lib/system-gnetlistrc.in: Changed the variable names which hold
	the paths to the data and rc directories.

	* scheme/gnet-partslist[1|2|3].scm: Fixed another bug reported by
	Koichi Nagashima (via debian bugs) where the common partslist scm
	file wasn't being found if --with-rcdir was specified (as the
	debian packages do).

        * aclocal.m4: Removed file from cvs.

	* examples/vams/*.sym|sch: Ran gsymupdate/gschupdate on all vams
	example files

	* scheme/gnet-vams.scm: Fixed a type which prevented "gn" and "ge"
	within gschem to work.

2002-11-23 Ales Hvezda   <ahvezda@geda.seul.org>

	* scheme/gnet-partslist[1,2,3].scm: Fixed bug reported by Koichi
	Nagashima (via Debian bugs).  There was a load in the file which
	needed to know where to look.

2002-11-03 Ales Hvezda   <ahvezda@geda.seul.org>

        * configure.in: Updated version to 20021103 (an official version)

	* tests/*: Updated netlists to take into account fixes to the symbols.

2002-10-31 Ales Hvezda   <ahvezda@geda.seul.org>

	* docs/gnetlist.txt: Move this file to ../docs/gnetlist

2002-10-29 Ales Hvezda   <ahvezda@geda.seul.org>

	* scheme/gnet-maxascii.scm, scheme/gnet-pads.scm,
	scheme/gnet-tango.scm: Changed obsolete "pattern" to "footprint".
	Pointed out by Antonio A Todo Bom.

2002-10-28 Ales Hvezda   <ahvezda@geda.seul.org>

	* configure.in: Bumped version to 20021031

2002-10-27 Ales Hvezda   <ahvezda@geda.seul.org>

        * configure and friends: Ran "autoreconf --force --install -v"
        to really upgrade to the auto* tools.

2002-10-19 Ales Hvezda   <ahvezda@geda.seul.org>

	* configure.in, *.m4: Upgraded to automake 1.7.1 and autoconf 2.54

2002-10-17 Ales Hvezda   <ahvezda@geda.seul.org>

	* tests/stack.geda: Updated original netlist to take into account
	Werner's work on the symbols.

2002-09-22 Ales Hvezda   <ahvezda@geda.seul.org>

	* configure.in: Bumped version to 20020922, which is NOT a release.

2002-09-16 Ales Hvezda   <ahvezda@geda.seul.org>

	* src/Makefile.am: Removed s_project.c from the list of source
	files.  This functionality is now provided by libgeda

	* tests/*: Updated test output to take into account the changes
	that Werner Hoch has been making to the symbol library.

	* src/i_var.c: header comment update

	* src/s_project.c: Obsoleted file.  This file is no longer in use.

	* src/globals.c: Added variable_set_func and quit_func.  These are
	used by libgeda and gnetlist.

2002-09-11 Ales Hvezda   <ahvezda@geda.seul.org>

	* scheme/gnet-bom.scm, gnet-bom2.scm, gnet-drc.scm,
	  gnet-partslist1.scm, gnet-partslist2.scm,
          gnet-partslist3.scm: Added a missing `close-output-port' to
	  each of these backends.  Output would not be written to the port
	  if the port wasn't closed (affects the win32 port mainly).

2002-08-25 Ales Hvezda   <ahvezda@geda.seul.org>

	* noweb/*.nw: Cleaned up -Wall warnings

2002-08-12 Ales Hvezda   <ahvezda@geda.seul.org>

	* examples/singlenet_1.sch: Move testing schematic to tests/

	* tests/*.sch: Renamed schematics to get rid of _1 suffix

	* scheme/gnet-vhdl.scm: Missed a "type" -> "pintype" conversion. Fixed

	* tests/hierarchy/: Added new tests for hierarchy verification

2002-07-14 Ales Hvezda   <ahvezda@geda.seul.org>

	* src/s_traverse.c, s_net.c: Added back some code to search for
	the label= attribute.  Users should not use the label= attribute
	anymore.  Also, gnetlist prints out a warning message if it finds
	an old label= attribute.

	* src/g_netlist.c: Removed an obsolete function.

	* src/s_traverse.c, s_net.c, utils/mk_verilog_syms.c: Changed all
	user visible references of uref to refdes

	* scheme/gnet-partslist-common.scm, gnet-partslist1.scm
	gnet-partslist2.scm gnet-partslist3.scm: Changed all references of
	uref to refdes

2002-07-07 Ales Hvezda   <ahvezda@geda.seul.org>

	* src/gschem2pcb: Intergrated patch from Dan McMahill to make this
	script a lot more portable (replacing long options with short ones,
	gawk->awk, bash->sh)

	* src/s_project.c: Disabled all the draw events as gnetlist doesn't
	do any drawing

	* examples/*.sch, tests/*.sch: Updated sch to use the new netname=
        attribute instead of label= (which is now obsolete)

	* lib/system-gschemrc.in, src/g_rc.c: Changed
	net-naming-priority parameters to start moving away from label= and
	instead start using netname=

	* src/g_netlist.c, g_register.c: Renamed
	gnetlist:get-pin-attribute to gnetlist:get-attribute-by-pinseq

	* src/g_netlist.c, g_register.c: Renamed
	gnetlist:get-pin-attribute2 to gnetlist:get-attribute-by-pinnumber

	* scheme/gnet-gossip.scm, gnet-spice.scm, gnet-vams.scm,
	gnet-vhdl.scm, gnet-vipec.scm: Updated based on above renames

	* src/s_traverse.c, s_net.c: Renamed all instances of label=
	to netname=

2002-07-06 Ales Hvezda   <ahvezda@geda.seul.org>

        * configure.in, Makefile.am: Upgraded to automake 1.6.2

2002-07-05 Ales Hvezda   <ahvezda@geda.seul.org>

	* lib/system-gnetlistrc.in: Fixed the load of the commonrc file to
	work with --with-rcdir again.

	* src/g_netlist.c, g_register.c: Renamed gnetlist:get-pin-attribute
	to gnetlist:get-pin-attribute2

	* src/g_netlist.c, g_register.c: Renamed
	gnetlist:get-pin-attribute-seq to gnetlist:get-pin-attribute

	* scheme/gnet-gossip.scm, gnet-spice.scm, gnet-vams.scm,
	gnet-vhdl.scm, gnet-vipec.scm: Update code to reflect above renames

2002-06-21 Ales Hvezda   <ahvezda@geda.seul.org>

	* src/s_hierarchy.c: Updated all u_basic_breakup_string calls

2002-06-20 Ales Hvezda   <ahvezda@geda.seul.org>

	* src/s_rename.c: Added patch by Bryce Denney to fix an infinite loop
	caused by changing a for index inside of the loop (not a good idea).
	Patch also added a check to make sure we don't exceed a fixed limit
	of rename pairs. Thanks for the patch!

	* src/s_net.c, s_traverse.c: Replaced the
	o_attribute_search_name_partial nonsense with the new scheme.
	gnetlist now builds again.

	* src/g_netlist.c, g_register.c: Added g_get_pin_attribute_seq
	scheme function.  This function takes a uref, a pin seq number, and
	a desired attribute and returns the value of the desired attribute
	(if it is found), else returns "unknown".

	* scheme/gnet-spice.scm: Started the cleanup in getting the spice
	backend to use the new slot/pin numbering attributes.  Initial
	tests seem to indicate that it does work for very basic
	schematics.

	* scheme/gnet-vipec.scm: Minor work on getting this working too.

2002-06-09 Ales Hvezda   <ahvezda@geda.seul.org>

	* src/g_rc.c, gnetlist.c: Added a call to u_basic_strip_trailing to
	fix the network timeout problem on WinME

2002-05-27 Ales Hvezda   <ahvezda@geda.seul.org>

	* lib/system-gnetlistrc.in: Fixed incorrect environment variable name
        "GEDADATARC" to be GEDADATA.

	* src/g_rc.c, g_register.c, i_vars.c, s_project.c: Added the missing
	bitmap-directory keyword

	* src/Makefile.am: Added proto target (for making prototype.h)

	* src/g_rc.c: A few more fixes for the mingw32 port.

2002-04-08 Ales Hvezda   <ahvezda@geda.seul.org>

	* src/g_rc.c: Missed a few hardcoded /'s, fixed.

	* configure.in: Changed the function which is search for libpng.
	This was needed for the win32 port.

2002-04-03 Ales Hvezda   <ahvezda@geda.seul.org>

	* configure.in and friends: More work on getting the upgrade of
	autoconf, automake, and libtool to behave correctly.

	* configure.in: Added PATHSEP variable which holds the proper path
	separater depending on the platform.

	* lib/system-*.in: Work on getting rc files to use above variable.

2002-04-01 Ales Hvezda   <ahvezda@geda.seul.org>

	* configure.in: Added -liberty for the Mingw32 port

        * src/g_rc.c: Used new path separater #defines in a few
        sprintf/u_strdup_multiple

        * configure.in and friends: Upgraded to autoconf 2.53, libtool 1.5,
        and automake 1.5.  Lots of changes in various places for this upgrade.

2002-02-24 Ales Hvezda   <ahvezda@geda.seul.org>

	* configure.in, config.h.in: Added a few checks for some
	non-portable #includes

	* configure.in: Added checks for mingw32 and disabled the
	cygwin port

2002-02-18 Ales Hvezda   <ahvezda@geda.seul.org>

	* src/Makefile.am utils/Makefile.am: Andrew Dyer found a GUILE_* bug.
	Fixed.

	* configure.in: Removed all trace of GUILE_LIB and GUILE_INCLUDE

2002-02-09 Ales Hvezda   <ahvezda@geda.seul.org>

	* src/s_project.c: Made sure to init show_hidden_text to 0.

2002-01-27 Ales Hvezda   <ahvezda@geda.seul.org>

	* scheme/gnet-PCBboard.scm: put in the fix from Rich Walker about
	  pcb not finding certain components.  Also seems to fix the space
	  problem in the footprint attribute.

2002-01-08 Stefan Petersen   <spe@geda.seul.org>

	* scheme/gnet-pads.scm, scheme/gnet-PCB.scm :
	  display-connections functions rewritten to non-recursive since
	  it caused guile stack overflow when the schematics grew very big.

2002-01-07 Ales Hvezda   <ahvezda@geda.seul.org>

	* scheme/gnet-maxascii.scm:  Checked in new backed by Dave Lawrence

2001-07-26 Stefan Petersen   <spe@geda.seul.org>

	* scheme/gnetlist.scm, scheme/gnet-pads.scm, scheme/gnet-PCB.scm:
	  gnetlist:wrap now accepts character(s) to terminate line with.
	  Suggested by Roger Williams <roger@coelacanth.com> since PADS
	  didn't like lines ending with \.

2001-07-22 Ales Hvezda   <ahvezda@geda.seul.org>

	* configure.in, src/gnetlist.c, src/g_rc.c: Cleanup and added the
	  ability to have the rc files in a different location using
	  --with-rcdir (was broken recently, now fixed)

	* src/gnetlist.c, src/g_rc.c: More work on getting above to work
	  completely.

        * src/gnetlist.c, i_vars.c, parsecmd.c, s_net.c, s_rename.c:
          Added patch by Dan Mcmahill for 64-bit architectures.

2001-07-20 Ales Hvezda   <ahvezda@geda.seul.org>

	* configure.in, aclocal.m4: got configure script to be more like
	  gschem wrt the guile detection

2001-07-19 Ales Hvezda   <ahvezda@geda.seul.org>

	* configure.in: Fixed all the LDFLAGS to be correct (and only link
	  the libraries once)

	* configure.in: Bumped up version to 20010722

	* configure.in: More updates to get cygwin to build right

	* src/Makefile.am: Changed the order in which things are linked
	  (guile last)

2001-07-07 Ales Hvezda   <ahvezda@geda.seul.org>

	* scripts/bompp.sh: Added bom pretty printer written by Rolf Fiedler

	* scripts/annotate.sh: Added script written by JM Routoure and modified
	  by Rolf Fiedler

	* src/unannotate.sh: Added script written by Rolf Fiedler

	* src/bom_xref.sh: Added script written by Rolf Fiedler

2001-07-06 Ales Hvezda   <ahvezda@geda.seul.org>

	* scheme/gnet-partlist*.scm: Added part list netlist backend written
	  by MIYAMOTO Takanori

2001-07-05 Ales Hvezda   <ahvezda@geda.seul.org>

	* src/gnetlist.c: Removed the "This is alpha software" message and
	  added the standard gpl/gnu software message

2001-07-01 Ales Hvezda   <ahvezda@geda.seul.org>

	* configure.in: Make sure configure scripts work with autoconf-2.50
	  (had to fix cygwin check), they do not yet work with 2.50

	* Removed all trace of libtool from gnetlist, not required to build

2001-06-15 Ales Hvezda   <ahvezda@geda.seul.org>

	* src/s_traverse.c: Added an if check so that buses are ignored
	  (once again).

2001-06-11 Ales Hvezda   <ahvezda@geda.seul.org>

	* src/gnetlist.c: Oops forgot to call libgeda_init, added call

	* src/i_vars.c: Added code to prevent gnetlist dumping core if
	  the system-gnetlistrc file is not found

2001-06-10 Ales Hvezda   <ahvezda@geda.seul.org>

	* src/g_rc.c: Changed g_rc_parse_system to use the GEDADATA
	  environment variable

	* lib/system-gnetlistrc.in: Added support for GEDADATA

2001-03-18 Ales Hvezda   <ahvezda@geda.seul.org>

	* Removed all Makefile.in files and configure

2001-03-17 Ales Hvezda   <ahvezda@geda.seul.org>

        * Got make dist and make distcheck working (means all files which are
          in CVS are in some Makefile)

	* configure.in, acconfig.h: unfortunately libgdgeda and stroke are
	  required for linking, so they MUST be inside these files

	* configure.in: Added DATADIR instead of PACKAGE

2001-03-06  Stefan Petersen  <spe@geda.seul.org>

	* configure.in, acconfig.h: In the spirit of yesterday I removed
	  every trace of stroke and libgdgeda.

2001-03-06  Stefan Petersen  <spe@geda.seul.org>

	* configure.in: Fixed typo and removed some hard coded libraries.
	  Patch and suggestion from Bruno Schwander.

2001-03-04  Ales Hvezda  <ahvezda@geda.seul.org>

	* scheme/gnet-vhdl.scm: Integrate Thomas Heidel's VHDL bug fixes
	  (to generate better VHDL output)

	* configure.in: Updated version

	* configure.in: Added a check to make sure libgeda-config and
	  gesym-config are the right version

2001-03-01  Ales Hvezda  <ahvezda@geda.seul.org>

	* src/*.c: Misc -Wall warnings cleaned up
	  Part of this cleanup found some warnings which could have lead
	  to core dumper bugs.

	* tests/Makefile.am: Fixed location of my test schematics

	* tests/amp_1.spice: Updated regression test to take into account
	  Bas' latest spice backend changes

2001-02-25  Ales Hvezda  <ahvezda@geda.seul.org>

	* src/s_netattrib.c: Added some if (... == NULL) checks to prevent
	  some core dumps (original bug pointed out by Wolfgang Buesser)

	* scheme/gnet-spice.scm: Integrated Bas Gieltjes' latest changes
	  to his netlist backend

2001-02-23  Ales Hvezda  <ahvezda@geda.seul.org>

	* src/s_hierarchy.c: Fixed the nasty bug which was caused by my
	  replacing the rc system to be like gschem.  Basically schematics
	  were being loaded so that there was only ONE copy in memory at
	  all times.  This is not how gnetlist works.  Each hierarchical
	  schematic must be uniq in memory.  Fixed it by changing
	  libgeda's s_hierarchy_down_schematic_single to take a normal
	  or force flag.

2001-02-17  Ales Hvezda  <ahvezda@geda.seul.org>

	* src/s_traverse.c: Got all the traverse functions to use the new
	  connection system

	* src/g_rc.c, i_vars.c: Replaced rc system to be almost exactly
	  the same as gschem's

	* lib/system-gnetlistrc.in: Updates to this file to take into
	  account about changes

	* include/i_vars.h: Updated file to take into account above
	  changes

2001-01-30  Ales Hvezda  <ahvezda@geda.seul.org>

	* src/s_traverse.c: Fixed the graphical=1 test so that the
	  outside of the component is also looked at for this attribute

2001-01-27  Ales Hvezda  <ahvezda@geda.seul.org>

	* src/s_rename.c: Due to a bug in how the s_rename_* routines are
	  being used, you cannot get the renamed names, added code to properly
	  mux several sets of rename pairs.

	* src/s_hierarchy.c: Changed the s_rename_destroy to use
	  s_rename_next_set (instead of destroying, go to the next set)

	* src/gnetlist.c: Changed s_rename_destroy to s_rename_destroy_all

	* tests/netattrib_1*: Added a test schematic and valid netlist to
	  the tests

2001-01-26  Ales Hvezda  <ahvezda@geda.seul.org>

	* src/s_net.c, s_rename.c: More work on getting the rename of two
	  same named nets working.

2001-01-25  Ales Hvezda  <ahvezda@geda.seul.org>

	* src/s_net.c: Added some code which will rename nets which are
	  named twice.  This code needs to be examined again to make sure
	  this is the right way of doing this.

2001-01-17  Stefan Petersen  <spe@geda.seul.org>

	* scheme/gnet-bom.scm, scheme/gnet-bom2.scm: Improved the
	  parseconfig procedure. More stable(?) and more PC.

2001-01-15  Ales Hvezda  <ahvezda@geda.seul.org>

	* src/s_cpinlist.c: Fixed core dumper when pin doesn't have
	  the required pin#=# attributed. (Pointed out by Matt, fixed by
	  Stefan)

2000-12-22  Ales Hvezda  <ahvezda@geda.seul.org>

	* scheme/gnet-vams.scm: Fixed a minor bug which was uncovered by
	  Stefan's stricter error checking in g_netlist.c

2000-12-14  Ales Hvezda  <ahvezda@geda.seul.org>

	* tests/*: removed some tests since they put version information
	  into the files which caues the tests to fail.

	* tests/*: Added some more very simple tests (using singlenet_1.sch)

2000-12-17  Stefan Petersen  <spe@geda.seul.org>

	* src/gnetlist.c: Changed the repl to Guile built in one. Better
	  error handling, work like Guile and so on.

	* src/g_netlist.c, src/vams_misc.c: Added inparameter check on all
	  Guile routines (SCM_ASSERT(...)).

2000-12-14  Ales Hvezda  <ahvezda@geda.seul.org>

	* examples/vams/gschemrc: Added one line suggested by Stefan to get
	  the keymapping stuff working 100% with keymap redefinition.

2000-12-13  Ales Hvezda  <ahvezda@geda.seul.org>

	* configure.in: Added -lregex for CYGWIN32 build

2000-12-12  Ales Hvezda  <ahvezda@geda.seul.org>

	* scheme/gnet-vams.scm: Finally found the time to finish getting this
	  backend working with guile 1.4 (using the fixes Eduard provided)

2000-12-07  Ales Hvezda  <ahvezda@geda.seul.org>

	* src/s_project.c: Removed obsolete DONT_REDRAW var from code

2000-12-03  Ales Hvezda  <ahvezda@geda.seul.org>

	* configure.in: Slightly rearranged things to make cygwin port happy

2000-12-02  Ales Hvezda  <ahvezda@geda.seul.org>

        * src/gnetlist.c: Changed Cygwin warning message

	* src/g_rc.c: Updated an #if to work with the current cygwin

2000-11-30  Ales Hvezda  <ahvezda@geda.seul.org>

        * configure.in: Added -fnative-struct flag for CYGWIN port only

        * configure.in: Added --enable-debug flag to enable -g flag

2000-11-16  Ales Hvezda  <ahvezda@geda.seul.org>

	* src/s_traverse.c: Move s_traverse_nethash_build to libgeda

	* src/s_traverse.c: Renamed all o_nethash functions to s_nethash
	  (in accordance to the changes made in libgeda)

2000-11-12  Ales Hvezda  <ahvezda@geda.seul.org>

	* src/*.c: Fixed the misspelling of separator (pointed out by Stefan)

2000-11-04  Ales Hvezda  <ahvezda@geda.seul.org>

	* scheme/gnet-vhdl.scm: Renamed this file to gnet-vhdlold.scm

	* scheme/gnet-vhdl.scm: Put this file back as gnet-vhdl.scm (undid
	  above)

	* docs/: Created documentation directory and moved all README.*
	  files into this directory

	* docs/vams: Created directory, added vams documentation

	* examples/vams/: Created directory, moved the example vams design
	  into this directory (written by Eduard Moser and Martin Lehmann)

	* scheme/gnet-vams.scm: Added scheme backend code (update Makefile.am)
	  (written by Eduard Moser and Martin Lehmann)

	* src/g_register.c: Added register call for
          gnetlist:vams-get-package-attributes

	* src/vams_misc.c: Added file to support vams backend (updated
	  Makefile.am) (written by Eduard Moser and Martin Lehmann)

	* examples/vams/*: Misc updates to the example files

	* docs/gnetlist.txt: Moved file into docs directory

	* src/s_hierarchy.c: Fixed a minor bug in hierarchy-uref-order and
	  prepend mode: had to unmangle names using this flag as a parameter
	  (so that the right uref basename was used).

2000-11-03  Ales Hvezda  <ahvezda@geda.seul.org>

	* src/gnetlist.1: Updated manual with all the various backend formats

2000-11-02  Ales Hvezda  <ahvezda@geda.seul.org>

	* src/s_netlist.c: Added another call to a post process routine
	  (the routine to remove the uref mangling if that's enabled via
	   rc keyword)

	* src/s_hierarchy.c: Added s_hierarchy_remove_uref_mangling

	* src/s_hierarchy.c: Got hierarchy_uref_rename working right.

	* src/*.c: Renamed "rename" to "mangle" (mainly keyword and variable
	  changes)

	* src/g_rc.c and friends: Added the following keywords:
		hierarchy-netname-seperator
		hierarchy-uref-seperator
		hierarchy-netattrib-seperator
		hierarchy-uref-order
		hierarchy-netname-order
		hierarchy-netattrib-order

	* src/*.c: Wrote the code to use the above new keywords

	* src/g_rc.c: Finally migrated a change from the gschem/src/g_rc.c
	  which fixes a core dump if you mess up a value for a keyword.
	  (pass true size of the lookup table in RETURN_G_RC_MODE)

	* src/s_hierarchy.c: Put some verbose print in for the uref
	  demangling code

2000-11-02  Stefan Petersen  <spe@geda.seul.org>

	* scheme/gnet-pads.scm: Wrapper function applied after request
	  from Roger Williams.

	* scheme/gnet-*.scm: Updated copyright.

2000-10-31  Ales Hvezda  <ahvezda@geda.seul.org>

	* src/gnetlist.c: Change the if(f_open...) calls to properly deal with
	  returned value from f_open

	* src/s_hierarchy.c: Divided up s_hierarchy_create_name into
	  s_hierarchy_create_netname, s_hierarchy_create_uref, and
	  s_hierarchy_create_netattrib functions

	* src/*.c: Removed all calls to s_hierarchy_create_name and
	  started using the new name

	* src/g_rc.c and friends: Added several keywords:
		hierarchy-traversal,
		hierarchy-uref-rename,
		hierarchy-netname-rename,
		hierarchy-netattrib-rename

 	* src/*.c: Removed some old #if 0 code

	* src/*.c: Unfortunately some functions needed the pr_current pointer,
	  so had to change all instances to pass this pointer in

2000-10-31  Stefan Petersen  <spe@geda.seul.org>

	* scheme/gnetlist.scm: Cleaned up and renamed split
	  gnetlist:wrap.

	* scheme/gnet-PCB.scm: Now PCB-backend uses wrap function
	  above. Was reported as a bug by Russ Dill.

2000-10-29  Ales Hvezda  <ahvezda@geda.seul.org>

	* src/s_netattrib.c: Got net= attribute to use the hierarchy tag
	  when a net= is found in some underlying schematic.

	* src/s_hierarchy.c: Created s_hierarchy_create_name which creates
	  properly structured hierarchy named things

	* src/s_traverse.c and others: All the places where hierarchy
	  names are created now use above new function

2000-10-23  Ales Hvezda  <ahvezda@geda.seul.org>

	* src/s_rename.c: Was freeing some memory which was being used else
	  where, oops, created a memory leak by not freeing memory.

	* src/s_traverse.c: Move hierarchy traverse code into s_hierarchy

	* src/s_misc.c: New file, currently contains verbose_* functions

	* src/s_netlist.c, s_traverse.c: Used some of the above newly created
	  functions from s_misc.c

	* src/s_netlist.c: Reformated file to with indent

	* src/s_rename.c: Properly reset the rename_counter to be zero.

	* src/s_rename.c: Modified s_rename_add to properly deal with the case
	  where you might have mutiple overlapping renames (which occurs when
	  you have more than one level of hierarchy)

	* src/s_rename.c: Ran file through indent

2000-10-22  Ales Hvezda  <ahvezda@geda.seul.org>

	* src/gnetlist.c: Removed extra compare to f_open calls so it
	  works with the changes Stefan made in libgeda

	* src/create_proto: Updated it the the latest version

	* src/s_traverse.c: Removed a lot of redundant code (made possible
	  by the recent libgeda structure changes)

	* src/s_hierarchy.c: Added new file which contains post processing
	  for hierarchy support

	* src/*.c: Extensive work to get hierarchy support, modified almost
	  every file

	* src/s_traverse.c s_hierarchy.c: Started using indent (gnu mode)

2000-10-12  Stefan Petersen  <spe@geda.seul.org>

	* src/gnetlist.c: Fixed a screw up that made gnetlist fail
	  compiling.

2000-10-10  Stefan Petersen  <spe@geda.seul.org>

	* src/gnetlist.c: Honours the error code returned from f_open
	  from now on and tells invoker it didn't find the file.

2000-10-07  Ales Hvezda  <ahvezda@geda.seul.org>

	* configure.in: Removed an old GTK+ test which is no longer used

2000-10-06  Ales Hvezda  <ahvezda@geda.seul.org>

	* src/s_traverse.c: Changed the code which reports if a uref is
	  missing or not.  Should be a little better, but might falsely
	  report missing urefs

        * src/gnetlist.c: Changed CYGWIN32 warning message

2000-10-04  Ales Hvezda  <ahvezda@geda.seul.org>

	* src/s_net.c: Fixed a lame error message to be a little more
	  descripting (when you forget uref or pin number attributes)

2000-08-21  Ales Hvezda  <ahvezda@geda.seul.org>

	* src/*.c: Got gnetlist to build with all the libgeda modifications

2000-07-12  Matt Ettus  <matt@ettus.com>

	* Fixed autoconf/automake stuff to install protel and bae backends

	* scheme/gnetlist.scm:  New function get-component-text to look
	  for value, label, and device text in that order

	* scheme/gnet-allegro.scm:  Use the above function

2000-07-06  Ales Hvezda  <ahvezda@geda.seul.org>

	* configure.in: Bumped version up to 20000704a so people know they
	  have applied the 20000704a patch correctly.

2000-07-05  Ales Hvezda  <ahvezda@geda.seul.org>

	* scheme/gnet-bae.scm, scheme/gnet-pads.scm, scheme/gnet-protelII.scm:
	  These files still referenced the "physical" attribute, when instead
	  it should be "footprint"

	* src/s_traverse.c: Because of my overloading of the "label=" attribute
	  it was possible for a pin to supply a label to net, which is a big
	  no-no (bug). Fixed by checking to make sure object is not a pin.

2000-07-04  Ales Hvezda  <ahvezda@geda.seul.org>

        * src/*.c: Updated copyright info in each file

        * src/*.c: Changed all GNU to GPL in the appropriate places

	* configure.in: Bumped version up to 20000704

	* src/g_rc.c: Added an #if around #include <dirent.h> to make
	  Cygwin builds work

	* tests/test_verilog.verilog, tests/7447.verilog: Updated to reflect
	  new backend revision (must not have done it right the last time)

	* src/*.c: Fixed all warnings

2000-06-27  Ales Hvezda  <ahvezda@geda.seul.org>

	* src/g_rc.c, src/g_register.c: Added component-library-search and
          source-library-search rc keywords

	* tests/test_verilog.verilog, tests/7447.verilog: Updated to reflect
	  new backend revision

	* configure.in: Put in checks for gtk+ and glib 1.2.3

2000-06-15  Matt Ettus  <matt@ettus.com>

	* Added scheme/gnet-pads.scm by Roger

2000-06-11  Ales Hvezda  <ahvezda@geda.seul.org>

	* src/parsecmd.c: Added the -c flag which allows you to execute
	  arbitrary strings from the command line

	* src/gnetlist.1: Update the manual page for above

2000-06-04  Ales Hvezda  <ahvezda@geda.seul.org>

	* tests/*.verilog: Updated baseline verilog tests cases to take into
	  account latest test_verilog.sch and 7447.sch

2000-06-01  Ales Hvezda  <ahvezda@geda.seul.org>

	* src/s_project.c: Added init of some important variables which
	  libgeda uses when promoting attributes.  The attribute promotion
	  code is almost completely disabled through these defaults

	* tests/*.verilog: Updated baseline verilog tests cases to include
          Mike's header addition

	* scheme/gnet-verilog.scm: Added a missing newline in netlist header

2000-04-26  Stefan Petersen  <spe@geda.seul.org>

	* Added gnet-protelII.scm (for Protel2) and gnet-bae.scm (for
	  Bartels Autoengineer) to the ever increasing list of contributed
	  backends for gnetlist. Contributed by Rolf Fiedler
	  <Rolf.Fiedler@Ferrari.DE>

2000-04-21  Ales Hvezda  <ahvezda@geda.seul.org>

	* */*: Removed all traces of the physical attribute.  This attribute
	  is now called footprint

2000-04-20  Ales Hvezda  <ahvezda@geda.seul.org>

	* scheme/gnetlist.scm: Added useful scheme functions by Andrew
          Bardsley

2000-04-15  Ales Hvezda  <ahvezda@geda.seul.org>

	* src/g_netlist.c: Added g_get_pin_attribute which given a uref,
	  a pin number, and a wanted attribute returns the value.

	* src/create_proto: Updated prototype.h creation script to use gtk/glib
	  paths from my machine (installed in /usr/local ...)

	* src/g_register.c: Added entry for g_get_pin_attribute

2000-02-19  Ales Hvezda  <ahvezda@geda.seul.org>

	* README/INSTALL: Updated files to reflect next release

	* src/*.c: Fixed all warnings (using -Wall -Werror)

	* tests/*.verilog *.vhdl: Updated stored output to be current
	  (so that the tests pass)

	* src/gnetlist.c: Minor type change (so that it work on PPC)
          Thanks to njh for pointing this out.

2000-02-07  Ales Hvezda  <ahvezda@geda.seul.org>

	* scheme/gnet-spice.scm: Updated file with Bas' patch to allow the
	  use of the uref=include... mechanism, see for more info:
	  http://www.geda.seul.org/mailinglist/geda-dev25/msg00113.html

2000-02-04  Stefan Petersen  <spe@geda.seul.org>

	* scheme/gnet-PCBboard.scm: Fixed (hopefully) guile version
	  incompatibilities in module popen (didn't exist before 1.3.2)

2000-01-25  Matt Ettus   <matt@ettus.com>

	* scheme/gnet-PCBboard.scm:  Added JM's code

	* autoconf and automake stuff updated for the above.

	* src/gschem2pcb:  Added.  This will hopefully be integrated
	  directly, soon.

	* README.pcb:  Info on usage for above

2000-01-24  Ales Hvezda  <ahvezda@geda.seul.org>

	* src/g_netlist.c: Fixed g_get_packages to properly return ALL packages
	  of ALL loaded schematics (basically switch to an previous attempt,
	  and folding in any improvements the new version had)

1999-10-19  Matt Ettus   <matt@ettus.com>

	* scheme/gnet-vipec.scm: Fixed ground node handling, some code cleaning.

	* scheme/gnet-bom.scm:  Removed references to strip1.  Thanks Stefan.

	* scheme/gnetlist.scm: Removed strip1, added ground handling for
	number-nets function.

1999-10-17  Ales Hvezda  <ahvezda@geda.seul.org>

	* src/*.c: Changed all files to use the new libgeda/libgeda.h include

1999-10-11  Ales Hvezda  <ahvezda@geda.seul.org>

	* scheme/*.scm: Removed all gnetlist:set-netlist-mode

	* src/g_register.c: Removed register call to gnetlist:set-netlist-mode

	* src/g_netlist.c: Removed gnetlist:set-netlist-mode

	* scheme/gnet-spice.scm: Integrated latest spice backend by Bas
          Gieltjes

	* tests/: Created directory to hold gnetlist tests

	* tests/*: Populated tests directory with output from correct netlist
	  runs

1999-10-10  Ales Hvezda  <ahvezda@geda.seul.org>

	* src/gnetlist.c: Fixed up s_log_init to use the new prototype

1999-10-09  Ales Hvezda  <ahvezda@geda.seul.org>

	* examples/test.sch: Renamed (replaced) test_verilog.sch

	* examples/test_verilog.sch: Translated it away from borders

	* examples/7447.sch: Translated it away from borders

1999-10-06  Ales Hvezda  <ahvezda@geda.seul.org>

	* scheme/gnetlist.scm: Fixed a dangling reference to bom:strip1
	  (changed to strip1)

1999-10-06  Matthew Ettus   <matt@ettus.com>

	* scheme/gnet-vipec.scm:  New file, not functional yet.

	* scheme/gnet-PCB.scm:  Cleaned up functions, moved common ones to
	main gnetlist.scm file.

	* scheme/gnet-allegro.scm:  Clean up, remove dead code

	* scheme/gnet-bom.scm:  Clean up, remove dead code

1999-10-04  Magnus Danielson  <cfmd@swipnet.se>

	* scheme/gnet-vhdl.scm: Finally fixed the write-port-clause stuff.
	This is now splitted into three routines which forms a much better
	basis for further development and also fixes the bugs which occurs if
	any or more of the in, out and inout sublists happends to be empty.
	Stuck in support for signal type.

1999-10-03  Ales Hvezda  <ahvezda@geda.seul.org>

        * In all *.c included define.h before struct.h

1999-09-28  Magnus Danielson  <cfmd@swipnet.se>

	* scheme/gnet-vhdl.scm: Fixed bug with no ports to entity.

9/25/99	Integrated Magnus's latest VHDL backend .scm code

9/23/99	Split up gnetlist.scm into seperate files.  The basic functions will
	live gnetlist.scm while the individual backends will be in gnet-*.scm

	Made some changes to the code so that the right backend *.scm code
	is loaded when appropriate

	Integrated Magnus Danielson's VHDL backend

9/19/99	Make sure gnetlist runs with guile-1.3.2a

	Fixed all warnings

9/17/99	Fixed that really nasty bug/problem that dealt with loading up
	multiple sheets (see below).  The postprocess was happening too
	early and was for some odd reason nuking previously post processed
	nets.

9/16/99	Finally integrated Bas Gieltjes's latest spice netlist (sorry about
	the delay)  (this basically consisted of adding the code to
	gnetlist.scm)  I'm not 100% this still works with the current
	gnetlist, especially the new net= attribute

	Added code in gnetlist.c to only load up schematics which haven't
	been loaded already

	Found a NASTY bug/problem when you try to load up more than one
	schematic sheet with gnetlist.  Added a line in s_traverse_start
	which should have helped, but problem/bug still exists

9/14/99 Integrated Matt Ettus's Allegro and PCB gnetlist backends.  Thanks!

	Updated man page to reflect the backends

9/12/99	Fixed a netlist print function to that it doesn't try to print
	valid null strings

	Fixed up s_net_name_search so that it tells the user if a multiple
	named net is found

	Implemented the concept of net name priority (net_name_has_priority)
	which controls which name has the highest priority.

	Added net-naming-priority keyword which controls which attribute
	(either net= or label= ) has priority when both are attached to a net

	Added i_vars.c which containes the rc mode init funcs which are
	used by Kazu's rc mode functions

	More work on getting net= attribute to override previously defined
	pins (all controlled through net-naming-priority)

	Removed some obsolete #if 0'd out code from s_net.c

	Added s_rename.c which contains all the code to handle the renaming
	(aliasing) of net names.

	Integrated s_rename functions into the code

	Fixed a bug in s_netattrib_net_search where the outside of the
	component wasn't being search for overriding net= attributes

	Fixed s_netlist_post_process, (the net naming), to only name
	nets of components which have a uref.  Components which don't
	have a uref are power/gnd/special components

	Updated verbose legend to include the R (rename of nets)

	Added gnetlist:get-renamed-nets which takes a dummy parameter and
	returns a list of lists (which contain src -> destination net
	renaming pairs)

	Updated the geda netlist backend to output the above renaming
	list pairs into the netlist file as a new section

9/11/99	Created s_netattrib.c which contains all the code to handle the net=
	attribute

9/7/99	Start work on getting the net= attribute to work

9/5/99	Moved test_verilog.sch into the examples directory (from
	gschem/examples)

9/3/99	Fixed a nasty stupid bug in the nethash datastructure creation,
	used a constant instead of the pound define

8/31/99	Renamed ntext to text (finally)

	Fixed g_rc.c to work on WinNT

8/30/99	Renamed all ales to conn and ALES to CONN

8/27/99	Set the program version to 19990829 to force Ales to release
	on the 29th :)

	Updated all *.c and *.h files to have the right address for the
	FSF in the copyright/licence header

8/19/99 Updated Matt Ettus's BOM backend with thi's formatting changes

8/17/99	Added some bus related globals.

8/11/99	Added the real code to implement gnetlist:get-toplevel-attribute

	Integrated Matt Ettus's bill of material code (cool stuff!)

8/8/99 	Moved mk_verilog_syms to utils (created utils and Makefile.am)

	Minor updates to example schematics since I renamed some of the
	verilog symbols to have the -1 prefix.

8/5/99	Added some stuff to configure.in for win32 builds

8/3/99	Updated libtool to 1.3.3

	Integrated Mike Jarabek latest verilog backend
		- Patched g_netlist.c
		- Patched g_register.c
		- Patched gnetlist.scm
		- Added examples/sch/*.sch to examples
		- Added mk_verilog_syms to src
		- Added symbols to ../symbols

8/2/99	Added g_netlist_get_attribute, which allows you go find any toplevel
	attributes (not yet functional)

7/21/99 Removed all trace of s_passing.h

7/15/99	Added support for libgdgeda 1.6 (mainly means searching for libpng)

7/6/99  Changed configure and Makefiles to cut down on the number of
	libraries which are linked

	Didn't really disable libgdgeda when using --disable-gdgeda
        Now fixed.

7/5/99 	Verified that gnetlist works with alphanumeric slotting

	Fixed all warnings

	Renamed s_netlist_post_resolve to s_netlist_post_process

	Put Manu's configure.in changes into gnetlist as well

	Got configure.in to be almost identical to gnetlist/configure.in

	Updated man page slightly

7/4/99 	Integrated latest verilog backend from Mike

	Changed Mike's all-nets function to use get-all-unique-nets
	(equate same named nets together)

	Added some improved feedback when doing the net traversal with
	verbose mode on

7/3/99	Removed almost all executing traces of connected_to_[1|2] (these
	was replaced by connected_to)

	Added gnetlist:get-all-unique-nets which returns all the unique
	nets in the design

	Added gnetlist:get-all-connections which returns all connections
	which are associated with the argument netname

	Worked on gnetlist.scm to use above functions.

	Got geda netlist format to use above functions correctly.

	Got tango netlist format to use above functions correctly.
	(all others are okay)

	Reformated the tango backend scheme code to be more scheme like
	Reformated the gEDA backend scheme code to be more scheme like

	Went through all the code removing old obsolete variables from
	the internal representation.

	As of the today gnetlisting works again :-)

7/2/99  Fixed the ./configure stuff dealing with libgdgeda so that it works
        when libgdgeda isn't installed in a system directory

7/1/99 	Got support for gdgeda in configure.in (required because you
	are linking against libgeda)

6/29/99 Got the core of nethash working with the rest of gnetlist

	Things seem to be working better now.  Core traversal of nets
	works now as well as the naming of nets.

6/25/99 Added support to configure to look for optarg and friends otherwise
        include the right externs...

6/17/99 Finally put all the changes in to make gnetlist work with the
	new connection system

6/8/99	Integrated old gnetlist into the current development dist scheme


--------------- new devel stuff starts here ----------------------------


5/14/99 Updated manual page a bit

5/13/99 Integrated Mike Jarabek's verilog netlister

4/11/99	Added some more debugging information when reading in the scm file

4/9/99	Fixed Makefile.am so that gnetlist.1 is installed

3/26/99 Added some newlines in a few places in gnetlist.scm

3/20/99 Got spice backend guile functions to follow the new
	backend:function_name naming convention

3/19/99	Updated g_rc to print more diag message to the log file when
	it can't find an rc file (like gschem)

3/18/99 Updated g_rc to use new macros for finding system-*rc files

3/11/99 Added back the original implementation of the write-net-name-...
	guile code for the spice netlist.  It works right for transistors.
	Mine did not.  Bummer.  Spice netlist doesn't support slotting for
	now.

3/10/99	Fixed a coredump when you pass in an "unknown" for the pin number
	in get-nets.  Return a list which is ("ERROR"). (pointed out by
	Bas Gieltjes)

	Changed ales-netlist format to geda-netlist format.  Changed
	gnetlist.scm appropriately

	Renamed all C guile functions to be called gnetlist:<whatever>
	This makes it clear where functions come from

	Added code to set netlist_mode which enables/disables certain
	netlist features.  Each backend should call this with something
	even if it's the default mode: gEDA

	Added gnetlist:set-netlist-mode to g_register and g_netlist which
	sets the above mode

	Integrated tango netlist backend by Nuno Sucena (thanks)

	Changed the highest level function in all backends to take a
	parameter which is the netlist output filename.  This is a required
	parameter

	Added -o flag which specifies output filename (for above), if you
	don't specify an output filename the default is output.net

	Integrated spice backend by Bas Gieltjes

	Had to add a kludge to gnetlist.c which sets netlist_mode based
	on the guile_proc string (for spice mode which needs to be set
	before the .sch files are read in)

	Changed the default unnamed_counter to be one instead of zero

	Fixed the incorrect behavior when you have slotted components and
	the spice backend.

	Played a bit with the way power connections show up in the netlists
	(s_net.c and the POWER string code)  Not completely happy with
	any of this.

3/9/99	Fixed a few variables which were uninitialized (width, height,
	snap_size)

1/24/99 Removed some // comments (shouldn't use those in C code)

12/3/98 Added thi's small gnetlist patch

11/8/98	Changed the ales-netlist slightly (less newlines)

	Started adding code to resolve same net names

	Found a really nasty bug, wasn't initalizing net_name in cpinlist!

	Found several really nasty bugs, where something was initalized
	incorrectly (strings = 0 ?!?) (s_net.c in add function)

	Found another missing init (object_ptr) in s_netlist.c (add function)

	Found another missing init (original) in s_cpinlist.c (add function)

	All of the above bugs were apparently the cause of the mysterious
	guile 1.3 problem.  Further testing is needed

10/25/98 Cleaned up all warnings

10/24/98 Discovered that gnetlist doesn't like guile 1.3

	 Fixed a memory overrite in s_net_name, also added a return(NULL)

	 Fixed a place where I was freeing a null pointer in g_get_packages

	 Found/fixed another "trying to free null data"

 	 Updated gnetlist.scm with display-connections (output.net looks
	 better)

10/20/98 Fixed a bug which prevented gnetlist to work with guile 1.3

	 Change rc file guile primative version to gnetlist-version

10/18/98 Changed o_attrib_search_name_single to pass a null in for the last
	 argument

10/12/98 Added guile code to handle unconnected pins (gnetlist.scm)

	 Found a place where U? wasn't being set.

10/11/98 Added parsecmd.c (commandline argument parsing)

         Simplified the loading of schematic sheets and intergrated above

	 Added the actual command line options (-v for verbose mode) and
	 (-i for guile interactive mode)  Default for both of these is
	 off

	 Added usage() function (which exits when called)

	 Added quiet_mode to the command line arguments, to shut off all
	 messages

	 Removed all warnings

	 Worked on gnetlist.scm to get some guile code to drive some of
	 the new netlist code

	 Added and registered g_get_package_attribute guile function which
	 returns the wanted attribute from the specified package uref

	 Added command line option -g guile_proc so you can execute guile
	 scripts from the command line

	 Added code to support above

	 More work into gnetlist.scm to get some sort of netlist writer
	 going


10/10/98 Added file s_traverse.c which creates flat netlist datastructure

	 Serious work on getting netlist code to work!

	 Add s_net.c (functions that deal with the net structure)

	 Add s_netlist.c (functions that deal with the netlist struct)

	 Add s_cpinlist.c (functions that deal with the cpinlist struct)

	 Completely preliminary code for netlist generation (first cut,
	 highly inefficient, but works! :)

	 Updated g_get_packages to use the new available structures (much
	 faster)

	 Updated g_get_pins to use the new available structures (much
	 faster)

	 Added (exit) and (quit) guile functions

	 Found a condition where my attempt to speed up the netlist post
	 processing, but it found a nasty bug, so now we have a 3 pass
	 post process.


0.0.5
-------

9/19/98 Improved the input gathering code for the guile shell a bit.

9/13/98 Changed netlist.scm to gnetlist.scm

	Fixed g_rc_scheme_directory to store the string in the structure

9/4/98	Made then necessary changes to have gnetlist use libgeda

	Fixed a few minor tidbits related to above

8/30/98 Added embedded component support from gschem to gnetlist

8/29/98 Added complex_parent pointer to object structure

	Added code to fill above pointer

	Added s_netlist.c and added it to Makefile.am

	Added first cut of GUILE netlist routines
		g_get_packages

	Added s_scratch.c (misc scratch buffer routines)

	Made some changes to the attribute handling, head attrib node
	points to the object where the attributes belong to.  Be sure
	to propegate this change back to gschem (done)

	Made sure that text_string is only set when it should be by
	setting p_text_string[0] = '\0'.  Be sure to propegate this change
	back to gschem (done)

	Added a bunch of attribute search routines to support all this
	Be sure to propagate these attribute routines back go gschem

	Wrote some test scheme code which is in ../bin/netlist.scm

8/25/98	Added code into the repository and devel tree

	Fixed logging mechanism

	Added appropriate lines in all the upper makefiles to build this code

	Code doesn't do anything other then read in the schematics
<|MERGE_RESOLUTION|>--- conflicted
+++ resolved
@@ -1,4 +1,7 @@
-<<<<<<< HEAD
+2019-12-25 Wiley E. Hill <wileyhill@gmail.com>
+
+    * src/s_traverse.c: Wrap callgrind.h> in conditional  PERFORMANCE directive.
+
 2019-09-02 Wiley E. Hill <wileyhill@gmail.com>
 
     * src/g_netlist.c: Eliminate unnecessary initialization of name value
@@ -35,11 +38,6 @@
 
     * src/s_net.c: Revise translatable message output to reduce format specifiers
       in translations string.
-=======
-2019-12-25 Wiley E. Hill <wileyhill@gmail.com>
-
-    * src/s_traverse.c: Wrap callgrind.h> in conditional  PERFORMANCE directive.
->>>>>>> 33963c09
 
 2019-07-23 Wiley E. Hill <wileyhill@gmail.com>
 
