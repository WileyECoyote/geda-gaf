--- conflicted
+++ resolved
@@ -7,11 +7,7 @@
 msgstr ""
 "Project-Id-Version: geda\n"
 "Report-Msgid-Bugs-To: https://bugs.launchpad.net/geda\n"
-<<<<<<< HEAD
-"POT-Creation-Date: 2016-12-20 13:44-0600\n"
-=======
 "POT-Creation-Date: 2016-12-26 06:05-0600\n"
->>>>>>> 2ea407f2
 "PO-Revision-Date: 2010-02-11 03:18+0000\n"
 "Last-Translator: FULL NAME <EMAIL@ADDRESS>\n"
 "Language-Team: gEDA developers <geda-dev@seul.org>\n"
@@ -2046,7 +2042,7 @@
 msgstr ""
 
 #: gschem/src/x/x_edit_attrib.c:406
-msgid "Select the name of the attribute to add"
+msgid "Select the attribute name to add"
 msgstr ""
 
 #: gschem/src/x/x_edit_attrib.c:407
@@ -4502,9 +4498,8 @@
 msgstr "关闭窗口"
 
 #: gschem/etc/system-gschemrc.scm:2296
-#, fuzzy
-msgid "Display the console window"
-msgstr "关闭窗口"
+msgid "Display the console"
+msgstr ""
 
 #: gschem/etc/system-gschemrc.scm:2297
 msgid "Show Coord _Window..."
