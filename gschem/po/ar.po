# Arabic translation for geda
# Copyright (c) 2010 Rosetta Contributors and Canonical Ltd 2010
# This file is distributed under the same license as the geda package.
# عبدالله شلي (Abdellah Chelli) <abdellahchelli@gmail.com>, 2010.
msgid ""
msgstr ""
"Project-Id-Version: geda\n"
"Report-Msgid-Bugs-To: https://bugs.launchpad.net/geda\n"
<<<<<<< HEAD
"POT-Creation-Date: 2016-12-20 13:44-0600\n"
"PO-Revision-Date: 2010-02-14 06:08+0000\n"
=======
"POT-Creation-Date: 2016-12-26 06:05-0600\n"
"PO-Revision-Date: 2016-12-23 15:41-0600\n"
>>>>>>> 2ea407f2
"Last-Translator: عبدالله شلي (Abdellah Chelli) <Unknown>\n"
"Language-Team: gEDA developers <geda-dev@seul.org>\n"
"Language: ar\n"
"MIME-Version: 1.0\n"
"Content-Type: text/plain; charset=UTF-8\n"
"Content-Transfer-Encoding: 8bit\n"
"X-Launchpad-Export-Date: 2010-02-14 12:56+0000\n"
"X-Generator: Poedit 1.8.7.1\n"
"X-Poedit-SourceCharset: utf-8\n"
"Plural-Forms: nplurals=6; plural=(n==0 ? 0 : n==1 ? 1 : n==2 ? 2 : n%100>=3 "
"&& n%100<=10 ? 3 : n%100>=11 && n%100<=99 ? 4 : 5);\n"

#: gschem/src/base/gschem.c:154
#, c-format
msgid "Warning: <%s> did not expand\n"
msgstr "لم توسيع <%s> :تحذير\n"

#: gschem/src/base/gschem.c:155
msgid "Command-line error: disabling auto load last\n"
msgstr "خطأ في سطر الأوامر: تعطيل حمولة السيارات الماضي\n"

#: gschem/src/base/gschem.c:188
#, fuzzy
msgid "Assuming schematic file suffix for"
msgstr "على افتراض احقة ملف التخطيطي ل"

#: gschem/src/base/gschem.c:202
#, fuzzy
msgid "Assuming symbol file suffix for"
msgstr "على افتراض احقة الملف رمز ل"

#: gschem/src/base/gschem.c:233
#, fuzzy
msgid "An error was encountered loading requested session"
msgstr "﻿حدث خطأ أثناء محاولة لإنقاذ جلسة"

#: gschem/src/base/gschem.c:258
msgid "Auto Load"
msgstr "تحميل تلقائيا"

#: gschem/src/base/gschem.c:307
#, fuzzy
msgid ""
"You must set the GEDADATA environment variable!\n"
"\n"
"gschem cannot locate some data files. Please ensure the GEDADATA\n"
"environment variable points to the correct location.\n"
msgstr ""
"يجب أن تعيّن متغيّر البيئة GEDADATA!\n"
"\n"
"لا يمكن لـ gschem تحديد مكان ملفات البيانات خاصته. يجب أن تعيّن متغيّر البيئة\n"
"‏GEDADATA ليشير إلى المكان الصّحيح.\n"

#: gschem/src/base/gschem.c:343
#, fuzzy
msgid "Unable to locate scheme initialization file"
msgstr "غير قادر على تحديد موقع ملف التكوين مخطط"

#: gschem/src/base/gschem.c:350
#, fuzzy
msgid "Read scheme initialization file"
msgstr "قراءة ملف الاستهلال"

#: gschem/src/base/gschem.c:353
#, fuzzy
msgid "Failed to read scheme initialization file"
msgstr "قراءة ملف الاستهلال"

#: gschem/src/base/gschem.c:379
#, fuzzy
msgid "version"
msgstr "احفظ الكل"

#: gschem/src/base/gschem.c:384
msgid "Logging system is disabled\n"
msgstr "تم تعطيل نظام الإملاء\n"

#: gschem/src/base/gschem.c:424
#, c-format
msgid "ERROR: Failed to load or evaluate startup script.\n"
msgstr "خطأ: فشل في تحميل أو تقييم النصي لبدء التشغيل.\n"

#: gschem/src/base/gschem.c:516
msgid "Exiting normal\n"
msgstr "تخرج الطبيعي\n"

#: gschem/src/base/gschem_dialog.c:568
#, fuzzy
msgid "Parent Window"
msgstr "النافذة الحالية"

#: gschem/src/base/gschem_dialog.c:569
msgid "Parent window for this dialog"
msgstr "الإطار الأصل لهذا الحوار"

#: gschem/src/base/gschem_dialog.c:589
msgid "Title"
msgstr "عنوان"

#: gschem/src/base/gschem_dialog.c:590
msgid "Dialog window title"
msgstr "عنوان نافذة الحوار"

#: gschem/src/base/gschem_macro_widget.c:233
#, fuzzy
msgid "Label Text"
msgstr "أخف النص"

#: gschem/src/base/gschem_macro_widget.c:234
msgid "Text to be displayed for the Macro label"
msgstr "النص ليتم عرضها لتسمية ماكرو"

#: gschem/src/base/gschem_macro_widget.c:235
msgid "Macro:"
msgstr "ម៉ាក្រូ:"

#: gschem/src/base/gschem_macro_widget.c:241
#: gschem/src/base/gschem_macro_widget.c:242
msgid "Macro String"
msgstr "سلسلة الكلية"

#: gschem/src/base/gschem_macro_widget.c:357
msgid "Evaluate"
msgstr "تقييم"

#: gschem/src/base/gschem_page_view.c:250
#: gschem/src/base/gschem_page_view.c:251
msgid "Horizontal adjustment"
msgstr "تعديل الأفقي"

#: gschem/src/base/gschem_page_view.c:258
#: gschem/src/base/gschem_page_view.c:259
msgid "Page"
msgstr "الصفحة"

#: gschem/src/base/gschem_page_view.c:265
#: gschem/src/base/gschem_page_view.c:266
msgid "Page Geometry"
msgstr "الصفحة الهندسة"

#: gschem/src/base/gschem_page_view.c:273
#: gschem/src/base/gschem_page_view.c:274
msgid "Vertical adjustment"
msgstr "ضبط الرأسي"

#: gschem/src/base/gschem_parsecmd.c:85
#, c-format
msgid ""
"Usage: %s [OPTION ...] [--] [FILE ...]\n"
"\n"
"Interactively edit gEDA schematics or symbols.  If one or more FILEs\n"
"are specified, open them for editing; otherwise, create a new, empty\n"
"schematic.\n"
"\n"
"Options:\n"
"  -a, --render-adaptor <DRV> Specify which render adaptor to use, Cario or "
"X11.\n"
"  -c, --config-file <FILE>   Additional configuration file to load.\n"
"  -g, --guile <DIR>          Add DIR to the Guile path (pre-config).\n"
"  -f, --font <NAME>          set font family name\n"
"  -h, --help                 Help; this message.\n"
"  -m, --safe-mode            Safe Mode.\n"
"  -n, --no-auto              No auto load last document.\n"
"  -o, --output <FILE>        Output filename (for printing and image "
"output).\n"
"  -p, --place                Automatically place the window.\n"
"  -q, --quiet                Quiet mode.\n"
"  -r, --run <FILE>           Scheme script to run at startup.\n"
"  -s, --start <name>         Startup using the given session name.\n"
"  -t, --title-block <FILE>   Start a new drawing using the specified title-"
"block.\n"
"  -u, --undo-dir <DIR>       Specify a temporary directory for Undo files.\n"
"  -v, --verbose              Verbose mode.\n"
"  -V, --version              Show version information.\n"
"  -x (EXPR)                  Scheme expression to run at startup.\n"
"  -z, --minimized            Hide the main window, used for scripting\n"
"  --                         Treat all remaining arguments as filenames.\n"
"\n"
"Report bugs at <https://bugs.launchpad.net/geda>\n"
"gEDA homepage: <http://www.geda-project.org>\n"
msgstr ""

#: gschem/src/base/gschem_parsecmd.c:128
#, c-format
msgid ""
"gEDA/gschem %s (%s) (g%.7s)\n"
"Copyright (C) 1998-2016 gEDA developers\n"
"This is free software, and you are welcome to redistribute it under\n"
"certain conditions. For details, see the file `COPYING', which is\n"
"included in the gEDA distribution.\n"
"There is NO WARRANTY, to the extent permitted by law.\n"
msgstr ""

#: gschem/src/base/gschem_parsecmd.c:244
msgid "error parsing"
msgstr "تحليل الأخطاء"

#: gschem/src/base/gschem_parsecmd.c:280
msgid "ERROR"
msgstr "خطأ"

#: gschem/src/base/gschem_parsecmd.c:284
msgid "option requires an argument"
msgstr "يتطلب الخيار حجة"

#: gschem/src/base/gschem_parsecmd.c:290
msgid "Unknown option"
msgstr "خيار غير معروف"

#: gschem/src/base/gschem_parsecmd.c:296
msgid "Unknown option character"
msgstr "الخيار إلكتروني غير معروف"

#: gschem/src/base/gschem_parsecmd.c:302
#, fuzzy
msgid "--help for more information"
msgstr "مساعدة لمزيد من المعلومات"

#: gschem/src/base/gschem_parsecmd.c:304
msgid "Run"
msgstr ""

#: gschem/src/base/gschem_preview.c:299
msgid "Preview Buffer"
msgstr "معاينة المخزن"

#: gschem/src/base/gschem_preview.c:541 gschem/src/x/x_pagesel.c:1109
msgid "Filename"
msgstr "اسم الملف"

#: gschem/src/base/gschem_preview.c:542
msgid "name of file to be previewed"
msgstr "اسم الملف المراد معاينته"

#: gschem/src/base/gschem_preview.c:549
#, fuzzy
msgid "Object List"
msgstr "انتق"

#: gschem/src/base/gschem_preview.c:550
msgid "List of objects to be previewed"
msgstr "قائمة الكائنات التي سيتم معاينتها"

#: gschem/src/base/gschem_preview.c:557
#, fuzzy
msgid "Active"
msgstr "إجراء"

#: gschem/src/base/gschem_preview.c:558
msgid "Whether the preview widget is enabled or disabled"
msgstr "ما إذا تم تمكين القطعة المعاينة أو تعطيل"

#: gschem/src/base/gschem_preview.c:565
msgid "Large size"
msgstr ""

#: gschem/src/base/gschem_preview.c:566
msgid "Whether the preview widget should be large or small"
msgstr "إذا كانت القطعة معاينة ينبغي أن تكون كبيرة أو صغيرة"

#: gschem/src/base/gschem_status_bar.c:587
#, fuzzy
msgid "Coordinates Mode"
msgstr "وضع المكون"

#: gschem/src/base/gschem_status_bar.c:588
msgid "Sets the Format Mode used to display coordinates on the status bar"
msgstr ""

#: gschem/src/base/gschem_status_bar.c:597
#, fuzzy
msgid "Grid Mode"
msgstr "وضع القوس"

#: gschem/src/base/gschem_status_bar.c:598
msgid "Sets the Gride Mode to display on the status bar"
msgstr ""

#: gschem/src/base/gschem_status_bar.c:607
#, fuzzy
msgid "Grid Size"
msgstr "﻿نقطة شبيكة"

#: gschem/src/base/gschem_status_bar.c:608
msgid "Sets the Grid Size to display on the status bar"
msgstr ""

#: gschem/src/base/gschem_status_bar.c:617
#, fuzzy
msgid "height"
msgstr "عرض × ارتفاع"

#: gschem/src/base/gschem_status_bar.c:618
msgid "Sets the height of the status bar"
msgstr ""

#: gschem/src/base/gschem_status_bar.c:627
#, fuzzy
msgid "Left Button Text"
msgstr "من اليسار لليمين"

#: gschem/src/base/gschem_status_bar.c:628
msgid "Set the string for the Left Button Text"
msgstr ""

#: gschem/src/base/gschem_status_bar.c:634
#, fuzzy
msgid "Middle Button Text"
msgstr "اليسار الوسطي"

#: gschem/src/base/gschem_status_bar.c:635
msgid "Set the string for the Middle Button Text"
msgstr ""

#: gschem/src/base/gschem_status_bar.c:641
#, fuzzy
msgid "Right Button Text"
msgstr "من اليمين لليسار"

#: gschem/src/base/gschem_status_bar.c:642
msgid "Set the string for the Right Button Text"
msgstr ""

#: gschem/src/base/gschem_status_bar.c:648
#, fuzzy
msgid "Snap Mode"
msgstr "وضع الإنتقال الإختياري"

#: gschem/src/base/gschem_status_bar.c:649
msgid "Sets the Snap Mode to display on the status bar"
msgstr ""

#: gschem/src/base/gschem_status_bar.c:658 gschem/src/x/x_dialog.c:543
msgid "Snap Size"
msgstr "حجم الجذب"

#: gschem/src/base/gschem_status_bar.c:659
msgid "Sets the Size Mode to display on the status bar"
msgstr ""

#: gschem/src/base/gschem_status_bar.c:668
#, fuzzy
msgid "Status Text"
msgstr "الحالة"

#: gschem/src/base/gschem_status_bar.c:669
msgid "Set the string for the text on the Status Bar"
msgstr ""

#: gschem/src/base/gschem_status_bar.c:675
#: gschem/src/base/gschem_status_bar.c:676
#, fuzzy
msgid "Status State"
msgstr "الحالة"

#: gschem/src/base/gschem_status_bar.c:689
#, fuzzy
msgid "Status Bar Height"
msgstr "الحالة"

#: gschem/src/base/gschem_status_bar.c:690
msgid "Set or get the height of the status bar"
msgstr ""

#: gschem/src/base/gschem_status_bar.c:1188
msgid "Coordinate display, right click for format options"
msgstr ""

#: gschem/src/base/gschem_status_bar.c:1189
msgid "Left pointer button assignment"
msgstr ""

#: gschem/src/base/gschem_status_bar.c:1190
msgid "Middle pointer button assignment, right click for options"
msgstr ""

#: gschem/src/base/gschem_status_bar.c:1191
msgid "Right pointer button assignment, right click for options"
msgstr ""

#: gschem/src/base/gschem_status_bar.c:1192
msgid "Indicates the current snap,grid units or states"
msgstr ""

#: gschem/src/base/gschem_status_bar.c:1193
msgid "Indicates the current command state"
msgstr ""

#: gschem/src/base/gschem_status_bar.c:1194
msgid "Gschem status bar"
msgstr ""

#: gschem/src/base/gschem_status_bar.c:1888
#, fuzzy
msgid "Grid"
msgstr "وضع القوس"

#: gschem/src/base/gschem_status_bar.c:1894
#: gschem/src/base/gschem_status_bar.c:1915
msgid "OFF"
msgstr "إيقاف"

#: gschem/src/base/gschem_status_bar.c:1907 gschem/src/object/o_picture.c:615
#: gschem/src/object/o_picture.c:619
#, fuzzy
msgid "Error"
msgstr "مرآة"

#: gschem/src/base/gschem_status_bar.c:1919
msgid "NONE"
msgstr "لا شيئ"

#: gschem/src/guile/g_attrib.c:97
msgid "Object ~A is not included in the current gschem page."
msgstr ""

#: gschem/src/guile/g_attrib.c:117
msgid "Invalid text name/value visibility ~A."
msgstr ""

#: gschem/src/guile/g_rc.c:86 gschem/src/guile/g_rc.c:97
#, fuzzy
msgid "Processing"
msgstr "غمعالجة"

#: gschem/src/guile/g_rc.c:90 gschem/src/guile/g_rc.c:101
msgid "Skipping"
msgstr ""

#: gschem/src/guile/g_rc.c:121
msgid "entry in rc file"
msgstr ""

#: gschem/src/guile/g_rc.c:125
#, fuzzy
msgid "Bad Value"
msgstr "قيمة"

#: gschem/src/guile/g_rc.c:126
msgid "check"
msgstr ""

#: gschem/src/guile/g_rc.c:127
msgid "or Scheme, continuing with"
msgstr ""

#: gschem/src/guile/g_rc.c:135
msgid "maximum value"
msgstr ""

#: gschem/src/guile/g_rc.c:139
msgid "minimum value"
msgstr ""

#: gschem/src/guile/g_rc.c:143
msgid "default value"
msgstr ""

#: gschem/src/guile/g_rc.c:157
msgid "Invalid type assignment, check"
msgstr ""

#: gschem/src/guile/g_rc.c:198
#, fuzzy
msgid "This is gEDA/gaf version"
msgstr "هذا هو الإصدار gEDA/gschem"

#: gschem/src/guile/g_rc.c:199
msgid "but you have a version"
msgstr ""

#: gschem/src/guile/g_rc.c:200
msgid "Please be sure that you have the latest rc file"
msgstr ""

#: gschem/src/guile/g_rc.c:206
msgid "file"
msgstr ""

#: gschem/src/guile/g_rc.c:725
#, c-format
msgid "Invalid value, zoom-gain cannot be zero, check entry in rc file\n"
msgstr ""

#: gschem/src/guile/g_rc.c:730
#, c-format
msgid "Invalid type assignment, check zoom-gain entry in rc file\n"
msgstr ""

#: gschem/src/guile/g_rc.c:731 gschem/src/guile/g_rc.c:1276
#: gschem/src/guile/g_rc.c:1428 gschem/src/guile/g_rc.c:2026
msgid "Continuing with default value"
msgstr ""

#: gschem/src/guile/g_rc.c:815
#, c-format
msgid "Invalid type assignment, check logging entry in rc file\n"
msgstr ""

#: gschem/src/guile/g_rc.c:1270
#, c-format
msgid "Invalid value, snap-size cannot be zero, check entry rc file\n"
msgstr ""

#: gschem/src/guile/g_rc.c:1275
#, c-format
msgid "Invalid type assignment, check snap-size entry in rc file\n"
msgstr ""

#: gschem/src/guile/g_rc.c:1422
#, c-format
msgid "Invalid value, bus-ripper-size cannot be zero, check entry rc file\n"
msgstr ""

#: gschem/src/guile/g_rc.c:1427
#, c-format
msgid "Invalid type assignment, check bus-ripper-size entry in rc file\n"
msgstr ""

#: gschem/src/guile/g_rc.c:2020
#, c-format
msgid ""
"Can not scroll 0 steps, invalid scrollpan-steps, check entry in rc file\n"
msgstr ""

#: gschem/src/guile/g_rc.c:2025
#, c-format
msgid "Invalid type assignment, check scrollpan-steps entry in rc file\n"
msgstr ""

#: gschem/src/guile/g_rc.c:2069
#, fuzzy, c-format
msgid "Invalid zoom factor [%d] passed to %s\n"
msgstr "مرّر معامل تقريب غير صالح [%d] إلى %s\n"

#: gschem/src/guile/g_select.c:84 gschem/src/guile/g_select.c:120
#: gschem/src/guile/g_select.c:155
msgid "Object ~A is not directly included in a page."
msgstr ""

#: gschem/src/guile/g_util.c:67
#, fuzzy
msgid "Could not launch URI"
msgstr "تعذّر استحضار %s\n"

#: gschem/src/guile/g_window.c:146
msgid "Found invalid gschem window smob ~S"
msgstr ""

#: gschem/src/iface/i_command.c:365
#, c-format
msgid "Processing Action <%s>, at index %d\n"
msgstr ""

#: gschem/src/iface/i_command.c:469
#, c-format
msgid "Cannot %s while inside and action!\n"
msgstr ""

#: gschem/src/iface/i_command.c:707 gschem/src/iface/i_command.c:2708
#, c-format
msgid "New page created [%s]\n"
msgstr "أنشئت صفحة جديدة [‎%s‬]\n"

#: gschem/src/iface/i_command.c:745
#, c-format
msgid "New Window created [%s]\n"
msgstr "أنشئت نافذة جديدة [‎%s‬]\n"

#: gschem/src/iface/i_command.c:944
msgid "Failed to Save All"
msgstr "فشل حفظ الكل"

#: gschem/src/iface/i_command.c:947 gschem/src/iface/i_command.c:964
msgid "Saved All"
msgstr "حفظ الكل"

#: gschem/src/iface/i_command.c:961
msgid "Error encountered, Save Failed"
msgstr ""

#: gschem/src/iface/i_command.c:1031 gschem/src/x/x_image.c:480
#, fuzzy
msgid "Write Image"
msgstr "أكتب صورة..."

#: gschem/src/iface/i_command.c:1053
msgid "Write PDF"
msgstr ""

#: gschem/src/iface/i_command.c:1149
msgid "Close all canceled\n"
msgstr ""

#: gschem/src/iface/i_command.c:1158 gschem/src/iface/i_sessions.c:193
#, fuzzy
msgid "Closing all documents\n"
msgstr "أغلق الصفحة"

#: gschem/src/iface/i_command.c:1181
msgid "gschem: starting shut-down\n"
msgstr ""

#: gschem/src/iface/i_command.c:1195
msgid "Symbol is not embeded, export anyway?"
msgstr ""

#: gschem/src/iface/i_command.c:1219
msgid "Picture is not embeded, export anyway?"
msgstr ""

#: gschem/src/iface/i_command.c:1353
msgid "Empty buffer"
msgstr "أفرغ المخزن"

#: gschem/src/iface/i_command.c:1615
#, fuzzy
msgid "Offset Mode"
msgstr "وضع الشبكة"

#: gschem/src/iface/i_command.c:1616
msgid "Specify offset distance:"
msgstr ""

#: gschem/src/iface/i_command.c:2197
#, fuzzy
msgid "Zoom Magnification"
msgstr "/قرّب"

#: gschem/src/iface/i_command.c:2197
msgid "Specify new zoom:"
msgstr ""

#: gschem/src/iface/i_command.c:2249
#, fuzzy
msgid "No component selected\n"
msgstr "انتقيت الشبيكة النقطية\n"

#: gschem/src/iface/i_command.c:2794
msgid "Confirm revert ALL documents"
msgstr ""

#: gschem/src/iface/i_command.c:2975
#, c-format
msgid "Searching for source [%s]\n"
msgstr "البحث عن المنبع [%s]\n"

#: gschem/src/iface/i_command.c:3009
#, fuzzy
msgid "Failed to descend into"
msgstr "فشل تحميل الصورة: %s"

#: gschem/src/iface/i_command.c:3018
#, fuzzy
msgid "Hierarchy Error"
msgstr "تسلسل هرمي"

#: gschem/src/iface/i_command.c:3095
#, c-format
msgid "Searching for symbol [%s]\n"
msgstr "البحث عن الرمز [%s]\n"

#: gschem/src/iface/i_command.c:3105
msgid "Symbol is not a real file. Symbol cannot be loaded.\n"
msgstr "الرمز ليس ملفا حقيقيا. يتعذر تحميل الرمز.\n"

#: gschem/src/iface/i_command.c:3153
msgid "Cannot find any schematics above the current one!\n"
msgstr "يتعذر إيجاد أي مخطط فوق الحالي!\n"

#: gschem/src/iface/i_command.c:3671
msgid "Attribute is already attached\n"
msgstr ""

#: gschem/src/iface/i_command.c:4059
msgid "WARNING: Do not translate with snap off!\n"
msgstr "تحذير: لا تسحب مع جذب موقف!\n"

#: gschem/src/iface/i_command.c:4060
msgid "WARNING: Turning snap on and continuing with translate.\n"
msgstr "تحذير: تشغيل الجذب و المتابعة مع السحب.\n"

#: gschem/src/iface/i_command.c:4066
msgid "WARNING: Snap grid size is not equal to 100!\n"
msgstr "تحذير: حجم شبيكة الجذب لا يساوي 100!\n"

#: gschem/src/iface/i_command.c:4067
msgid ""
"WARNING: If you are translating a symbol to the origin, the snap grid size "
"should be set to 100\n"
msgstr ""
"تحذير: إذا كنت تسحب رمزا إلى المبدأ، يجب أن يعيّن حجم شبيكة الجذب إلى 100\n"

#: gschem/src/iface/i_command.c:4242
msgid "Grid OFF\n"
msgstr "شبيكة موقفة\n"

#: gschem/src/iface/i_command.c:4243
#, fuzzy
msgid "Dot grid activated\n"
msgstr "انتقيت الشبيكة النقطية\n"

#: gschem/src/iface/i_command.c:4244
#, fuzzy
msgid "Mesh grid activated\n"
msgstr "انتقيت شبيكة الشرط\n"

#: gschem/src/iface/i_command.c:4323
msgid "Snap OFF (CAUTION!)\n"
msgstr "الجذب موقف (تنبيه)\n"

#: gschem/src/iface/i_command.c:4328
msgid "Snap ON\n"
msgstr "الجذب مشغّل\n"

#: gschem/src/iface/i_command.c:4332
msgid "Snap back to the grid (CAUTION!)\n"
msgstr "جذب نحو الشبيكة (تنبيه!)\n"

#: gschem/src/iface/i_command.c:4356
#, fuzzy
msgid "Rubber band mode is OFF\n"
msgstr "الشريط المطاطي موقف \n"

#: gschem/src/iface/i_command.c:4359
#, fuzzy
msgid "Rubber band mode is ON\n"
msgstr "الشريط المطاطي مشغل\n"

#: gschem/src/iface/i_command.c:4370
#, fuzzy
msgid "Magnetic net mode is ON\n"
msgstr "وضع الشبكة المغناطيسية: مشغل\n"

#: gschem/src/iface/i_command.c:4373
#, fuzzy
msgid "Magnetic net mode is OFF\n"
msgstr "وضع الشبكة المغناطيسية: موقف\n"

#: gschem/src/iface/i_command.c:4390 gschem/src/iface/i_command.c:4432
msgid "Off"
msgstr ""

#: gschem/src/iface/i_command.c:4393 gschem/src/iface/i_command.c:4435
#, fuzzy
msgid "On"
msgstr "افتح"

#: gschem/src/iface/i_command.c:4395
#, c-format
msgid "Drag-Can-Move is now %s\n"
msgstr ""

#: gschem/src/iface/i_command.c:4407
msgid "Action feedback mode set to OUTLINE\n"
msgstr "وضع ردود الإجراء معيّن إلى حد الخارجي\n"

#: gschem/src/iface/i_command.c:4411
msgid "Action feedback mode set to BOUNDINGBOX\n"
msgstr "وضع ردود الإجراء معيّن إلى الإطار المحيط\n"

#: gschem/src/iface/i_command.c:4437
#, c-format
msgid "Auto-Pan is now %s\n"
msgstr ""

#: gschem/src/iface/i_command.c:4489 gschem/src/iface/i_command.c:4518
#: gschem/src/iface/i_command.c:4538 gschem/src/iface/i_command.c:4558
#, c-format
msgid "Check: path \"%s\"\n"
msgstr ""

#: gschem/src/iface/i_command.c:4658
#, c-format
msgid "(read only) width=%d, height=%d\n"
msgstr ""

#: gschem/src/iface/i_sessions.c:184
msgid "Canceled Close all\n"
msgstr ""

#: gschem/src/iface/i_sessions.c:262
#, fuzzy, c-format
msgid "Could not open session file \"%s\"\n"
msgstr "تعذر فتح الملف %s\n"

#: gschem/src/iface/i_sessions.c:270
#, c-format
msgid "file: <%s> is not accessible\n"
msgstr ""

#: gschem/src/iface/i_sessions.c:333
#, c-format
msgid "Warning relative file names detected in session \"%s\"\n"
msgstr ""

#: gschem/src/iface/i_sessions.c:343
#, c-format
msgid "Session %s, opening %d of %d documents\n"
msgstr ""

#: gschem/src/iface/i_sessions.c:353
#, c-format
msgid "Session \"%s\" did not contain any accessible documents\n"
msgstr ""

#: gschem/src/iface/i_sessions.c:786
#, fuzzy, c-format
msgid "Sessions: %s\n"
msgstr "غلق [‎%s‬]\n"

#: gschem/src/iface/i_sessions.c:850
#, c-format
msgid "Removing session: %s"
msgstr ""

#: gschem/src/iface/i_sessions.c:875
#, fuzzy, c-format
msgid "%s: Failed to remove session: %s"
msgstr "فشل تحميل الصورة: %s"

#: gschem/src/iface/i_sessions.c:878
msgid "<b>Could not remove session</b>"
msgstr ""

#: gschem/src/iface/i_sessions.c:926
#, c-format
msgid "session %s created with %d documents.\n"
msgstr ""

#: gschem/src/iface/i_sessions.c:935
#, fuzzy
msgid "An error occurred attemting to create session"
msgstr "﻿حدث خطأ أثناء محاولة لإنقاذ جلسة"

#: gschem/src/iface/i_sessions.c:941 gschem/src/iface/i_sessions.c:1113
#, fuzzy
msgid "<b>Session Error</b>"
msgstr "<b>المجال</b>"

#: gschem/src/iface/i_sessions.c:941
#, fuzzy
msgid "Creation failed"
msgstr "فشل إنشاء"

#: gschem/src/iface/i_sessions.c:985
#, c-format
msgid "Opened session %s\n"
msgstr ""

#: gschem/src/iface/i_sessions.c:1034
#, c-format
msgid "Renaming session %s to renamed %s\n"
msgstr ""

#: gschem/src/iface/i_sessions.c:1059
#, fuzzy, c-format
msgid "%s: Failed to rename session: %s"
msgstr "فشل تحميل الصورة: %s"

#: gschem/src/iface/i_sessions.c:1062
msgid "<b>Could not rename session</b>"
msgstr ""

#: gschem/src/iface/i_sessions.c:1094
#, c-format
msgid "Created session %s with %d documents.\n"
msgstr ""

#: gschem/src/iface/i_sessions.c:1102
#, fuzzy, c-format
msgid "Saved %d documents to session %s\n"
msgstr "النافذة الحالية"

#: gschem/src/iface/i_sessions.c:1108
#, fuzzy
msgid "An error occurred attempting to save session"
msgstr "﻿حدث خطأ أثناء محاولة لإنقاذ جلسة"

#: gschem/src/iface/i_sessions.c:1113
#, fuzzy
msgid "Save session failed"
msgstr "احفظ الملف"

#: gschem/src/iface/i_sessions.c:1204
#, fuzzy
msgid "Show Sessions at startup is now ENABLED\n"
msgstr "أظهر النص البادئ بـ:"

#: gschem/src/iface/i_sessions.c:1207
#, fuzzy
msgid "Show Sessions at startup is now DISABLED\n"
msgstr "أظهر النص البادئ بـ:"

#: gschem/src/iface/i_sessions.c:1277
msgid "Session system initialized!\n"
msgstr ""

#: gschem/src/iface/i_status.c:134 gschem/etc/system-gschemrc.scm:2121
#, fuzzy
msgid "Deselect Mode"
msgstr "وضع الانتقاء"

#: gschem/src/iface/i_status.c:138 gschem/src/x/x_status_bar.c:383
#: gschem/etc/system-gschemrc.scm:2120 gschem/scheme/gschem/builtins.scm:170
msgid "Select Mode"
msgstr "وضع الانتقاء"

#: gschem/src/iface/i_status.c:140
#, fuzzy
msgid "Select Box Mode"
msgstr "وضع الانتقاء"

#: gschem/src/iface/i_status.c:142 gschem/scheme/gschem/builtins.scm:227
msgid "Zoom Box"
msgstr "قرّب المربع"

#: gschem/src/iface/i_status.c:145
#, fuzzy
msgid "Copy to point"
msgstr "انسخ إلى الحافظة"

#: gschem/src/iface/i_status.c:147 gschem/scheme/gschem/builtins.scm:122
#: gschem/scheme/gschem/builtins.scm:125
msgid "Rotate Mode"
msgstr "وضع الإستدارة"

#: gschem/src/iface/i_status.c:149
msgid "Side to offset?"
msgstr ""

#: gschem/src/iface/i_status.c:151 gschem/scheme/gschem/builtins.scm:116
msgid "Mirror Mode"
msgstr "وضع المرآة"

#: gschem/src/iface/i_status.c:153
msgid "Pan Mode"
msgstr "وضع الإنتقال الإختياري"

#: gschem/src/iface/i_status.c:155
#, fuzzy
msgid "Choose component"
msgstr "مكوّن"

#: gschem/src/iface/i_status.c:158
msgid "Magnetic Net Mode"
msgstr "وضع الشبكة المغناطيسية"

#: gschem/src/iface/i_status.c:160
msgid "Net Mode"
msgstr "وضع الشبكة"

#: gschem/src/iface/i_status.c:162
msgid "Pin Mode"
msgstr "وضع الدبوس"

#: gschem/src/iface/i_status.c:164
msgid "Line Mode"
msgstr "وضع الخط"

#: gschem/src/iface/i_status.c:166
msgid "Box Mode"
msgstr "وضع الإطار"

#: gschem/src/iface/i_status.c:168
msgid "Circle Mode"
msgstr "وضع الدائرة"

#: gschem/src/iface/i_status.c:170
msgid "Text Mode"
msgstr "وضع النص"

#: gschem/src/iface/i_status.c:172
msgid "Arc Mode"
msgstr "وضع القوس"

#: gschem/src/iface/i_status.c:174
#, fuzzy
msgid "Path Mode"
msgstr "وضع الإنتقال الإختياري"

#: gschem/src/iface/i_status.c:176
msgid "Picture Mode"
msgstr "وضع الصورة"

#: gschem/src/iface/i_status.c:178
msgid "Bus Mode"
msgstr "وضع الناقل"

#: gschem/src/iface/i_status.c:180 gschem/scheme/gschem/builtins.scm:110
msgid "Move Mode"
msgstr "وضع التّحريك"

#: gschem/src/iface/i_status.c:183
#, c-format
msgid "Paste %d Mode"
msgstr "وضع اللصق %d"

#: gschem/src/iface/i_status.c:186
#, fuzzy
msgid "First point?"
msgstr "﻿نقطة شبيكة"

#: gschem/src/iface/i_status.c:188
#, fuzzy
msgid "Second point?"
msgstr "﻿نقطة النهاية للشبكة"

#: gschem/src/iface/i_status.c:190
#, fuzzy
msgid "Project Mode"
msgstr "وضع الشبكة"

#: gschem/src/iface/i_status.c:192
#, fuzzy
msgid "Select Projectiles"
msgstr "الكائنات المنتقاة"

#: gschem/src/iface/i_status.c:194
#, fuzzy
msgid "Select Object"
msgstr "الكائنات المنتقاة"

#: gschem/src/iface/i_status.c:243
msgid "Show Hidden"
msgstr "أظهر المخفي"

#: gschem/src/iface/i_status.c:246
msgid "Snap Off"
msgstr "إيقاف الجذب"

#: gschem/src/iface/i_status.c:248
msgid "Resnap Active"
msgstr "تفعيل إعادة الجذب"

#: gschem/src/iface/i_vars.c:386
msgid "Restoring user settings\n"
msgstr ""

#: gschem/src/iface/i_vars.c:775
msgid "Initializing default configuration settings\n"
msgstr ""

#: gschem/src/iface/i_vars.c:812
#, fuzzy
msgid "Failed to save user configuration to"
msgstr "فشل في حفظ تكوين المستخدم"

#: gschem/src/iface/i_window.c:104
#, fuzzy
msgid "Closing Page\n"
msgstr "أغلق الصفحة"

#: gschem/src/iface/i_window.c:173
#, c-format
msgid "Set page <%s> active.\n"
msgstr ""

#: gschem/src/iface/i_window.c:198
msgid "Really revert page?"
msgstr "تريد استعادة الصفحة حقا؟"

#: gschem/src/iface/i_window.c:254
#, fuzzy
msgid "An error occurred while processing request to revert"
msgstr "حدث خطأ أثناء معالجة طلب للعودة"

#: gschem/src/iface/i_window.c:258
#, fuzzy
msgid "<b>File error.</b>"
msgstr "<b>المجال</b>"

#: gschem/src/iface/i_window.c:258
#, fuzzy
msgid "Revert failed"
msgstr "أعد الصفحة"

#: gschem/src/iface/i_window.c:265
#, c-format
msgid "Error encountered during file operation <%s>\n"
msgstr ""

#: gschem/src/iface/i_window.c:266
#, fuzzy
msgid "Recovery: undo last action\n"
msgstr "تراجع عن العملية الأخيرة"

#: gschem/src/object/o_break.c:186 gschem/src/object/o_break.c:519
#: gschem/src/object/o_break.c:842
#, c-format
msgid "Point 2 missed x=%d, y=%d\n"
msgstr ""

#: gschem/src/object/o_break.c:189 gschem/src/object/o_break.c:522
#: gschem/src/object/o_break.c:845
#, c-format
msgid "Point 1 missed x=%d, y=%d\n"
msgstr ""

#: gschem/src/object/o_complex.c:248 gschem/src/object/o_complex.c:252
#, c-format
msgid "Translating schematic [%d %d]\n"
msgstr "سحب المخطط [%d %d]\n"

#: gschem/src/object/o_delete.c:87
#, fuzzy, c-format
msgid "Delete locked object?"
msgid_plural "Delete %u locked objects?"
msgstr[0] "الكائنات المنتقاة"
msgstr[1] "الكائنات المنتقاة"
msgstr[2] ""
msgstr[3] ""
msgstr[4] ""
msgstr[5] ""

#: gschem/src/object/o_edit.c:517
#, c-format
msgid "%d attributes were hidden\n"
msgstr ""

#: gschem/src/object/o_edit.c:521
#, c-format
msgid "%d hidden attributes were revealed\n"
msgstr ""

#: gschem/src/object/o_edit.c:717
msgid "Hidden text is now visible\n"
msgstr "أصبح الآن النص المخفي ظاهرا\n"

#: gschem/src/object/o_edit.c:720
msgid "Hidden text is now invisible\n"
msgstr "أصبح الآن النص المخفي مستترا\n"

#: gschem/src/object/o_edit.c:1121 gschem/src/x/x_edit_cprop.c:367
#, c-format
msgid "Could not find symbol [%s] in library. Update failed.\n"
msgstr "﻿تعذر العثور على الرمز [%s] في المكتبة. فشل التحديث.\n"

#: gschem/src/object/o_edit.c:1126
#, fuzzy, c-format
msgid "Updating symbol [%s]\n"
msgstr "البحث عن الرمز [%s]\n"

#: gschem/src/object/o_move.c:524
msgid "Could not resolve which end of pin to connect\n"
msgstr ""

#: gschem/src/object/o_net.c:76
#, fuzzy
msgid "Warning: Starting net off grid coordinate\n"
msgstr "﻿تحذير: بدء الشبكة خارج إحداثيات الشبيكة\n"

#: gschem/src/object/o_net.c:485
#, fuzzy
msgid "Warning: Ending net off grid coordinate\n"
msgstr "﻿تحذير: إنهاء الشبكة خارج إحداثيات الشبيكة\n"

#: gschem/src/object/o_net.c:1095
#, c-format
msgid "Bus ripper symbol [%s] was not found in any component library\n"
msgstr "﻿لم يتم العثور على رمز كسار الناقل [%s] في أي مكتبة مكون\n"

#: gschem/src/object/o_picture.c:357
#, fuzzy
msgid "Update All"
msgstr "حدّث"

#: gschem/src/object/o_picture.c:359
msgid "Update all selected Picture images"
msgstr ""

#: gschem/src/object/o_picture.c:397
#, fuzzy, c-format
msgid "%s: Failed to replace picture: %s"
msgstr "فشل تحميل الصورة: %s"

#: gschem/src/object/o_picture.c:400
#, fuzzy
msgid "<b>Failed to replace picture</b>"
msgstr "فشل تحميل الصورة: %s"

#: gschem/src/object/o_picture.c:425
msgid "Orginal size"
msgstr ""

#: gschem/src/object/o_picture.c:427
msgid "When checked the image size will be exported"
msgstr ""

#: gschem/src/object/o_picture.c:619
msgid "An unknown error occurred"
msgstr ""

#: gschem/src/object/o_picture.c:622
#, fuzzy
msgid "<b>Failed to load picture</b>"
msgstr "فشل تحميل الصورة: %s"

#: gschem/src/object/o_picture.c:623
msgid "Load failed"
msgstr ""

#: gschem/src/object/o_place.c:73
msgid "Buffer is empty, nothing to place\n"
msgstr ""

#: gschem/src/object/o_slot.c:113
msgid "Slot attribute malformed\n"
msgstr "سمة ﻿الشقّ تالفة\n"

#: gschem/src/object/o_slot.c:120
msgid "numslots attribute missing\n"
msgstr "السمة numslots (عدد الشقوق) مفقودة\n"

#: gschem/src/object/o_slot.c:121
msgid "Slotting not allowed for this component\n"
msgstr "التقسيم (الشقّ) غير مسموح لهذا المكون\n"

#: gschem/src/object/o_slot.c:136
#, fuzzy, c-format
msgid "New slot number [%d], is out of range\n"
msgstr "عدد شق جديد خارج النطاق\n"

#: gschem/src/object/o_undo.c:70
#, c-format
msgid "Undo: using tmp directory specified on command-line: <%s>\n"
msgstr ""

#: gschem/src/object/o_undo.c:71
#, c-format
msgid "Directory: %s is not read/writable, check permissions.\n"
msgstr ""

#: gschem/src/object/o_undo.c:72
msgid "<b>Auto switching Undo system to type Memory</b>\n"
msgstr ""

#: gschem/src/object/o_undo.c:117
#, fuzzy
msgid "Gschem Undo System"
msgstr "الأ_سئلة الأكثر شيوعا لـ gschem"

#: gschem/src/object/o_undo.c:207
msgid "Undo: encountered an error: file"
msgstr ""

#: gschem/src/object/o_undo.c:208
#, c-format
msgid "Undo: system error: <%d>, switching to MEMORY mode\n"
msgstr ""

#: gschem/src/object/o_undo.c:462
#, fuzzy
msgid "An error occurred during an UNDO disk operation"
msgstr "حدث خطأ أثناء تلقي البيانات السحب والإفلات"

#: gschem/src/object/o_undo.c:465
#, fuzzy
msgid "Undo/Redo disabled\n"
msgstr "التراجع/الإعادة معطلين في الملف rc\n"

#: gschem/src/object/o_undo.c:552
#, fuzzy
msgid "<b>Undo error.</b>"
msgstr "<b>المجال</b>"

#: gschem/src/object/o_undo.c:552
msgid "Undo failed"
msgstr "التراجع عن الفشل"

#: gschem/src/x/x_autonumber.c:600
msgid ""
"slotted object without slot attribute may cause problems when autonumbering "
"slots\n"
msgstr ""
"﻿كائن مقسم (مشقوق) بدون سمة الشقّ قد يسبب مشاكل عند الترقيم الآلي للشقوق\n"

#: gschem/src/x/x_autonumber.c:615
#, fuzzy, c-format
msgid ""
"duplicate slot may cause problems: [symbol name=%s, number=%d, slot=%d]\n"
msgstr "﻿شقّ مكرر قد يسبب مشاكل: [اسم​الرمز=%s، العدد=%d، الشقّ=%d]\n"

#: gschem/src/x/x_autonumber.c:913
#, fuzzy
msgid "No search string given in autonumber text.\n"
msgstr "لا يوجد نص بحث في نص الترقيم الآلي.\n"

#: gschem/src/x/x_autonumber.c:1128
msgid "Diagonal"
msgstr "قطري"

#: gschem/src/x/x_autonumber.c:1129
msgid "Top to bottom"
msgstr "من الأعلى للأسفل"

#: gschem/src/x/x_autonumber.c:1130
msgid "Bottom to top"
msgstr "من الأسفل للأعلى"

#: gschem/src/x/x_autonumber.c:1131
msgid "Left to right"
msgstr "من اليسار لليمين"

#: gschem/src/x/x_autonumber.c:1132
msgid "Right to left"
msgstr "من اليمين لليسار"

#: gschem/src/x/x_autonumber.c:1133
msgid "File order"
msgstr "ترتيب الملف"

#: gschem/src/x/x_autonumber.c:1605
#, fuzzy
msgid "<b>Filter:</b>"
msgstr "المرشح:"

#: gschem/src/x/x_autonumber.c:1646
msgid "Selected objects"
msgstr "الكائنات المنتقاة"

#: gschem/src/x/x_autonumber.c:1647
msgid "Current page"
msgstr "الصفحة الحالية"

#: gschem/src/x/x_autonumber.c:1648
msgid "Whole hierarchy"
msgstr "التسلسل الهرمي الكامل"

#: gschem/src/x/x_autonumber.c:1694
msgid "Autonumber text"
msgstr "نص تعداد آلي"

#: gschem/src/x/x_autonumber.c:1717
msgid "<b>Scope</b>"
msgstr "<b>المجال</b>"

#: gschem/src/x/x_autonumber.c:1790
msgid "<b>Options</b>"
msgstr "<b>الخيارات</b>"

#: gschem/src/x/x_clipboard.c:320
msgid "Invalid schematic on clipboard"
msgstr ""

#: gschem/src/x/x_clipboard.c:321
#, fuzzy
msgid "An error occurred while inserting clipboard data"
msgstr "حدث خطأ أثناء تلقي البيانات السحب والإفلات"

#: gschem/src/x/x_clipboard.c:322
msgid "Clipboard Insertion Failed"
msgstr ""

#: gschem/src/x/x_compselect.c:1256
#, fuzzy
msgid "Default is to reference the component"
msgstr "﻿السلوك الافتراضي - العنصر المرجعي"

#: gschem/src/x/x_compselect.c:1260
msgid "Embed component in schematic"
msgstr "﻿ضمّن المكون في المخطط"

#: gschem/src/x/x_compselect.c:1264
msgid "Include component as individual objects"
msgstr "ضمّن المكون ككائنات فردية"

#: gschem/src/x/x_compselect.c:2092 gschem/src/x/x_compselect.c:2470
msgid "Components"
msgstr "مكونات"

#: gschem/src/x/x_compselect.c:2547 gschem/src/x/x_multiattrib.c:1987
#: gschem/src/x/x_multiattrib.c:1993
msgid "Name"
msgstr "اسم"

#: gschem/src/x/x_compselect.c:2559 gschem/src/x/x_multiattrib.c:1989
#: gschem/src/x/x_multiattrib.c:1995
msgid "Value"
msgstr "قيمة"

#: gschem/src/x/x_compselect.c:2741 gschem/src/x/x_dialog.c:1747
msgid "None"
msgstr ""

#: gschem/src/x/x_compselect.c:2742
msgid "Style 1"
msgstr ""

#: gschem/src/x/x_compselect.c:2743
msgid "Style 2"
msgstr ""

#: gschem/src/x/x_compselect.c:2744
msgid "Style 3"
msgstr ""

#: gschem/src/x/x_compselect.c:2745
msgid "Style 4"
msgstr ""

#: gschem/src/x/x_compselect.c:2746
msgid "Style 5"
msgstr ""

#: gschem/src/x/x_compselect.c:2747
msgid "Style 6"
msgstr ""

#: gschem/src/x/x_compselect.c:2748
msgid "Style 7"
msgstr ""

#: gschem/src/x/x_compselect.c:2749
msgid "Style 8"
msgstr ""

#: gschem/src/x/x_compselect.c:2750
msgid "All"
msgstr "الكل"

#: gschem/src/x/x_compselect.c:2786
msgid "Enable all styles"
msgstr ""

#: gschem/src/x/x_compselect.c:2787
msgid "Uncheck all styles"
msgstr ""

#: gschem/src/x/x_compselect.c:2811
msgid "Reference"
msgstr ""

#: gschem/src/x/x_compselect.c:2812
msgid "Embed"
msgstr "ضمّن"

#: gschem/src/x/x_compselect.c:2813
msgid "Include"
msgstr ""

#: gschem/src/x/x_compselect.c:3207
msgid "active view"
msgstr ""

#: gschem/src/x/x_compselect.c:3208
msgid "Active sheet of the notebook"
msgstr ""

#: gschem/src/x/x_compselect.c:3219
msgid "Focus Filter"
msgstr ""

#: gschem/src/x/x_compselect.c:3220
msgid ""
"When true, initial focus will be the filter entry, otherwise the Component "
"Tree"
msgstr ""

#: gschem/src/x/x_compselect.c:3323
msgid "Rescan"
msgstr ""

#: gschem/src/x/x_compselect.c:3331
msgid "Rescan component libraries"
msgstr ""

#: gschem/src/x/x_compselect.c:3333
msgid "Set style filter"
msgstr ""

#: gschem/src/x/x_compselect.c:3534 gschem/src/x/x_fileselect.c:123
msgid "Preview"
msgstr "معاينة"

#: gschem/src/x/x_compselect.c:3570
msgid "Attributes"
msgstr "سمات"

#: gschem/src/x/x_console.c:136
msgid "destroying history\n"
msgstr ""

#: gschem/src/x/x_console.c:147
msgid "Initializing Log & Console Systems configuration settings\n"
msgstr ""

#: gschem/src/x/x_console.c:189 gschem/src/x/x_console.c:192
#, c-format
msgid "Command interface: engaged using (%s)\n"
msgstr ""

#: gschem/src/x/x_console.c:345
msgid "** Invalid UTF-8 in log message. See stderr or gschem.log.\n"
msgstr "‏﻿** UTF-8 غير صالح في رسالة سجل. راجع stderr أو gschem.log.\n"

#: gschem/src/x/x_console.c:577
msgid "gEDA Console"
msgstr ""

#: gschem/src/x/x_coord.c:150
msgid "Drag & Drop"
msgstr ""

#: gschem/src/x/x_coord.c:155
#, fuzzy
msgid "An error occurred while receiving drag-and-drop data"
msgstr "حدث خطأ أثناء تلقي البيانات السحب والإفلات"

#: gschem/src/x/x_coord.c:156
#, fuzzy
msgid "Data error"
msgstr "<b>المجال</b>"

#: gschem/src/x/x_coord.c:161 gschem/src/x/x_dnd.c:582
#, fuzzy
msgid "Drag & Drop failed"
msgstr "التراجع/الإعادة معطلين في الملف rc"

#: gschem/src/x/x_coord.c:471
#, fuzzy
msgid "Coordinates"
msgstr "وضع المكون"

#: gschem/src/x/x_coord.c:486
msgid "Screen"
msgstr "شاشة"

#: gschem/src/x/x_coord.c:496
msgid "World"
msgstr "عالم"

#: gschem/src/x/x_dialog.c:442
#, fuzzy
msgid ""
"gEDA: GPL Electronic Design Automation\n"
"\n"
"glibc "
msgstr "gEDA: GPL Electronic Design Automation (أتمتة التصميم الإلكتروني)"

#: gschem/src/x/x_dialog.c:443
msgid ""
"\n"
"Guile "
msgstr ""

#: gschem/src/x/x_dialog.c:452
msgid ""
"\n"
"Copyright © 1998-2015 Ales Hvezda <ahvezda@geda.seul.org>\n"
"Copyright © 1998-2015 gEDA Contributors (see ChangeLog for details)"
msgstr ""

#: gschem/src/x/x_dialog.c:461 gschem/scheme/gschem/builtins.scm:565
msgid "About gschem"
msgstr "عن gschem"

#: gschem/src/x/x_dialog.c:570
msgid "Enter new snap grid spacing:"
msgstr "﻿أدخل تباعد جديد لشبيكة الجذب:"

#: gschem/src/x/x_dialog.c:579
msgid ""
"Sets the default spacing\n"
"which objects snaps to."
msgstr ""

#: gschem/src/x/x_dialog.c:655
msgid "Text Size"
msgstr "حجم النص"

#: gschem/src/x/x_dialog.c:681
msgid "Enter new text size:"
msgstr "أدخل حجم نص جديد:"

#: gschem/src/x/x_dialog.c:691
msgid "Sets the default text font size."
msgstr ""

#: gschem/src/x/x_dialog.c:913
#, fuzzy
msgid "Arc Parameters"
msgstr "معاملات القوس"

#: gschem/src/x/x_dialog.c:944
msgid "Arc Radius:"
msgstr "﻿شعاع القوس:"

#: gschem/src/x/x_dialog.c:950
msgid "Sets the radius of the Arc."
msgstr ""

#: gschem/src/x/x_dialog.c:952
msgid "Start Angle:"
msgstr "زاوية البدأ:"

#: gschem/src/x/x_dialog.c:958
msgid "Sets the rotation of the arc."
msgstr ""

#: gschem/src/x/x_dialog.c:960
msgid "Degrees of Sweep:"
msgstr "درجات الاجتياح:"

#: gschem/src/x/x_dialog.c:966
msgid "Sets the central angle of the arc."
msgstr ""

#: gschem/src/x/x_dialog.c:1004
msgid "Background"
msgstr "خلفيّة"

#: gschem/src/x/x_dialog.c:1005
#, fuzzy
msgid "Pin"
msgstr "د_بوس"

#: gschem/src/x/x_dialog.c:1006
#, fuzzy
msgid "Net endpoint"
msgstr "﻿نقطة النهاية للشبكة"

#: gschem/src/x/x_dialog.c:1007
msgid "Graphic"
msgstr "رسم"

#: gschem/src/x/x_dialog.c:1008 gschem/src/x/x_edit_pin.c:140
#: gschem/src/x/x_menus.c:91
msgid "Net"
msgstr "شبكة"

#: gschem/src/x/x_dialog.c:1009
#, fuzzy
msgid "Attribute"
msgstr "سمات"

#: gschem/src/x/x_dialog.c:1010
msgid "Logic bubble"
msgstr "﻿فقاعة المنطق"

#: gschem/src/x/x_dialog.c:1011
#, fuzzy
msgid "Grid point"
msgstr "﻿نقطة شبيكة"

#: gschem/src/x/x_dialog.c:1012
#, fuzzy
msgid "Detached attribute"
msgstr "سمة مفصولة"

#: gschem/src/x/x_dialog.c:1013 gschem/src/x/x_menus.c:95
msgid "Text"
msgstr "نص"

#: gschem/src/x/x_dialog.c:1014 gschem/src/x/x_edit_pin.c:141
#: gschem/src/x/x_menus.c:94
msgid "Bus"
msgstr "ناقل"

#: gschem/src/x/x_dialog.c:1015 gschem/src/x/x_menus.c:105
#, fuzzy
msgid "Selection"
msgstr "انتق"

#: gschem/src/x/x_dialog.c:1016
msgid "Bounding box"
msgstr "مربع إحاطة"

#: gschem/src/x/x_dialog.c:1017
msgid "Zoom box"
msgstr "قرّب المربع"

#: gschem/src/x/x_dialog.c:1018
msgid "Stroke"
msgstr "جرة (Stroke)"

#: gschem/src/x/x_dialog.c:1019 gschem/etc/system-gschemrc.scm:2144
#: gschem/scheme/gschem/builtins.scm:188
msgid "Lock"
msgstr "أقفل"

#: gschem/src/x/x_dialog.c:1020
msgid "Output background"
msgstr "﻿خلفية الإخراج"

#: gschem/src/x/x_dialog.c:1021
msgid "Net junction"
msgstr "وصلة شبكة"

#: gschem/src/x/x_dialog.c:1022
msgid "Mesh grid major"
msgstr "أساسي - خيط الشبيكة"

#: gschem/src/x/x_dialog.c:1023
msgid "Mesh grid minor"
msgstr "ثانوي - خيط الشبيكة"

#: gschem/src/x/x_dialog.c:1024
msgid "User Style 0"
msgstr ""

#: gschem/src/x/x_dialog.c:1025
msgid "User Style 1"
msgstr ""

#: gschem/src/x/x_dialog.c:1026
msgid "User Style 2"
msgstr ""

#: gschem/src/x/x_dialog.c:1027
msgid "User Style 3"
msgstr ""

#: gschem/src/x/x_dialog.c:1028
msgid "User Style 4"
msgstr ""

#: gschem/src/x/x_dialog.c:1029
msgid "User Style 5"
msgstr ""

#: gschem/src/x/x_dialog.c:1030
msgid "User Style 6"
msgstr ""

#: gschem/src/x/x_dialog.c:1031
msgid "User Style 7"
msgstr ""

#: gschem/src/x/x_dialog.c:1032
msgid "User Style 8"
msgstr ""

#: gschem/src/x/x_dialog.c:1033
msgid "User Style 9"
msgstr ""

#: gschem/src/x/x_dialog.c:1037
msgid "Unknown"
msgstr "مجهول"

#: gschem/src/x/x_dialog.c:1183
msgid "Hollow"
msgstr "مجوّف"

#: gschem/src/x/x_dialog.c:1184
msgid "Filled"
msgstr "مملوء"

#: gschem/src/x/x_dialog.c:1185
msgid "Mesh"
msgstr "خيط الشبكة"

#: gschem/src/x/x_dialog.c:1186
msgid "Hatch"
msgstr "تهشير"

#: gschem/src/x/x_dialog.c:1187 gschem/src/x/x_dialog.c:1296
#: gschem/src/x/x_dialog.c:1305 gschem/src/x/x_dialog.c:1314
#: gschem/src/x/x_dialog.c:1323 gschem/src/x/x_dialog.c:1332
#: gschem/src/x/x_dialog.c:1446 gschem/src/x/x_dialog.c:1448
#: gschem/src/x/x_dialog.c:1450 gschem/src/x/x_dialog.c:1452
#: gschem/src/x/x_dialog.c:1454 gschem/src/x/x_dialog.c:1750
#: gschem/src/x/x_dialog.c:1792 gschem/src/x/x_dialog.c:1905
#: gschem/src/x/x_dialog.c:1914 gschem/src/x/x_dialog.c:1924
#: gschem/src/x/x_dialog.c:2036 gschem/src/x/x_dialog.c:2038
#: gschem/src/x/x_dialog.c:2040
msgid "*varies*"
msgstr ""

#: gschem/src/x/x_dialog.c:1594 gschem/scheme/gschem/builtins.scm:158
msgid "Edit Fill Type"
msgstr "حرّر نوع الملء"

#: gschem/src/x/x_dialog.c:1616
msgid "Fill Type:"
msgstr "نوع الملء:"

#: gschem/src/x/x_dialog.c:1619
msgid "Line Width:"
msgstr "عرض الخط:"

#: gschem/src/x/x_dialog.c:1622
msgid "Angle 1:"
msgstr "الزاوية 1:"

#: gschem/src/x/x_dialog.c:1625
msgid "Pitch 1:"
msgstr "الإنحدار 1:"

#: gschem/src/x/x_dialog.c:1628
msgid "Angle 2:"
msgstr "الزاوية 2:"

#: gschem/src/x/x_dialog.c:1631
msgid "Pitch 2:"
msgstr "الإنحدار 2:"

#: gschem/src/x/x_dialog.c:1638
#, fuzzy
msgid "Select fill pattern"
msgstr "انتق"

#: gschem/src/x/x_dialog.c:1643
msgid "Set the width of the filler lines"
msgstr ""

#: gschem/src/x/x_dialog.c:1648
msgid "Primary angle for filler lines"
msgstr ""

#: gschem/src/x/x_dialog.c:1653
msgid "Spacing for the primary filler lines"
msgstr ""

#: gschem/src/x/x_dialog.c:1658
msgid "Secondary angle for filler lines"
msgstr ""

#: gschem/src/x/x_dialog.c:1663
msgid "Spacing for the secondary filler lines"
msgstr ""

#: gschem/src/x/x_dialog.c:1748
msgid "Square"
msgstr ""

#: gschem/src/x/x_dialog.c:1749
msgid "Round"
msgstr ""

#: gschem/src/x/x_dialog.c:1787
msgid "Solid"
msgstr "متواصل"

#: gschem/src/x/x_dialog.c:1788
msgid "Dotted"
msgstr "منقط"

#: gschem/src/x/x_dialog.c:1789
msgid "Dashed"
msgstr "شُرَط"

#: gschem/src/x/x_dialog.c:1790
msgid "Center"
msgstr "وسط"

#: gschem/src/x/x_dialog.c:1791
msgid "Phantom"
msgstr "وهم"

#: gschem/src/x/x_dialog.c:2174 gschem/scheme/gschem/builtins.scm:155
msgid "Edit Line Width & Type"
msgstr "حرّر عرض و نوع الخط"

#: gschem/src/x/x_dialog.c:2197
#, fuzzy
msgid "Line Type:"
msgstr "نوع الملء:"

#: gschem/src/x/x_dialog.c:2200
#, fuzzy
msgid "End Type:"
msgstr "النّوع:"

#: gschem/src/x/x_dialog.c:2203
msgid "Width:"
msgstr "العرض:"

#: gschem/src/x/x_dialog.c:2206
msgid "Dash Length:"
msgstr "طول الشرطة:"

#: gschem/src/x/x_dialog.c:2209
msgid "Dash Space:"
msgstr "فراغ الشرطة:"

#: gschem/src/x/x_dialog.c:2226
msgid "Set width of the line"
msgstr ""

#: gschem/src/x/x_dialog.c:2232
msgid "Set \"dash\" length of the line"
msgstr ""

#: gschem/src/x/x_dialog.c:2238
msgid "Set spacing between dashes in the line"
msgstr ""

#: gschem/src/x/x_dialog.c:2460
msgid "Find Text"
msgstr "ابحث عن نص"

#: gschem/src/x/x_dialog.c:2479
msgid "Text to find:"
msgstr "النص المطلوب:"

#: gschem/src/x/x_dialog.c:2488
#, fuzzy
msgid "Search hidden attributes"
msgstr "أظهر السمات الموروثة"

#: gschem/src/x/x_dialog.c:2491
#, fuzzy
msgid "Descend into hierarchy"
msgstr "﻿انحدر في التسلسل الهرمي"

#: gschem/src/x/x_dialog.c:2499
#, fuzzy
msgid "Close on ascent"
msgstr "أغلق الصفحة"

#: gschem/src/x/x_dialog.c:2587
msgid "Hide Text"
msgstr "أخف النص"

#: gschem/src/x/x_dialog.c:2606
msgid "Hide text starting with:"
msgstr "أخف النص البادئ بـ:"

#: gschem/src/x/x_dialog.c:2696
msgid "Show Text"
msgstr "أظهر النص"

#: gschem/src/x/x_dialog.c:2715
msgid "Show text starting with:"
msgstr "أظهر النص البادئ بـ:"

#: gschem/src/x/x_dialog.c:2840
msgid "Text Entry..."
msgstr "مدخل نص..."

#: gschem/src/x/x_dialog.c:2865
msgid ""
"Enter text, click apply,\n"
"move cursor into window, click to place text.\n"
"Middle button to rotate while placing."
msgstr ""
"﻿أدخل النص، انقر فوق تطبيق،\n"
"حرّك المؤشر إلى داخل النافذة،ثم انقر لوضع النص.\n"
"الزر الأوسط للتدوير عند الوضع."

#: gschem/src/x/x_dialog.c:2985
msgid "Automatically zoom to the new extents after translation"
msgstr ""

#: gschem/src/x/x_dialog.c:2987
msgid "Translate"
msgstr "اسحب"

#: gschem/src/x/x_dialog.c:3008
msgid ""
"Offset to translate?\n"
"(0 for origin)"
msgstr ""
"قيمة الإزاحة من أجل السحب؟\n"
"(0 من أجل المبدأ)"

#: gschem/src/x/x_dialog.c:3017
#, fuzzy
msgid "Auto Zoom Extents"
msgstr "/قرّب مع شمل الامتدادات"

#: gschem/src/x/x_dialog.c:3187
msgid "Hotkeys"
msgstr "مفاتيح ساخنة"

#: gschem/src/x/x_dialog.c:3274
msgid "Icon"
msgstr ""

#: gschem/src/x/x_dialog.c:3288
msgid "Action"
msgstr "إجراء"

#: gschem/src/x/x_dialog.c:3298
msgid "Keystroke(s)"
msgstr "ضغطة مفاتيح"

#: gschem/src/x/x_dialog.c:3308
#, fuzzy
msgid "Command"
msgstr "الأمر:"

#: gschem/src/x/x_dialog.c:3544
msgid "Major symbol changes detected."
msgstr ""

#: gschem/src/x/x_dialog.c:3571
msgid ""
"Changes have occurred to the symbols shown below.\n"
"\n"
"Be sure to verify each of these symbols."
msgstr ""

#: gschem/src/x/x_dialog.c:3612
#, fuzzy
msgid "Symbol"
msgstr "رموز"

#: gschem/src/x/x_dialog.c:3659
msgid "Dismiss this dialog"
msgstr ""

#: gschem/src/x/x_dialog.c:3700
#, fuzzy
msgid "Input attribute is invalid"
msgstr "السمالسمة المدخلات غير صالحة"

#: gschem/src/x/x_dialog.c:3701
msgid "Please correct in order to continue"
msgstr "يرجى تصحيح من أجل مواصلة"

#: gschem/src/x/x_dialog.c:3702
#, fuzzy
msgid ""
"The name and value must be non-empty.\n"
"The name cannot end with a space.\n"
"The value cannot start with a space"
msgstr ""
"يجب أن يكون اسم وقيمة غير فارغة \n"
"لا يمكن أن ينتهي اسم بمسافة. \n"
"لا يمكن بدء تشغيل القيمة مع الفضاء"

#: gschem/src/x/x_dialog.c:3710
msgid "Invalid Attribute"
msgstr "﻿سمة غير صالحة"

#: gschem/src/x/x_dnd.c:435
#, fuzzy, c-format
msgid "Could not locate symbol [%s] in library, try refreshing\n"
msgstr "﻿تعذر العثور على الرمز [%s] في المكتبة. فشل التحديث.\n"

#: gschem/src/x/x_dnd.c:439
#, c-format
msgid "symbol [%s] not in library opening as page\n"
msgstr ""

#: gschem/src/x/x_dnd.c:580
#, fuzzy
msgid "An error occurred while dropping data"
msgstr "حدث خطأ أثناء تلقي البيانات السحب والإفلات"

#: gschem/src/x/x_dnd.c:582
msgid "<b>Invalid Data.</b>"
msgstr ""

#: gschem/src/x/x_draw.cpp:463
msgid "Initializing: Graphics Renderer Adaptor...."
msgstr ""

#: gschem/src/x/x_draw.cpp:479
msgid "done\n"
msgstr ""

#: gschem/src/x/x_draw.cpp:485
msgid "Shutting down: Graphics Renderer Adaptor..."
msgstr ""

#: gschem/src/x/x_draw.cpp:487
msgid "Done, renderer is down\n"
msgstr ""

#: gschem/src/x/x_edit_attrib.c:209
#, c-format
msgid "Got invalid show option; defaulting to show both\n"
msgstr "﻿حصلت على خيار عرض غير صحيح ؛تعيين الافتراضي لإظهار كليهما\n"

#: gschem/src/x/x_edit_attrib.c:319
msgid "Select to choose an attribute visibility options"
msgstr ""

#: gschem/src/x/x_edit_attrib.c:320
#, fuzzy
msgid "Show only the name of the attribute"
msgstr "أظهر السمات الموروثة"

#: gschem/src/x/x_edit_attrib.c:321
#, fuzzy
msgid "Show only the value of the attribute"
msgstr "أظهر السمات الموروثة"

#: gschem/src/x/x_edit_attrib.c:322
msgid "Show both the name and the value of the attribute"
msgstr ""

#: gschem/src/x/x_edit_attrib.c:330
msgid "Show Value Only"
msgstr "أظهر القيمة فقط"

#: gschem/src/x/x_edit_attrib.c:334
msgid "Show Name Only"
msgstr "أظهر الاسم فقط"

#: gschem/src/x/x_edit_attrib.c:338 gschem/src/x/x_multiattrib.c:1633
#: gschem/scheme/gschem/builtins.scm:413
msgid "Show Name & Value"
msgstr "أظهر الاسم و القيمة"

#: gschem/src/x/x_edit_attrib.c:402
msgid "Enter or type an attribute name"
msgstr ""

#: gschem/src/x/x_edit_attrib.c:403
msgid "<b>Add Attribute</b>"
msgstr "<b>أضف سمة</b>"

#: gschem/src/x/x_edit_attrib.c:404
msgid "<b>Edit Attribute</b>"
msgstr "<b>حرّر السّمة</b>"

#: gschem/src/x/x_edit_attrib.c:406
#, fuzzy
<<<<<<< HEAD
msgid "Select the name of the attribute to add"
msgstr "سمة ﻿الشقّ تالفة\n"
=======
msgid "Select the attribute name to add"
msgstr "سمة ﻿الشقّ تالفة"
>>>>>>> 2ea407f2

#: gschem/src/x/x_edit_attrib.c:407
msgid "Select the name of the attribute to edit"
msgstr ""

#: gschem/src/x/x_edit_attrib.c:409
msgid "Input a value for the new attribute"
msgstr ""

#: gschem/src/x/x_edit_attrib.c:410
msgid "Input or edit the value of the attribute"
msgstr ""

#: gschem/src/x/x_edit_attrib.c:412
msgid "Enable or disable visibility of the attribute"
msgstr ""

#: gschem/src/x/x_edit_attrib.c:429
msgid "Single Attribute Editor"
msgstr "محرّر سمة منفردة"

#: gschem/src/x/x_edit_attrib.c:457 gschem/src/x/x_multiattrib.c:2196
msgid "Name:"
msgstr "الاسم:"

#: gschem/src/x/x_edit_attrib.c:474 gschem/src/x/x_multiattrib.c:2215
msgid "Value:"
msgstr "القيمة:"

#: gschem/src/x/x_edit_attrib.c:488 gschem/src/x/x_multiattrib.c:1991
#: gschem/src/x/x_multiattrib.c:2271
msgid "Visible"
msgstr "مرئي"

#: gschem/src/x/x_edit_attrib.c:517 gschem/src/x/x_edit_text.c:590
#: gschem/src/x/x_edit_text.c:602
#, fuzzy
msgid "Atrribute Name List"
msgstr "سمات"

#: gschem/src/x/x_edit_attrib.c:521 gschem/src/x/x_edit_text.c:598
#, fuzzy
msgid "Attribute Value Entry"
msgstr "سمة"

#: gschem/src/x/x_edit_color.c:155
msgid "Color Edit"
msgstr "تحرير اللون"

#: gschem/src/x/x_edit_color.c:176
msgid "Object color:"
msgstr "لون الكائن:"

#: gschem/src/x/x_edit_color.c:182
#, fuzzy
msgid "Select a color for the selected objects."
msgstr "الكائنات المنتقاة."

#: gschem/src/x/x_edit_cprop.c:267
msgid "Symbol renamed, cannot be undone\n"
msgstr ""

#: gschem/src/x/x_edit_cprop.c:1153
#, fuzzy
msgid "Edit Component Properties"
msgstr "حرّر خصائص النص"

#: gschem/src/x/x_edit_cprop.c:1168
#, fuzzy
msgid "_Symbol:"
msgstr "رموز:"

#: gschem/src/x/x_edit_cprop.c:1179
msgid "_Device:"
msgstr ""

#: gschem/src/x/x_edit_cprop.c:1190
msgid "_Author:"
msgstr ""

#: gschem/src/x/x_edit_cprop.c:1201
msgid "_Version:"
msgstr ""

#: gschem/src/x/x_edit_cprop.c:1219
msgid "_Enable"
msgstr ""

#: gschem/src/x/x_edit_cprop.c:1227
msgid "_use-license:"
msgstr ""

#: gschem/src/x/x_edit_cprop.c:1238
msgid "dist-_license:"
msgstr ""

#: gschem/src/x/x_edit_cprop.c:1249
#, fuzzy
msgid "Descr_iption:"
msgstr "الوجهة:"

#: gschem/src/x/x_edit_cprop.c:1260
#, fuzzy
msgid "Documen_tation:"
msgstr "ت_وثيق:"

#: gschem/src/x/x_edit_cprop.c:1271
#, fuzzy
msgid "_Comment:"
msgstr "الأمر:"

#: gschem/src/x/x_edit_cprop.c:1296
msgid "_Electrical:"
msgstr ""

#: gschem/src/x/x_edit_cprop.c:1324
msgid "_Ref Des:"
msgstr ""

#: gschem/src/x/x_edit_cprop.c:1337
msgid "_No. Slot:"
msgstr ""

#: gschem/src/x/x_edit_cprop.c:1348
msgid "No. _Pins:"
msgstr ""

#: gschem/src/x/x_edit_cprop.c:1358
#, fuzzy
msgid "_Value:"
msgstr "القيمة:"

#: gschem/src/x/x_edit_cprop.c:1372
msgid "_Foot Print:"
msgstr ""

#: gschem/src/x/x_edit_cprop.c:1383
#, fuzzy
msgid "Spice Type:"
msgstr "نوع الملء:"

#: gschem/src/x/x_edit_cprop.c:1394
#, fuzzy
msgid "Model Name:"
msgstr "الاسم:"

#: gschem/src/x/x_edit_cprop.c:1428
msgid "File name entry of component symbol"
msgstr ""

#: gschem/src/x/x_edit_cprop.c:1435
msgid "Device identifier entry"
msgstr ""

#: gschem/src/x/x_edit_cprop.c:1441
#, fuzzy
msgid "Entry for name of the author"
msgstr "أظهر السمات الموروثة"

#: gschem/src/x/x_edit_cprop.c:1447
msgid "Entry for the version of this symbol"
msgstr ""

#: gschem/src/x/x_edit_cprop.c:1453
msgid "Enable or Disable version checking of this component"
msgstr ""

#: gschem/src/x/x_edit_cprop.c:1460
msgid "User license entry"
msgstr ""

#: gschem/src/x/x_edit_cprop.c:1467
msgid "Entry for distribution license of the symbol"
msgstr ""

#: gschem/src/x/x_edit_cprop.c:1474
#, fuzzy
msgid "Description of the component"
msgstr "﻿السلوك الافتراضي - العنصر المرجعي"

#: gschem/src/x/x_edit_cprop.c:1481
#, fuzzy
msgid "Link to documentation for this device"
msgstr "ت_وثيق"

#: gschem/src/x/x_edit_cprop.c:1488
#, fuzzy
msgid "Entry for comments"
msgstr "﻿لم يتم العثور على رمز كسار الناقل [%s] في أي مكتبة مكون"

#: gschem/src/x/x_edit_cprop.c:1495
msgid "Checkbox to enable electrical properties"
msgstr ""

#: gschem/src/x/x_edit_cprop.c:1502
#, fuzzy
msgid "Entry for reference designator"
msgstr "أظهر السمات الموروثة"

#: gschem/src/x/x_edit_cprop.c:1509
msgid "Spinner with entry for number of slots"
msgstr ""

#: gschem/src/x/x_edit_cprop.c:1516
msgid "Spinner with entry for number of pins"
msgstr ""

#: gschem/src/x/x_edit_cprop.c:1523
#, fuzzy
msgid "Entry for the component value"
msgstr "﻿لم يتم العثور على رمز كسار الناقل [%s] في أي مكتبة مكون"

#: gschem/src/x/x_edit_cprop.c:1530
msgid "Entry for the component foot print"
msgstr ""

#: gschem/src/x/x_edit_cprop.c:1537
msgid "Entry for spice-type over-ride"
msgstr ""

#: gschem/src/x/x_edit_cprop.c:1544
#, fuzzy
msgid "Entry for model file name"
msgstr "أظهر السمات الموروثة"

#: gschem/src/x/x_edit_pin.c:96
#, fuzzy
msgid "in"
msgstr "دبوس"

#: gschem/src/x/x_edit_pin.c:97
#, fuzzy
msgid "out"
msgstr "_قصّ"

#: gschem/src/x/x_edit_pin.c:98
msgid "io"
msgstr ""

#: gschem/src/x/x_edit_pin.c:99
#, fuzzy
msgid "oc"
msgstr "أقفل"

#: gschem/src/x/x_edit_pin.c:100
#, fuzzy
msgid "oe"
msgstr "حرّك"

#: gschem/src/x/x_edit_pin.c:101
msgid "pas"
msgstr ""

#: gschem/src/x/x_edit_pin.c:102
msgid "tp"
msgstr ""

#: gschem/src/x/x_edit_pin.c:103
msgid "tri"
msgstr ""

#: gschem/src/x/x_edit_pin.c:104
msgid "clk"
msgstr ""

#: gschem/src/x/x_edit_pin.c:105
msgid "pwr"
msgstr ""

#: gschem/src/x/x_edit_pin.c:106 gschem/src/x/x_edit_pin.c:191
#: gschem/src/x/x_edit_pin.c:205
msgid "*missing*"
msgstr ""

#: gschem/src/x/x_edit_pin.c:281 gschem/src/x/x_edit_pin.c:293
#, fuzzy
msgid "Pin Properties"
msgstr "حرّر خصائص النص"

#: gschem/src/x/x_edit_pin.c:281
msgid "Invalid Pin Node Type"
msgstr ""

#: gschem/src/x/x_edit_pin.c:293
msgid "Ignoring Pin electrical VOID"
msgstr ""

#: gschem/src/x/x_edit_pin.c:801
#, fuzzy
msgid "Pin Properties Editor"
msgstr "محرّر سمة منفردة"

#: gschem/src/x/x_edit_pin.c:879
#, fuzzy
msgid "Set"
msgstr "شبكة"

#: gschem/src/x/x_edit_pin.c:882
msgid "Auto"
msgstr ""

#: gschem/src/x/x_edit_pin.c:913
#, fuzzy
msgid "Attribute Type List"
msgstr "سمات"

#: gschem/src/x/x_edit_pin.c:917
msgid "Text Alignment Option"
msgstr ""

#: gschem/src/x/x_edit_pin.c:921
#, fuzzy
msgid "Pin Number"
msgstr "رقم البدأ:"

#: gschem/src/x/x_edit_pin.c:925
msgid "Sequence Number"
msgstr ""

#: gschem/src/x/x_edit_pin.c:929
msgid "Pin Label"
msgstr ""

#: gschem/src/x/x_edit_slot.c:162
msgid "Edit slot number"
msgstr "﻿حرّر عدد الشقّ"

#: gschem/src/x/x_edit_slot.c:185
msgid "Number of slots:"
msgstr ""

#: gschem/src/x/x_edit_slot.c:199
msgid "Edit slot number:"
msgstr "﻿تحرير عدد الشقّ:"

#: gschem/src/x/x_edit_text.c:234
msgid "Upper Left"
msgstr "اليسار العلوي"

#: gschem/src/x/x_edit_text.c:237
msgid "Upper Middle"
msgstr "الوسط العلوي"

#: gschem/src/x/x_edit_text.c:240
#, fuzzy
msgid "Upper Right"
msgstr "اليمين السفلي"

#: gschem/src/x/x_edit_text.c:244
msgid "Middle Left"
msgstr "اليسار الوسطي"

#: gschem/src/x/x_edit_text.c:247
msgid "Middle Middle"
msgstr "الوسط الوسطي"

#: gschem/src/x/x_edit_text.c:250
msgid "Middle Right"
msgstr "اليمين الوسطي"

#: gschem/src/x/x_edit_text.c:254
msgid "Lower Left"
msgstr "اليسار السفلي"

#: gschem/src/x/x_edit_text.c:257
msgid "Lower Middle"
msgstr "الوسط السفلي"

#: gschem/src/x/x_edit_text.c:260
msgid "Lower Right"
msgstr "اليمين السفلي"

#: gschem/src/x/x_edit_text.c:452
msgid "Edit Text Properties"
msgstr "حرّر خصائص النص"

#: gschem/src/x/x_edit_text.c:469
msgid "<b>Text Content</b>"
msgstr "<b>محتوى النص</b>"

#: gschem/src/x/x_edit_text.c:499
msgid "<b>Text Properties</b>"
msgstr "<b>خصائص النص</b>"

#: gschem/src/x/x_edit_text.c:594
#, fuzzy
msgid "Text Alignment Attribute"
msgstr "حرّر المواصفات"

#: gschem/src/x/x_edit_text.c:606
msgid "Text Rotation Angle Spinner Entry"
msgstr ""

#: gschem/src/x/x_fileselect.c:144
msgid "Large"
msgstr ""

#: gschem/src/x/x_fileselect.c:145
msgid "Enable to enlagre the preview"
msgstr ""

#: gschem/src/x/x_fileselect.c:286
msgid "Auto file Suffix"
msgstr ""

#: gschem/src/x/x_fileselect.c:289
msgid "Automatically append the file extension"
msgstr ""

#: gschem/src/x/x_fileselect.c:332
#, c-format
msgid ""
"The selected file `%s' already exists.\n"
"\n"
"Would you like to overwrite it?"
msgstr ""
"الملف المنتقى '%s' موجود مسبقا.\n"
"\n"
"هل تريد الكتابة فوقه؟"

#: gschem/src/x/x_fileselect.c:335
msgid "Overwrite file?"
msgstr "اكتب على الملف؟"

#: gschem/src/x/x_fileselect.c:337
#, fuzzy
msgid "Save canceled on user request\n"
msgstr "ألغي الحفظ بناء على طلب المستخدم\n"

#: gschem/src/x/x_fileselect.c:476
msgid ""
"\n"
"If you load the original file, the backup file will be overwritten in the "
"next autosave timeout and it will be lost.\n"
"\n"
"Do you want to load the backup file?\n"
msgstr ""

#: gschem/src/x/x_icons.c:421
msgid "Shutting down icon factory\n"
msgstr ""

#: gschem/src/x/x_icons.c:440
msgid "Initializing icon factory\n"
msgstr ""

#: gschem/src/x/x_image.c:114
msgid "Click to select size of the image to be created"
msgstr ""

#: gschem/src/x/x_image.c:188
msgid "Click to select the type of image to be created"
msgstr ""

#: gschem/src/x/x_image.c:212
msgid "Encapsulated Postscript"
msgstr "بوست-سكريبت مغلف"

#: gschem/src/x/x_image.c:356
#, fuzzy, c-format
msgid "Error: Unable to write eps file %s.\n"
msgstr "‏﻿x_image_lowlevel: غير قادر على كتابة ملف ‬%s %s.\n"

#: gschem/src/x/x_image.c:359 gschem/src/x/x_image.c:497
#, c-format
msgid "Wrote black and white image to [%s] [%d x %d]\n"
msgstr "﻿كتب صورة بالأبيض والأسود إلى [%s] [%d x %d]\n"

#: gschem/src/x/x_image.c:465
#, fuzzy, c-format
msgid "Generated PDF file [%s]\n"
msgstr "ملف جديد [‎%s‬]\n"

#: gschem/src/x/x_image.c:476
#, fuzzy, c-format
msgid "Unable to write %s file %s. %s\n"
msgstr "‏﻿x_image_lowlevel: غير قادر على كتابة ملف ‬%s %s.\n"

#: gschem/src/x/x_image.c:477
#, fuzzy, c-format
msgid ""
"An error occured while saving image with type %s to filename:\n"
"%s\n"
"\n"
"%s.\n"
msgstr ""
"﻿حدث الخطأ التالي عند حفظ صورة مع النوع %s تحت اسم الملف:\n"
"%s\n"
"\n"
"%s.\n"

#: gschem/src/x/x_image.c:480
msgid "<b>Error Writing Imaging.</b>"
msgstr ""

#: gschem/src/x/x_image.c:493
#, c-format
msgid "Wrote color image to [%s] [%d x %d]\n"
msgstr "كتب صورة ملونة إلى [%s] [%d x %d]\n"

#: gschem/src/x/x_image.c:507
#, fuzzy
msgid "Unable to get pixbuf from gschem's window.\n"
msgstr "﻿‏x_image_lowlevel: تعذر الحصول على pixbuf من نافذة gschem.\n"

#: gschem/src/x/x_image.c:660
msgid "Write image..."
msgstr "أكتب صورة..."

#: gschem/src/x/x_image.c:690
msgid "Width x Height"
msgstr "عرض × ارتفاع"

#: gschem/src/x/x_image.c:702
msgid "Image type"
msgstr "نوع الصورة"

#: gschem/src/x/x_image.c:767
msgid "Enable to use the Print color map instead of the display color map"
msgstr ""

#: gschem/src/x/x_image.c:768
msgid ""
"When enbled for reversed color images, only black and white will be reversed"
msgstr ""

#: gschem/src/x/x_menus.c:86
msgid "Select"
msgstr "انتق"

#: gschem/src/x/x_menus.c:86 gschem/etc/system-gschemrc.scm:2120
#, fuzzy
msgid "Activate Select mode"
msgstr "وضع الإنتقاء"

#: gschem/src/x/x_menus.c:90
msgid "Add"
msgstr "أضف"

#: gschem/src/x/x_menus.c:90
#, fuzzy
msgid "Add modes"
msgstr "/أضف مكونا..."

#: gschem/src/x/x_menus.c:91 gschem/etc/system-gschemrc.scm:2239
#, fuzzy
msgid "Add net"
msgstr "/أضف شبكة"

#: gschem/src/x/x_menus.c:92
#, fuzzy
msgid "Attribute..."
msgstr "_سمة..."

#: gschem/src/x/x_menus.c:92 gschem/etc/system-gschemrc.scm:2241
#, fuzzy
msgid "Add attribute"
msgstr "أضف سمة"

#: gschem/src/x/x_menus.c:93 gschem/src/x/x_menus.c:112
#, fuzzy
msgid "Component..."
msgstr "م_كون..."

#: gschem/src/x/x_menus.c:93 gschem/etc/system-gschemrc.scm:2238
#, fuzzy
msgid "Insert a symbol from the component library"
msgstr "﻿لم يتم العثور على رمز كسار الناقل [%s] في أي مكتبة مكون"

#: gschem/src/x/x_menus.c:94 gschem/etc/system-gschemrc.scm:2240
#, fuzzy
msgid "Add bus"
msgstr "/أضف ناقلا"

#: gschem/src/x/x_menus.c:95 gschem/etc/system-gschemrc.scm:2242
#, fuzzy
msgid "Add text"
msgstr "/أضف نصا"

#: gschem/src/x/x_menus.c:99
#, fuzzy
msgid "Zoom"
msgstr "/قرّب"

#: gschem/src/x/x_menus.c:99
#, fuzzy
msgid "Add operations"
msgstr "خط"

#: gschem/src/x/x_menus.c:100 gschem/src/x/x_menus.c:152
msgid "In"
msgstr ""

#: gschem/src/x/x_menus.c:100 gschem/src/x/x_menus.c:152
#: gschem/etc/system-gschemrc.scm:2186
msgid "Increase the Zoom magnification"
msgstr ""

#: gschem/src/x/x_menus.c:101 gschem/src/x/x_menus.c:153
#, fuzzy
msgid "Out"
msgstr "_قصّ"

#: gschem/src/x/x_menus.c:101 gschem/src/x/x_menus.c:153
#: gschem/etc/system-gschemrc.scm:2187
msgid "Decrease the Zoom magnification"
msgstr ""

#: gschem/src/x/x_menus.c:102
msgid "Box"
msgstr "إطار"

#: gschem/src/x/x_menus.c:102 gschem/etc/system-gschemrc.scm:2184
msgid "Zoom to a Windowed region"
msgstr ""

#: gschem/src/x/x_menus.c:103 gschem/src/x/x_menus.c:154
#, fuzzy
msgid "Extents"
msgstr "/قرّب مع شمل الامتدادات"

#: gschem/src/x/x_menus.c:103 gschem/src/x/x_menus.c:154
#: gschem/etc/system-gschemrc.scm:2185
msgid "Zoom to the extents of the drawing"
msgstr ""

#: gschem/src/x/x_menus.c:104
msgid "Mag"
msgstr ""

#: gschem/src/x/x_menus.c:104 gschem/etc/system-gschemrc.scm:2188
#, fuzzy
msgid "Zoom to a specified level"
msgstr "الكائنات المنتقاة"

#: gschem/src/x/x_menus.c:105 gschem/etc/system-gschemrc.scm:2189
#, fuzzy
msgid "Zoom to selected objects"
msgstr "الكائنات المنتقاة"

#: gschem/src/x/x_menus.c:109
msgid "Edit"
msgstr "تحرير"

#: gschem/src/x/x_menus.c:109
#, fuzzy
msgid "Edit modes"
msgstr "حرّر خصائص النص"

#: gschem/src/x/x_menus.c:110
msgid "Object..."
msgstr ""

#: gschem/src/x/x_menus.c:110 gschem/etc/system-gschemrc.scm:2108
#, fuzzy
msgid "Edit Object Attributes"
msgstr "حرّر المواصفات"

#: gschem/src/x/x_menus.c:111
msgid "Color..."
msgstr "لون..."

#: gschem/src/x/x_menus.c:111 gschem/etc/system-gschemrc.scm:2110
msgid "Open the Color Editor Dialog"
msgstr ""

#: gschem/src/x/x_menus.c:112 gschem/etc/system-gschemrc.scm:2114
#, fuzzy
msgid "Open the Component Editor Dialog"
msgstr "محرّر سمة منفردة"

#: gschem/src/x/x_menus.c:113
#, fuzzy
msgid "Pin type..."
msgstr "نوع الملء..."

#: gschem/src/x/x_menus.c:113 gschem/etc/system-gschemrc.scm:2111
msgid "Open the Pin Type Dialog"
msgstr ""

#: gschem/src/x/x_menus.c:117
msgid "Array"
msgstr ""

#: gschem/src/x/x_menus.c:117 gschem/etc/system-gschemrc.scm:2103
msgid "Create and array of objects"
msgstr ""

#: gschem/src/x/x_menus.c:118
msgid "Break"
msgstr ""

#: gschem/src/x/x_menus.c:118
msgid "Break an object into separate objects"
msgstr ""

#: gschem/src/x/x_menus.c:119
#, fuzzy
msgid "Extend"
msgstr "/قرّب مع شمل الامتدادات"

#: gschem/src/x/x_menus.c:119 gschem/etc/system-gschemrc.scm:2105
msgid "Project a linear objects to other objects"
msgstr ""

#: gschem/src/x/x_menus.c:120 gschem/src/x/x_multiattrib.c:1673
#: gschem/scheme/gschem/builtins.scm:104
msgid "Delete"
msgstr "احذف"

#: gschem/src/x/x_menus.c:120 gschem/etc/system-gschemrc.scm:2091
msgid "Delete the current selection"
msgstr ""

#: gschem/src/x/x_menus.c:121 gschem/scheme/gschem/builtins.scm:200
msgid "Copy"
msgstr "انسخ"

#: gschem/src/x/x_menus.c:121 gschem/etc/system-gschemrc.scm:2094
#, fuzzy
msgid "Copy selection"
msgstr "منتقى"

#: gschem/src/x/x_menus.c:122
#, fuzzy
msgid "MCopy"
msgstr "انسخ"

#: gschem/src/x/x_menus.c:122 gschem/etc/system-gschemrc.scm:2095
msgid "Make multible copies of selection"
msgstr ""

#: gschem/src/x/x_menus.c:123
msgid "Move"
msgstr "حرّك"

#: gschem/src/x/x_menus.c:123 gschem/etc/system-gschemrc.scm:2097
#, fuzzy
msgid "Move selection"
msgstr "منتقى"

#: gschem/src/x/x_menus.c:124
msgid "Mirror"
msgstr "مرآة"

#: gschem/src/x/x_menus.c:124 gschem/etc/system-gschemrc.scm:2096
msgid "Mirror an object about a point"
msgstr ""

#: gschem/src/x/x_menus.c:125
msgid "Rotate"
msgstr "أدر"

#: gschem/src/x/x_menus.c:125 gschem/etc/system-gschemrc.scm:2099
msgid "Rotate the current selection about a point"
msgstr ""

#: gschem/src/x/x_menus.c:126
#, fuzzy
msgid "Snap"
msgstr "الجذب مشغّل"

#: gschem/src/x/x_menus.c:126
#, fuzzy
msgid "Snap objects to the current grid"
msgstr "النافذة الحالية"

#: gschem/src/x/x_menus.c:132
#, fuzzy
msgid "Hierarchy"
msgstr "تسلسل​_هرمي"

#: gschem/src/x/x_menus.c:132
#, fuzzy
msgid "Edit operations"
msgstr "حرّر خصائص النص"

#: gschem/src/x/x_menus.c:133 gschem/scheme/gschem/builtins.scm:329
#, fuzzy
msgid "Down Schematic"
msgstr "/انزل إلى المخطط"

#: gschem/src/x/x_menus.c:133 gschem/etc/system-gschemrc.scm:2227
#, fuzzy
msgid "Descend down in the schematic hierarchy"
msgstr "﻿انحدر في التسلسل الهرمي"

#: gschem/src/x/x_menus.c:134 gschem/scheme/gschem/builtins.scm:332
#, fuzzy
msgid "Down Symbol"
msgstr "/انزل إلى الرمز"

#: gschem/src/x/x_menus.c:134 gschem/etc/system-gschemrc.scm:2228
#, fuzzy
msgid "Descend down in the symbol hierarchy"
msgstr "﻿انحدر في التسلسل الهرمي"

#: gschem/src/x/x_menus.c:135
#, fuzzy
msgid "Up"
msgstr "/اصعد"

#: gschem/src/x/x_menus.c:135 gschem/etc/system-gschemrc.scm:2229
#, fuzzy
msgid "ascend up in the schematic hierarchy"
msgstr "﻿انحدر في التسلسل الهرمي"

#: gschem/src/x/x_menus.c:140
#, fuzzy
msgid "Cut to Clipboard"
msgstr "قصّ إلى الحافظة"

#: gschem/src/x/x_menus.c:140 gschem/etc/system-gschemrc.scm:2088
msgid "Cut the current selection to the system clipboard"
msgstr ""

#: gschem/src/x/x_menus.c:141
#, fuzzy
msgid "Copy to Clipboard"
msgstr "انسخ إلى الحافظة"

#: gschem/src/x/x_menus.c:141 gschem/etc/system-gschemrc.scm:2089
msgid "Copy the current selection to the system clipboard"
msgstr ""

#: gschem/src/x/x_menus.c:142
#, fuzzy
msgid "Paste Clipboard"
msgstr "ألصق من الحافظة"

#: gschem/src/x/x_menus.c:142 gschem/etc/system-gschemrc.scm:2090
msgid "Paste the contents of the system clipboard"
msgstr ""

#: gschem/src/x/x_menus.c:148
#, fuzzy
msgid "Close"
msgstr "أ_غلق"

#: gschem/src/x/x_menus.c:148
#, fuzzy
msgid "Close the current path"
msgstr "الصفحة الحالية"

#: gschem/src/x/x_menus.c:149
msgid "Done"
msgstr ""

#: gschem/src/x/x_menus.c:149
#, fuzzy
msgid "Terminate the current path"
msgstr "الصفحة الحالية"

#: gschem/src/x/x_menus.c:150
#, fuzzy
msgid "End"
msgstr "/قرّب مع شمل الامتدادات"

#: gschem/src/x/x_menus.c:150
msgid "End this path and exit path mode"
msgstr ""

#: gschem/src/x/x_menus.c:156
msgid "Continue"
msgstr ""

#: gschem/src/x/x_menus.c:156
#, fuzzy
msgid "Resume input of the current path"
msgstr "الصفحة الحالية"

#: gschem/src/x/x_menus.c:157 gschem/src/x/x_settings_dialog.c:1249
#: gschem/scheme/gschem/builtins.scm:44
#, fuzzy
msgid "Cancel"
msgstr "انتقل/ألغِ"

#: gschem/src/x/x_menus.c:157
msgid "Cancel path mode"
msgstr ""

#: gschem/src/x/x_menus.c:418 gschem/etc/system-gschemrc.scm:2052
msgid "Open an existing schematic or symbol file"
msgstr ""

#: gschem/src/x/x_menus.c:429 gschem/etc/system-gschemrc.scm:2057
msgid "Save the current document"
msgstr ""

#: gschem/src/x/x_menus.c:439 gschem/etc/system-gschemrc.scm:2076
msgid "Quit gschem and exit"
msgstr ""

#: gschem/src/x/x_menus.c:472 gschem/etc/system-gschemrc.scm:2180
#, fuzzy
msgid "redraw the current window"
msgstr "النافذة الحالية"

#: gschem/src/x/x_menus.c:512 gschem/src/x/x_menus.c:515
#, c-format
msgid "Error reading menu item <%d>, Bad string\n"
msgstr ""

#: gschem/src/x/x_menus.c:720
#, c-format
msgid "Oops.. got a NULL menu name in %s()\n"
msgstr ""

#: gschem/src/x/x_menus.c:840
msgid "Toggle visibility of the Standard toolbar"
msgstr ""

#: gschem/src/x/x_menus.c:841
msgid "Toggle visibility of the Selection toolbar"
msgstr ""

#: gschem/src/x/x_menus.c:842
msgid "Toggle visibility of the Page toolbar"
msgstr ""

#: gschem/src/x/x_menus.c:843
msgid "Toggle visibility of the Add toolbar"
msgstr ""

#: gschem/src/x/x_menus.c:844
msgid "Toggle visibility of the Zoom toolbar"
msgstr ""

#: gschem/src/x/x_menus.c:845
msgid "Toggle visibility of the Edit toolbar"
msgstr ""

#: gschem/src/x/x_menus.c:846
msgid "Toggle visibility of the Attributes toolbar"
msgstr ""

#: gschem/src/x/x_menus.c:847
msgid "Toggle visibility of the Grid/Snap toolbar"
msgstr ""

#: gschem/src/x/x_menus.c:902
msgid "Display Icons on the toolbar"
msgstr ""

#: gschem/src/x/x_menus.c:903
msgid "Display Text on the toolbar"
msgstr ""

#: gschem/src/x/x_menus.c:904
msgid "Display Icons and Text vertically on the toolbar"
msgstr ""

#: gschem/src/x/x_menus.c:905
msgid "Display Icons and Text horizontally on the toolbar"
msgstr ""

#: gschem/src/x/x_menus.c:969
msgid "Toggle visibility of main menu icons"
msgstr ""

#: gschem/src/x/x_menus.c:970
msgid "Toggle main menu tooltips"
msgstr ""

#: gschem/src/x/x_menus.c:971
msgid "Toggle visibility of main context menu icons"
msgstr ""

#: gschem/src/x/x_menus.c:972
msgid "Toggle main context menu tooltips"
msgstr ""

#: gschem/src/x/x_menus.c:1319
#, c-format
msgid "Tried to set the sensitivity on non-existent menu item '%s'\n"
msgstr "محاولة تعيين الحساسية على عنصر قائمة غير موجود '%s'\n"

#: gschem/src/x/x_menus.c:1323
#, fuzzy, c-format
msgid "Tried to set the sensitivity on non-existent menu item '%s',\n"
msgstr "محاولة تعيين الحساسية على عنصر قائمة غير موجود '%s'\n"

#: gschem/src/x/x_menus.c:1327
#, c-format
msgid "Excessive errors <%d>, disabling sensitivity warnings\n"
msgstr ""

#: gschem/src/x/x_menus.c:1348
#, fuzzy, c-format
msgid "Popup menu widget doesn't exist!\n"
msgstr "مصنع-عنصر-القائمة-المنبثقة غير موجود!\n"

#: gschem/src/x/x_menus.c:1403
msgid "Saving menu toolbar options..."
msgstr ""

#: gschem/src/x/x_menus.c:1413
msgid " done\n"
msgstr ""

#: gschem/src/x/x_menus.c:1416
#, c-format
msgid " there were %d errors\n"
msgstr ""

#: gschem/src/x/x_menus.c:1461
msgid "gschem: Enabling menu icons\n"
msgstr ""

#: gschem/src/x/x_menus.c:1464
msgid "gschem: Disabling menu icons\n"
msgstr ""

#: gschem/src/x/x_menus.c:1527
msgid "Enabling menu tooltips\n"
msgstr ""

#: gschem/src/x/x_menus.c:1530
msgid "Disabling menu tooltips\n"
msgstr ""

#: gschem/src/x/x_menus.c:1571
#, c-format
msgid "%s: Action not found, \"%s\" \n"
msgstr ""

#: gschem/src/x/x_menus.c:1574
#, c-format
msgid "%s: Menu path not found, \"%s\" \n"
msgstr ""

#: gschem/src/x/x_menus.c:1577
#, c-format
msgid "%s: invalid pointer [menubar]\n"
msgstr ""

#: gschem/src/x/x_menus.c:1653
#, c-format
msgid "Error, x_menu_set_toolbar_toggle: Did not find path \"%s\"\n"
msgstr ""

#: gschem/src/x/x_menus.c:1753
#, fuzzy, c-format
msgid "Could not open file %s\n"
msgstr "تعذر فتح الملف %s\n"

#: gschem/src/x/x_menus.c:1854
#, fuzzy
msgid "Open"
msgstr "افتح..."

#: gschem/src/x/x_menus.c:1863
#, fuzzy
msgid "Remove"
msgstr "أزل الأعداد"

#: gschem/src/x/x_menus.c:1872
#, fuzzy
msgid "_Show path"
msgstr "أظهر الإ_ثنين"

#: gschem/src/x/x_menus.c:1997
msgid "Clear"
msgstr "امسح"

#: gschem/src/x/x_misc.c:73
msgid "The operating system is out of memory or resources."
msgstr ""

#: gschem/src/x/x_multiattrib.c:796 gschem/src/x/x_multiattrib.c:2739
msgid "<various>"
msgstr ""

#: gschem/src/x/x_multiattrib.c:918
#, fuzzy
msgid "Attribute name must not be empty. Please set a name."
msgstr "غير مسموح بسمات مع اسم فارغ. الرجاء تعيين اسم."

#: gschem/src/x/x_multiattrib.c:920
#, fuzzy
msgid "Multi-Attribute Editor"
msgstr "محرّر سمة منفردة"

#: gschem/src/x/x_multiattrib.c:1616
#, fuzzy
msgid "Select an attribute to add"
msgstr "سمة ﻿الشقّ تالفة"

#: gschem/src/x/x_multiattrib.c:1635
msgid "Show Value only"
msgstr "أظهر القيمة فقط"

#: gschem/src/x/x_multiattrib.c:1637
msgid "Show Name only"
msgstr "أظهر الاسم فقط"

#: gschem/src/x/x_multiattrib.c:1641
msgid "Select an attribute visibility option"
msgstr ""

#: gschem/src/x/x_multiattrib.c:1667
msgid "Promote"
msgstr "رَقِّ"

#: gschem/src/x/x_multiattrib.c:1672
msgid "Duplicate"
msgstr "ضاعف"

#: gschem/src/x/x_multiattrib.c:1674
#, fuzzy
msgid "Copy to all"
msgstr "انسخ إلى 1"

#: gschem/src/x/x_multiattrib.c:2037 gschem/src/x/x_multiattrib.c:2562
msgid "Edit Attributes"
msgstr "حرّر المواصفات"

#: gschem/src/x/x_multiattrib.c:2179 gschem/scheme/gschem/builtins.scm:350
msgid "Add Attribute"
msgstr "أضف سمة"

#: gschem/src/x/x_multiattrib.c:2230
msgid "Ctrl+Enter inserts new line; Ctrl+Tab inserts Tab"
msgstr ""

#: gschem/src/x/x_multiattrib.c:2261
msgid "Enter or type a value for the new attribute then press the Add button"
msgstr ""

#: gschem/src/x/x_multiattrib.c:2276
msgid "Enable or disable attribute visibility"
msgstr ""

#: gschem/src/x/x_multiattrib.c:2291
msgid "Add new attribute to component"
msgstr ""

#: gschem/src/x/x_multiattrib.c:2581
#, fuzzy
msgid "symbols"
msgstr "رموز"

#: gschem/src/x/x_multiattrib.c:2585
#, fuzzy
msgid "symbol"
msgstr "رموز"

#: gschem/src/x/x_multiattrib.c:2596
msgid "pins"
msgstr ""

#: gschem/src/x/x_multiattrib.c:2600
#, fuzzy
msgid "pin"
msgstr "دبوس"

#: gschem/src/x/x_multiattrib.c:2611
msgid "nets"
msgstr ""

#: gschem/src/x/x_multiattrib.c:2615
#, fuzzy
msgid "net"
msgstr "شبكة"

#: gschem/src/x/x_multiattrib.c:2626
msgid "buses"
msgstr ""

#: gschem/src/x/x_multiattrib.c:2630
#, fuzzy
msgid "bus"
msgstr "ناقل"

#: gschem/src/x/x_multiattrib.c:2641
#, fuzzy
msgid "attributes"
msgstr "سمات"

#: gschem/src/x/x_multiattrib.c:2645
#, fuzzy
msgid "attribute"
msgstr "سمات"

#: gschem/src/x/x_pagesel.c:594
#, fuzzy
msgid "Move Up"
msgstr "حرّك"

#: gschem/src/x/x_pagesel.c:595
#, fuzzy
msgid "Move Down"
msgstr "وضع الإنتقال الإختياري"

#: gschem/src/x/x_pagesel.c:597
msgid "New Blank"
msgstr ""

#: gschem/src/x/x_pagesel.c:598 gschem/scheme/gschem/builtins.scm:308
msgid "New Page"
msgstr "صفحة جديدة"

#: gschem/src/x/x_pagesel.c:599
#, fuzzy
msgid "Open Page..."
msgstr "افتح ملفا..."

#: gschem/src/x/x_pagesel.c:601
msgid "Save Page"
msgstr "احفظ الصفحة"

#: gschem/src/x/x_pagesel.c:602 gschem/scheme/gschem/builtins.scm:320
msgid "Close Page"
msgstr "أغلق الصفحة"

#: gschem/src/x/x_pagesel.c:603 gschem/scheme/gschem/builtins.scm:323
msgid "Discard Page"
msgstr "أهمل الصفحة"

#: gschem/src/x/x_pagesel.c:1048 gschem/scheme/gschem/builtins.scm:287
msgid "Page Manager"
msgstr "مدير الصفحات"

#: gschem/src/x/x_pagesel.c:1138
msgid "Changed"
msgstr "غُيّر"

#: gschem/src/x/x_pagesel.c:1168
#, fuzzy
msgid "Right click on rows for more options..."
msgstr "نقرة يمنى فوق اسم الملف للحصول على المزيد من الخيارات..."

#: gschem/src/x/x_print.c:90
#, fuzzy
msgid "Select PostScript Filename..."
msgstr "انتق اسم ملف بوست-سكريبت..."

#: gschem/src/x/x_print.c:175
msgid "Extents with margins"
msgstr "امتدادات مع هوامش"

#: gschem/src/x/x_print.c:179
msgid "Extents no margins"
msgstr "امتدادات بلا هوامش"

#: gschem/src/x/x_print.c:184
msgid "Current Window"
msgstr "النافذة الحالية"

#: gschem/src/x/x_print.c:217
msgid "Landscape"
msgstr "عرضيّ"

#: gschem/src/x/x_print.c:223
msgid "Portrait"
msgstr "طوليّ"

#: gschem/src/x/x_print.c:484
#, fuzzy
msgid "Print..."
msgstr "ا_طبع..."

#: gschem/src/x/x_print.c:492
msgid "Settings"
msgstr "إعدادات"

#: gschem/src/x/x_print.c:504
msgid "Output paper size:"
msgstr "حجم ورق الإخراج:"

#: gschem/src/x/x_print.c:514
msgid "Type:"
msgstr "النّوع:"

#: gschem/src/x/x_print.c:524
msgid "Orientation:"
msgstr "الاتّجاه:"

#: gschem/src/x/x_print.c:535
msgid "Destination"
msgstr "الوجهة"

#: gschem/src/x/x_print.c:548
msgid "File:"
msgstr "الملف:"

#: gschem/src/x/x_print.c:578
msgid "Command:"
msgstr "الأمر:"

#: gschem/src/x/x_print.c:778
msgid "No print destination specified\n"
msgstr "لم تعيّن وجهة للطباعة\n"

#: gschem/src/x/x_print.c:787
#, fuzzy
msgid "Cannot print current schematic to"
msgstr "لا يمكن طباعة المخطط الحالي إلى [‎%s‬]"

#: gschem/src/x/x_print.c:790 gschem/src/x/x_print.c:1226
#, fuzzy
msgid "An error occurred while printing"
msgstr "حدث خطأ أثناء تلقي البيانات السحب والإفلات"

#: gschem/src/x/x_print.c:794
#, fuzzy
msgid "check the log for more information"
msgstr "خطأ في الطباعة إلى الملف '%s'تحقق من نافذة السجل للمزيد من المعلومات"

#: gschem/src/x/x_print.c:795 gschem/src/x/x_print.c:1229
#, fuzzy
msgid "Print Error"
msgstr "اطبع..."

#: gschem/src/x/x_print.c:800
#, fuzzy
msgid "Printed current schematic to"
msgstr "طُبع المخطط الحالي إلى"

#: gschem/src/x/x_print.c:1109 gschem/src/x/x_print.c:1171
#, fuzzy
msgid "Failed to write PDF to"
msgstr "فشل تحميل الصورة"

#: gschem/src/x/x_print.c:1224
#, fuzzy
msgid "Error printing file"
msgstr "تحليل الأخطاء"

#: gschem/src/x/x_rc.c:84
msgid "<b>Error Proccessing Configuration.</b>"
msgstr ""

#: gschem/src/x/x_rc.c:85
msgid "gschem RC File Error"
msgstr ""

#: gschem/src/x/x_rc.c:86
msgid "An unknown error occurred while parsing configuration files."
msgstr ""

#: gschem/src/x/x_rc.c:87
#, fuzzy
msgid "The log may contain more information."
msgstr "خطأ في الطباعة إلى الملف '%s'تحقق من نافذة السجل للمزيد من المعلومات."

#: gschem/src/x/x_rc.c:100 gschem/src/x/x_rc.c:136
#, c-format
msgid "ERROR: %s\n"
msgstr ""

#: gschem/src/x/x_sessions.c:139
msgid "Rename Session"
msgstr ""

#: gschem/src/x/x_sessions.c:140 gschem/src/x/x_sessions.c:819
#: gschem/src/x/x_sessions.c:842
msgid "Specify new name for Session:"
msgstr ""

#: gschem/src/x/x_sessions.c:228
#, fuzzy
msgid "Select export file"
msgstr "انتق اسم ملف بوست-سكريبت..."

#: gschem/src/x/x_sessions.c:232
#, c-format
msgid "Exported session %s to %s\n"
msgstr ""

#: gschem/src/x/x_sessions.c:413
#, fuzzy
msgid "Loads the selected session"
msgstr "الكائنات المنتقاة"

#: gschem/src/x/x_sessions.c:414
msgid ""
"Show the Open Session dialog at start-up, over-rides auto-load-last feature"
msgstr ""

#: gschem/src/x/x_sessions.c:415
msgid "Add and remove files to the sessions automatically"
msgstr ""

#: gschem/src/x/x_sessions.c:420
#, fuzzy
msgid "Show at start-up"
msgstr "أظهر النص البادئ بـ:"

#: gschem/src/x/x_sessions.c:427
msgid "Auto update"
msgstr ""

#: gschem/src/x/x_sessions.c:524
#, fuzzy
msgid "Session Name"
msgstr "أظهر ال_اسم"

#: gschem/src/x/x_sessions.c:539
#, fuzzy
msgid "File Count"
msgstr "ترتيب الملف"

#: gschem/src/x/x_sessions.c:589
#, fuzzy
msgid "Rename the selected session"
msgstr "النافذة الحالية"

#: gschem/src/x/x_sessions.c:590
msgid "Delete the selected session"
msgstr ""

#: gschem/src/x/x_sessions.c:591
msgid "Export the selected session to a project file"
msgstr ""

#: gschem/src/x/x_sessions.c:593 gschem/scheme/gschem/builtins.scm:392
msgid "Manage Sessions"
msgstr ""

#: gschem/src/x/x_sessions.c:628
#, fuzzy
msgid "_Rename"
msgstr "اسم الملف"

#: gschem/src/x/x_sessions.c:635 gschem/etc/system-gschemrc.scm:2091
msgid "_Delete"
msgstr "ا_حذف"

#: gschem/src/x/x_sessions.c:642 gschem/etc/system-gschemrc.scm:2066
msgid "_Export"
msgstr ""

#: gschem/src/x/x_sessions.c:757
msgid "Open Session"
msgstr ""

#: gschem/src/x/x_sessions.c:818
msgid "New Session"
msgstr ""

#: gschem/src/x/x_sessions.c:842 gschem/scheme/gschem/builtins.scm:389
#, fuzzy
msgid "Save Session As"
msgstr "احفظ الكل"

#: gschem/src/x/x_settings.c:359
#, c-format
msgid "%s: error opening: %s\n"
msgstr ""

#: gschem/src/x/x_settings.c:413
#, fuzzy, c-format
msgid "Failed to open [%s]: %s\n"
msgstr "فشل تحميل الصورة: %s"

#: gschem/src/x/x_settings.c:528
#, c-format
msgid "File Name error! system-%s\n"
msgstr ""

#: gschem/src/x/x_settings.c:536
#, c-format
msgid "File open for read-only error: \"%s\", %s\n"
msgstr ""

#: gschem/src/x/x_settings.c:540
#, c-format
msgid "Error, opening output \"%s\", %s\n"
msgstr ""

#: gschem/src/x/x_settings.c:594
#, c-format
msgid "Writing configuration to [%s]\n"
msgstr ""

#: gschem/src/x/x_settings.c:597
#, c-format
msgid "File error: \"%s\", %s\n"
msgstr ""

#: gschem/src/x/x_settings_dialog.c:1074
msgid "Clear attributes and restore default filter list?"
msgstr ""

#: gschem/src/x/x_settings_dialog.c:1238
msgid "Restore default"
msgstr ""

#: gschem/src/x/x_settings_dialog.c:2639
#, fuzzy
msgid "Close without changing any settings"
msgstr "أ_غلق دون حفظ"

#: gschem/src/x/x_settings_dialog.c:2641 gschem/scheme/gschem/builtins.scm:56
msgid "Save"
msgstr "احفظ"

#: gschem/src/x/x_settings_dialog.c:2645
msgid "Close and Write settings to disk"
msgstr ""

#: gschem/src/x/x_settings_dialog.c:2651
msgid "Change settings and close but do not write settings to storage.."
msgstr ""

#: gschem/src/x/x_status_bar.c:262 gschem/src/x/x_status_bar.c:273
#: gschem/src/x/x_status_bar.c:288 gschem/src/x/x_status_bar.c:353
#: gschem/src/x/x_status_bar.c:365
msgid "none"
msgstr "لا شيء"

#: gschem/src/x/x_status_bar.c:311
msgid "Menu/Cancel"
msgstr "قائمة/ألغِ"

#: gschem/src/x/x_status_bar.c:314
#, fuzzy
msgid "Pan/Cancel"
msgstr "قائمة/ألغِ"

#: gschem/src/x/x_status_bar.c:357
msgid "Repeat/none"
msgstr "كرّر/لا شيء"

#: gschem/src/x/x_status_bar.c:378
msgid "Pick"
msgstr "التقط"

#: gschem/src/x/x_toolbars.c:532
msgid "Creating new Toolbar configuration\n"
msgstr ""

#: gschem/src/x/x_toolbars.c:541
msgid "Saving Toolbar settings..."
msgstr ""

#: gschem/src/x/x_toolbars.c:566
#, fuzzy, c-format
msgid "Could not save Toolbar configuration to %s\n"
msgstr "فشل تحميل الصورة: %s"

#: gschem/src/x/x_window.c:107
#, fuzzy
msgid "Could not allocate gc, w_current is NULL\n"
msgstr "تعذر تحديد موقع gc\n"

#: gschem/src/x/x_window.c:116
#, fuzzy
msgid "Could not create a Cairo context, is window drawable?\n"
msgstr "تعذر تحديد موقع gc\n"

#: gschem/src/x/x_window.c:123
#, fuzzy
msgid "Could not allocate gc, w_current->window is not a valid Window\n"
msgstr "تعذر تحديد موقع gc\n"

#: gschem/src/x/x_window.c:186
msgid "Saving main window geometry and settings.\n"
msgstr ""

#: gschem/src/x/x_window.c:310
msgid "Retrieving main Window geometry and settings.\n"
msgstr ""

#: gschem/src/x/x_window.c:672 gschem/src/x/x_window.c:1087
msgid "Aborting action\n"
msgstr ""

#: gschem/src/x/x_window.c:678
#, fuzzy
msgid "Close Window canceled\n"
msgstr "أغلق النافذة"

#: gschem/src/x/x_window.c:764
#, fuzzy, c-format
msgid "Loading \"%s\"\n"
msgstr "تحميل المخطط [‎%s‬]\n"

#: gschem/src/x/x_window.c:908
#, c-format
msgid "New file [%s]\n"
msgstr "ملف جديد [‎%s‬]\n"

#: gschem/src/x/x_window.c:1135
#, c-format
msgid "Discarding page [%s]\n"
msgstr "إهمال الصفحة [‎%s‬]\n"

#: gschem/src/x/x_window.c:1135
#, c-format
msgid "Closing [%s]\n"
msgstr "غلق [‎%s‬]\n"

#: gschem/src/x/x_window.c:1199
#, fuzzy, c-format
msgid "Could NOT save page [%s]:\n"
msgstr "تعذّر حفظ الصفحة [‎%s‬]\n"

#: gschem/src/x/x_window.c:1201
msgid "Error while trying to save"
msgstr "خطا عند محاولة الحفظ"

#: gschem/src/x/x_window.c:1214
#, fuzzy, c-format
msgid "Saved as [%s] Okay\n"
msgstr "حُفظ كـ [‎%s‬]\n"

#: gschem/src/x/x_window.c:1217
#, fuzzy, c-format
msgid "Saved [%s] Okay\n"
msgstr "‏حُفظ [‎%s‬]\n"

#: gschem/src/x/x_window.c:1220
msgid "Saved"
msgstr "محفوظ"

#: gschem/data/geda-gschem.desktop.in:3
msgid "gEDA Schematic Editor"
msgstr "محرّر المخططات gEDA"

#: gschem/data/geda-gschem.desktop.in:4
msgid "Create and edit electrical schematics and symbols with gschem"
msgstr "أنشء و حرّر المخططات الكهربائية والرموز مع gschem"

#: gschem/etc/system-gschemrc.scm:2051 gschem/etc/system-gschemrc.scm:2259
msgid "_New"
msgstr "_جديد"

#: gschem/etc/system-gschemrc.scm:2051
msgid "Create a new empty file"
msgstr ""

#: gschem/etc/system-gschemrc.scm:2052 gschem/etc/system-gschemrc.scm:2260
msgid "_Open..."
msgstr "ا_فتح..."

#: gschem/etc/system-gschemrc.scm:2053
msgid "Open Recen_t"
msgstr "افتح الأح_دث"

#: gschem/etc/system-gschemrc.scm:2053
msgid "Open recently accessed schematic or symbol files"
msgstr ""

#: gschem/etc/system-gschemrc.scm:2057 gschem/etc/system-gschemrc.scm:2263
msgid "_Save"
msgstr "ا_حفظ"

#: gschem/etc/system-gschemrc.scm:2058 gschem/etc/system-gschemrc.scm:2264
msgid "Save _As..."
msgstr "احفظ _ك‍..."

#: gschem/etc/system-gschemrc.scm:2058
msgid "Save the current document to a new name or location"
msgstr ""

#: gschem/etc/system-gschemrc.scm:2059
#, fuzzy
msgid "Save A_ll"
msgstr "احفظ الكل"

#: gschem/etc/system-gschemrc.scm:2059
msgid "Save all open documents"
msgstr ""

#: gschem/etc/system-gschemrc.scm:2060
#, fuzzy
msgid "Save _Modified"
msgstr "وضع التّحريك"

#: gschem/etc/system-gschemrc.scm:2060
msgid "Save all modified documents"
msgstr ""

#: gschem/etc/system-gschemrc.scm:2061 gschem/etc/system-gschemrc.scm:2222
msgid "_Revert"
msgstr "ت_راجع"

#: gschem/etc/system-gschemrc.scm:2061
msgid "Discard changes and reload the current document"
msgstr ""

#: gschem/etc/system-gschemrc.scm:2062
#, fuzzy
msgid "Re_vert All"
msgstr "أعد الصفحة"

#: gschem/etc/system-gschemrc.scm:2062
msgid "Discard changes and reload the all documents"
msgstr ""

#: gschem/etc/system-gschemrc.scm:2065
msgid "_Print..."
msgstr "ا_طبع..."

#: gschem/etc/system-gschemrc.scm:2065
#, fuzzy
msgid "Print the current document"
msgstr "طُبع المخطط الحالي إلى [‎%s‬]"

#: gschem/etc/system-gschemrc.scm:2066
msgid "Export options"
msgstr ""

#: gschem/etc/system-gschemrc.scm:2067
msgid "Write p_df"
msgstr ""

#: gschem/etc/system-gschemrc.scm:2067
msgid "Create PDF document"
msgstr ""

#: gschem/etc/system-gschemrc.scm:2068
msgid "Write _image..."
msgstr "أكتب _صورة..."

#: gschem/etc/system-gschemrc.scm:2068
msgid "This is a dummy tip"
msgstr ""

#: gschem/etc/system-gschemrc.scm:2071
#, fuzzy
msgid "E_xecute Script..."
msgstr "نفذ مخطوطا (سكربت)..."

#: gschem/etc/system-gschemrc.scm:2071
#, fuzzy
msgid "Execute a script file"
msgstr "نفذ مخطوطا (سكربت)..."

#: gschem/etc/system-gschemrc.scm:2074 gschem/etc/system-gschemrc.scm:2221
msgid "_Close"
msgstr "أ_غلق"

#: gschem/etc/system-gschemrc.scm:2074
msgid "Close the current document"
msgstr ""

#: gschem/etc/system-gschemrc.scm:2075
#, fuzzy
msgid "Close All"
msgstr "أ_غلق"

#: gschem/etc/system-gschemrc.scm:2075
msgid "Close all open documents"
msgstr ""

#: gschem/etc/system-gschemrc.scm:2076
msgid "_Quit"
msgstr "أ_خرج"

#: gschem/etc/system-gschemrc.scm:2084
msgid "_Undo"
msgstr "ت_راجع"

#: gschem/etc/system-gschemrc.scm:2084
#, fuzzy
msgid "Undo the last action"
msgstr "تراجع عن العملية الأخيرة"

#: gschem/etc/system-gschemrc.scm:2085
msgid "_Redo"
msgstr "_كرّر"

#: gschem/etc/system-gschemrc.scm:2085
#, fuzzy
msgid "redo the last un-done action"
msgstr "تراجع عن العملية الأخيرة"

#: gschem/etc/system-gschemrc.scm:2088
#, fuzzy
msgid "Cu_t clipboard"
msgstr "قصّ إلى الحافظة"

#: gschem/etc/system-gschemrc.scm:2089
#, fuzzy
msgid "_Copy clipboard"
msgstr "انسخ إلى الحافظة"

#: gschem/etc/system-gschemrc.scm:2090
#, fuzzy
msgid "_Paste clipboard"
msgstr "ألصق من الحافظة"

#: gschem/etc/system-gschemrc.scm:2094
msgid "C_opy"
msgstr ""

#: gschem/etc/system-gschemrc.scm:2095
#, fuzzy
msgid "_Multiple Copy"
msgstr "نسخ متعدد"

#: gschem/etc/system-gschemrc.scm:2096
#, fuzzy
msgid "M_irror"
msgstr "مرآة"

#: gschem/etc/system-gschemrc.scm:2097
msgid "Mo_ve"
msgstr ""

#: gschem/etc/system-gschemrc.scm:2098
#, fuzzy
msgid "O_ffset"
msgstr "وضع الشبكة"

#: gschem/etc/system-gschemrc.scm:2098
#, fuzzy
msgid "Offset the selected objects"
msgstr "الكائنات المنتقاة"

#: gschem/etc/system-gschemrc.scm:2099
#, fuzzy
msgid "Rotate _90"
msgstr "أدر"

#: gschem/etc/system-gschemrc.scm:2100
#, fuzzy
msgid "Snap to _grid"
msgstr "وضع الإنتقال الإختياري"

#: gschem/etc/system-gschemrc.scm:2100
msgid "Snap selection to grid to current grid"
msgstr ""

#: gschem/etc/system-gschemrc.scm:2103
msgid "_Array"
msgstr ""

#: gschem/etc/system-gschemrc.scm:2104
msgid "_Break"
msgstr ""

#: gschem/etc/system-gschemrc.scm:2104
msgid "Break a linear object into separate objects"
msgstr ""

#: gschem/etc/system-gschemrc.scm:2105
#, fuzzy
msgid "E_xtend"
msgstr "/قرّب مع شمل الامتدادات"

#: gschem/etc/system-gschemrc.scm:2108
#, fuzzy
msgid "_Edit..."
msgstr "حرّر..."

#: gschem/etc/system-gschemrc.scm:2109
#, fuzzy
msgid "E_dit Text..."
msgstr "حرّر النص..."

#: gschem/etc/system-gschemrc.scm:2109
msgid "Open the Text Editor Dialog"
msgstr ""

#: gschem/etc/system-gschemrc.scm:2110
#, fuzzy
msgid "Co_lor..."
msgstr "لون..."

#: gschem/etc/system-gschemrc.scm:2111
#, fuzzy
msgid "Edit Pi_n..."
msgstr "/حرّر نوع الدبوس..."

#: gschem/etc/system-gschemrc.scm:2112
#, fuzzy
msgid "Line _Width & Type..."
msgstr "عرض و نوع الخط..."

#: gschem/etc/system-gschemrc.scm:2112
msgid "Open the Line Editor Dialog"
msgstr ""

#: gschem/etc/system-gschemrc.scm:2113
#, fuzzy
msgid "Fill T_ype..."
msgstr "نوع الملء..."

#: gschem/etc/system-gschemrc.scm:2113
msgid "Open the Fill Editor Dialog"
msgstr ""

#: gschem/etc/system-gschemrc.scm:2114
#, fuzzy
msgid "Edit Component..."
msgstr "/أضف مكونا..."

#: gschem/etc/system-gschemrc.scm:2115
#, fuzzy
msgid "_Slot..."
msgstr "شقّ..."

#: gschem/etc/system-gschemrc.scm:2115
msgid "Open the Slot Editor Dialog"
msgstr ""

#: gschem/etc/system-gschemrc.scm:2121
#, fuzzy
msgid "Activate Deselect mode"
msgstr "وضع الإنتقاء"

#: gschem/etc/system-gschemrc.scm:2122 gschem/scheme/gschem/builtins.scm:173
#, fuzzy
msgid "Select All"
msgstr "انتق"

#: gschem/etc/system-gschemrc.scm:2122
#, fuzzy
msgid "Select all objects"
msgstr "الكائنات المنتقاة"

#: gschem/etc/system-gschemrc.scm:2123 gschem/scheme/gschem/builtins.scm:185
#, fuzzy
msgid "Deselect All"
msgstr "انتق"

#: gschem/etc/system-gschemrc.scm:2123
msgid "Unselect everything"
msgstr ""

#: gschem/etc/system-gschemrc.scm:2124
#, fuzzy
msgid "_Invert Selection"
msgstr "منتقى"

#: gschem/etc/system-gschemrc.scm:2124
msgid "Invert the current selection set"
msgstr ""

#: gschem/etc/system-gschemrc.scm:2127
msgid "Copy into 1"
msgstr "انسخ إلى 1"

#: gschem/etc/system-gschemrc.scm:2127
msgid "Copy selection to first auxiliary buffer"
msgstr ""

#: gschem/etc/system-gschemrc.scm:2128
msgid "Copy into 2"
msgstr "انسخ إلى 2"

#: gschem/etc/system-gschemrc.scm:2128
msgid "Copy selection to second auxiliary buffer"
msgstr ""

#: gschem/etc/system-gschemrc.scm:2129
msgid "Copy into 3"
msgstr "انسخ إلى 3"

#: gschem/etc/system-gschemrc.scm:2129
msgid "Copy selection to third auxiliary buffer"
msgstr ""

#: gschem/etc/system-gschemrc.scm:2130
msgid "Copy into 4"
msgstr "انسخ إلى 4"

#: gschem/etc/system-gschemrc.scm:2130
msgid "Copy selection to forth auxiliary buffer"
msgstr ""

#: gschem/etc/system-gschemrc.scm:2131
msgid "Copy into 5"
msgstr "انسخ إلى 5"

#: gschem/etc/system-gschemrc.scm:2131
msgid "Copy selection to fifth auxiliary buffer"
msgstr ""

#: gschem/etc/system-gschemrc.scm:2132
msgid "Cut into 1"
msgstr "قص إلى 1"

#: gschem/etc/system-gschemrc.scm:2132
msgid "Cut selection to first auxiliary buffer"
msgstr ""

#: gschem/etc/system-gschemrc.scm:2133
msgid "Cut into 2"
msgstr "قص إلى 2"

#: gschem/etc/system-gschemrc.scm:2133
msgid "Cut selection to second auxiliary buffer"
msgstr ""

#: gschem/etc/system-gschemrc.scm:2134
msgid "Cut into 3"
msgstr "قص إلى 3"

#: gschem/etc/system-gschemrc.scm:2134
msgid "Cut selection to third auxiliary buffer"
msgstr ""

#: gschem/etc/system-gschemrc.scm:2135
msgid "Cut into 4"
msgstr "قص إلى 4"

#: gschem/etc/system-gschemrc.scm:2135
msgid "Cut selection to forth auxiliary buffer"
msgstr ""

#: gschem/etc/system-gschemrc.scm:2136
msgid "Cut into 5"
msgstr "قص إلى 5"

#: gschem/etc/system-gschemrc.scm:2136
msgid "Cut selection to fifth auxiliary buffer"
msgstr ""

#: gschem/etc/system-gschemrc.scm:2137
msgid "Paste from 1"
msgstr "ألصق من 1"

#: gschem/etc/system-gschemrc.scm:2137
msgid "Insert contents of the first auxiliary buffer"
msgstr ""

#: gschem/etc/system-gschemrc.scm:2138
msgid "Paste from 2"
msgstr "ألصق من 2"

#: gschem/etc/system-gschemrc.scm:2138
msgid "Insert contents of the second auxiliary buffer"
msgstr ""

#: gschem/etc/system-gschemrc.scm:2139
msgid "Paste from 3"
msgstr "ألصق من 3"

#: gschem/etc/system-gschemrc.scm:2139
msgid "Insert contents of the third auxiliary buffer"
msgstr ""

#: gschem/etc/system-gschemrc.scm:2140
msgid "Paste from 4"
msgstr "ألصق من 4"

#: gschem/etc/system-gschemrc.scm:2140
msgid "Insert contents of the forth auxiliary buffer"
msgstr ""

#: gschem/etc/system-gschemrc.scm:2141
msgid "Paste from 5"
msgstr "ألصق من 5"

#: gschem/etc/system-gschemrc.scm:2141
msgid "Insert contents of the fifth auxiliary buffer"
msgstr ""

#: gschem/etc/system-gschemrc.scm:2144
#, fuzzy
msgid "Lock selected objects"
msgstr "الكائنات المنتقاة"

#: gschem/etc/system-gschemrc.scm:2145 gschem/scheme/gschem/builtins.scm:191
msgid "Unlock"
msgstr "فكّ القفل"

#: gschem/etc/system-gschemrc.scm:2145
#, fuzzy
msgid "Unlock selected objects"
msgstr "الكائنات المنتقاة"

#: gschem/etc/system-gschemrc.scm:2180
msgid "_Redraw"
msgstr "أ_عد الرسم"

#: gschem/etc/system-gschemrc.scm:2181
msgid "_Pan"
msgstr "ا_نتقل"

#: gschem/etc/system-gschemrc.scm:2181
msgid "Activate Panning"
msgstr ""

#: gschem/etc/system-gschemrc.scm:2183
#, fuzzy
msgid "Zoom _All"
msgstr "بعّد لل_حد الأقصى"

#: gschem/etc/system-gschemrc.scm:2183
msgid "Zoom to the limits of the drawing area"
msgstr ""

#: gschem/etc/system-gschemrc.scm:2184
msgid "Zoom _Box"
msgstr "قرّب الم_ربع"

#: gschem/etc/system-gschemrc.scm:2185
msgid "Zoom _Extents"
msgstr "قرّب مع شمل الا_متدادات"

#: gschem/etc/system-gschemrc.scm:2186
msgid "Zoom _In"
msgstr "_قرّب"

#: gschem/etc/system-gschemrc.scm:2187
msgid "Zoom _Out"
msgstr "_بعّد"

#: gschem/etc/system-gschemrc.scm:2188
#, fuzzy
msgid "Zoom _Mag"
msgstr "_قرّب"

#: gschem/etc/system-gschemrc.scm:2189
#, fuzzy
msgid "Zoom _Selection"
msgstr "منتقى"

#: gschem/etc/system-gschemrc.scm:2192 gschem/etc/system-gschemrc.scm:2230
msgid "D_ocumentation..."
msgstr "ت_وثيق..."

#: gschem/etc/system-gschemrc.scm:2193
msgid "Show/Hide Inv Text"
msgstr "أظهر/أخف النص الخفي"

#: gschem/etc/system-gschemrc.scm:2193
#, fuzzy
msgid "Toggle hidden text attributes"
msgstr "أظهر السمات الموروثة"

#: gschem/etc/system-gschemrc.scm:2194
#, fuzzy
msgid "Show/Hide Net Names"
msgstr "أظهر/أخف النص الخفي"

#: gschem/etc/system-gschemrc.scm:2194
#, fuzzy
msgid "Toggle hidden net name attributes"
msgstr "أظهر السمات الموروثة"

#: gschem/etc/system-gschemrc.scm:2197
msgid "_Dark color scheme"
msgstr "مخطط ألوان _داكنة"

#: gschem/etc/system-gschemrc.scm:2197
msgid "Set the color map to the Dark set"
msgstr ""

#: gschem/etc/system-gschemrc.scm:2198
msgid "_Light color scheme"
msgstr "مخطط ألوان _فاتحة"

#: gschem/etc/system-gschemrc.scm:2198
msgid "Set the color map to the Light set"
msgstr ""

#: gschem/etc/system-gschemrc.scm:2199
#, fuzzy
msgid "B_W color scheme"
msgstr "مخطط ألوان _داكنة"

#: gschem/etc/system-gschemrc.scm:2199
msgid "Set the color map to Black and White"
msgstr ""

#: gschem/etc/system-gschemrc.scm:2208
msgid "_Draw Order"
msgstr ""

#: gschem/etc/system-gschemrc.scm:2208
msgid "Change order objects are drawn"
msgstr ""

#: gschem/etc/system-gschemrc.scm:2211
msgid "_Manager..."
msgstr "م_دير..."

#: gschem/etc/system-gschemrc.scm:2211
#, fuzzy
msgid "Open the Page Manager"
msgstr "مدير الصفحات"

#: gschem/etc/system-gschemrc.scm:2212
msgid "_First"
msgstr ""

#: gschem/etc/system-gschemrc.scm:2212
#, fuzzy
msgid "Goto the first page"
msgstr "الصفحة الحالية"

#: gschem/etc/system-gschemrc.scm:2213
msgid "_Previous"
msgstr "ال_سّابقة"

#: gschem/etc/system-gschemrc.scm:2213
msgid "Switch to the previous page"
msgstr ""

#: gschem/etc/system-gschemrc.scm:2214
msgid "_Next"
msgstr "ال_تّالية"

#: gschem/etc/system-gschemrc.scm:2214
msgid "Switch to the next page"
msgstr ""

#: gschem/etc/system-gschemrc.scm:2215
msgid "_Up"
msgstr "ا_صعد"

#: gschem/etc/system-gschemrc.scm:2215
msgid "Go up one page"
msgstr ""

#: gschem/etc/system-gschemrc.scm:2216
#, fuzzy
msgid "_Down"
msgstr "وضع الإنتقال الإختياري"

#: gschem/etc/system-gschemrc.scm:2216
msgid "Go down one page"
msgstr ""

#: gschem/etc/system-gschemrc.scm:2217
msgid "_Last"
msgstr ""

#: gschem/etc/system-gschemrc.scm:2217
#, fuzzy
msgid "Goto the last page"
msgstr "تراجع عن العملية الأخيرة"

#: gschem/etc/system-gschemrc.scm:2218
msgid "Ne_w"
msgstr "_جديدة"

#: gschem/etc/system-gschemrc.scm:2218
msgid "Create a new Page"
msgstr ""

#: gschem/etc/system-gschemrc.scm:2221
#, fuzzy
msgid "Close the current page"
msgstr "الصفحة الحالية"

#: gschem/etc/system-gschemrc.scm:2222
msgid "Discard changes and reload the current documents"
msgstr ""

#: gschem/etc/system-gschemrc.scm:2223
#, fuzzy
msgid "D_iscard"
msgstr "أ_همل"

#: gschem/etc/system-gschemrc.scm:2223
#, fuzzy
msgid "Close the current page without saving"
msgstr "أ_غلق دون حفظ"

#: gschem/etc/system-gschemrc.scm:2224
#, fuzzy
msgid "Prin_t"
msgstr "اطبع..."

#: gschem/etc/system-gschemrc.scm:2224
#, fuzzy
msgid "Print the current page"
msgstr "الصفحة الحالية"

#: gschem/etc/system-gschemrc.scm:2227
#, fuzzy
msgid "Down _Schematic"
msgstr "/انزل إلى المخطط"

#: gschem/etc/system-gschemrc.scm:2228
#, fuzzy
msgid "Down S_ymbol"
msgstr "/انزل إلى الرمز"

#: gschem/etc/system-gschemrc.scm:2229
#, fuzzy
msgid "_Hierarchy Up"
msgstr "تسلسل​_هرمي"

#: gschem/etc/system-gschemrc.scm:2230
#, fuzzy
msgid "Find component documentation"
msgstr "توثيق الم_كونات"

#: gschem/etc/system-gschemrc.scm:2238
msgid "_Component..."
msgstr "م_كون..."

#: gschem/etc/system-gschemrc.scm:2239
msgid "_Net"
msgstr "_شبكة"

#: gschem/etc/system-gschemrc.scm:2240
msgid "B_us"
msgstr "نا_قل"

#: gschem/etc/system-gschemrc.scm:2241
msgid "_Attribute..."
msgstr "_سمة..."

#: gschem/etc/system-gschemrc.scm:2242
msgid "_Text..."
msgstr "_نص..."

#: gschem/etc/system-gschemrc.scm:2245
msgid "A_rc"
msgstr "ق_وس"

#: gschem/etc/system-gschemrc.scm:2245
msgid "Create arc"
msgstr ""

#: gschem/etc/system-gschemrc.scm:2246
msgid "_Box"
msgstr "_إطار"

#: gschem/etc/system-gschemrc.scm:2246
#, fuzzy
msgid "Add box"
msgstr "/أضف ناقلا"

#: gschem/etc/system-gschemrc.scm:2247
msgid "C_ircle"
msgstr "_دائرة"

#: gschem/etc/system-gschemrc.scm:2247
#, fuzzy
msgid "Add circle"
msgstr "دائرة"

#: gschem/etc/system-gschemrc.scm:2248
msgid "_Line"
msgstr "_خط"

#: gschem/etc/system-gschemrc.scm:2248
#, fuzzy
msgid "Add line"
msgstr "خط"

#: gschem/etc/system-gschemrc.scm:2249
msgid "Pat_h"
msgstr ""

#: gschem/etc/system-gschemrc.scm:2249 gschem/scheme/gschem/builtins.scm:371
#, fuzzy
msgid "Add Path"
msgstr "/أضف شبكة"

#: gschem/etc/system-gschemrc.scm:2250
msgid "Pictu_re..."
msgstr "_صورة..."

#: gschem/etc/system-gschemrc.scm:2250
msgid "Insert an image into the current document"
msgstr ""

#: gschem/etc/system-gschemrc.scm:2251
msgid "_Pin"
msgstr "د_بوس"

#: gschem/etc/system-gschemrc.scm:2251
#, fuzzy
msgid "Add pin"
msgstr "خط"

#: gschem/etc/system-gschemrc.scm:2259
msgid "Create a new session"
msgstr ""

#: gschem/etc/system-gschemrc.scm:2260
msgid "Launch the open Session dialog"
msgstr ""

#: gschem/etc/system-gschemrc.scm:2261
msgid "_Restore"
msgstr ""

#: gschem/etc/system-gschemrc.scm:2261
msgid "Restore an existing Session"
msgstr ""

#: gschem/etc/system-gschemrc.scm:2263
#, fuzzy
msgid "Save the current Session"
msgstr "النافذة الحالية"

#: gschem/etc/system-gschemrc.scm:2264
msgid "Save the current Session to another name"
msgstr ""

#: gschem/etc/system-gschemrc.scm:2266
#, fuzzy
msgid "_Manage..."
msgstr "م_دير..."

#: gschem/etc/system-gschemrc.scm:2266
#, fuzzy
msgid "Open the Session Manager dialog"
msgstr "مدير الصفحات"

#: gschem/etc/system-gschemrc.scm:2274
msgid "_Attach"
msgstr "أ_رفق"

#: gschem/etc/system-gschemrc.scm:2274
msgid "Attach selected attributes to symbol"
msgstr ""

#: gschem/etc/system-gschemrc.scm:2275
msgid "_Detach"
msgstr "ا_فصل"

#: gschem/etc/system-gschemrc.scm:2275
#, fuzzy
msgid "Dettach selected attributes from a symbol"
msgstr "سمة مفصولة"

#: gschem/etc/system-gschemrc.scm:2276
msgid "Show _Value"
msgstr "أظهر ال_قيمة"

#: gschem/etc/system-gschemrc.scm:2276
msgid "Set selected value visible"
msgstr ""

#: gschem/etc/system-gschemrc.scm:2277
msgid "Show _Name"
msgstr "أظهر ال_اسم"

#: gschem/etc/system-gschemrc.scm:2277
msgid "Set selected name visible"
msgstr ""

#: gschem/etc/system-gschemrc.scm:2278
msgid "Show _Both"
msgstr "أظهر الإ_ثنين"

#: gschem/etc/system-gschemrc.scm:2278
msgid "Set selected name and value visible"
msgstr ""

#: gschem/etc/system-gschemrc.scm:2280
msgid "_Toggle Visibility"
msgstr "_بدل الرؤية"

#: gschem/etc/system-gschemrc.scm:2280
#, fuzzy
msgid "Toggle attribute visibilty"
msgstr "_بدل الرؤية"

#: gschem/etc/system-gschemrc.scm:2281
#, fuzzy
msgid "_Reset Position"
msgstr "الوجهة"

#: gschem/etc/system-gschemrc.scm:2281
msgid "Restore attribute positions and orientation"
msgstr ""

#: gschem/etc/system-gschemrc.scm:2283
msgid "_Find Specific Text..."
msgstr "اب_حث عن نص معين..."

#: gschem/etc/system-gschemrc.scm:2283
#, fuzzy
msgid "Find an attribute"
msgstr "أضف سمة"

#: gschem/etc/system-gschemrc.scm:2284
msgid "_Hide Specific Text..."
msgstr "أ_خف نصا معينا..."

#: gschem/etc/system-gschemrc.scm:2284
#, fuzzy
msgid "Hide selected attribute"
msgstr "سمة مفصولة"

#: gschem/etc/system-gschemrc.scm:2285
msgid "_Show Specific Text..."
msgstr "أ_ظهر نصا معينا..."

#: gschem/etc/system-gschemrc.scm:2285
#, fuzzy
msgid "Show a specific attribute"
msgstr "أظهر السمات الموروثة"

#: gschem/etc/system-gschemrc.scm:2287
#, fuzzy
msgid "Attribute _Editor..."
msgstr "محرّر سمة منفردة..."

#: gschem/etc/system-gschemrc.scm:2287
#, fuzzy
msgid "Open the Attibutes Editor Dialog"
msgstr "محرّر سمة منفردة"

#: gschem/etc/system-gschemrc.scm:2295
msgid "A_utonumber Text..."
msgstr "_نص الترقيم الآلي..."

#: gschem/etc/system-gschemrc.scm:2295
msgid "Open Auto Number dialog"
msgstr ""

#: gschem/etc/system-gschemrc.scm:2296
#, fuzzy
msgid "Show _Console Window..."
msgstr "أظهر نافذة الم_علم..."

#: gschem/etc/system-gschemrc.scm:2296
#, fuzzy
msgid "Display the console window"
msgstr "أظهر نافذة الم_علم..."

#: gschem/etc/system-gschemrc.scm:2297
#, fuzzy
msgid "Show Coord _Window..."
msgstr "أظهر نافذة الم_علم..."

#: gschem/etc/system-gschemrc.scm:2297
msgid "Display coordinates"
msgstr ""

#: gschem/etc/system-gschemrc.scm:2300 gschem/scheme/gschem/builtins.scm:445
msgid "Invoke Macro"
msgstr "استدع ماكرو"

#: gschem/etc/system-gschemrc.scm:2300
#, fuzzy
msgid "Invoke a macro"
msgstr "استدع ماكرو"

#: gschem/etc/system-gschemrc.scm:2301
msgid "G_uile Path..."
msgstr ""

#: gschem/etc/system-gschemrc.scm:2301
msgid "View or manage guile path"
msgstr ""

#: gschem/etc/system-gschemrc.scm:2305 gschem/scheme/gschem/builtins.scm:451
msgid "Embed Component/Picture"
msgstr "ضمّن المكون/الصورة"

#: gschem/etc/system-gschemrc.scm:2305
#, fuzzy
msgid "Embed a component or image object"
msgstr "﻿ضمّن المكون في المخطط"

#: gschem/etc/system-gschemrc.scm:2306 gschem/scheme/gschem/builtins.scm:454
msgid "Unembed Component/Picture"
msgstr "لا تضمّن المكون/الصورة"

#: gschem/etc/system-gschemrc.scm:2306
#, fuzzy
msgid "Unembed a component or image object"
msgstr "لا تضمّن المكون/الصورة"

#: gschem/etc/system-gschemrc.scm:2307 gschem/scheme/gschem/builtins.scm:457
msgid "Update Component"
msgstr "حدّث المكون"

#: gschem/etc/system-gschemrc.scm:2307
msgid "Reload definition of selected component"
msgstr ""

#: gschem/etc/system-gschemrc.scm:2315
msgid "Cycle _grid styles"
msgstr "دوّر أنماط ال_شبيكة"

#: gschem/etc/system-gschemrc.scm:2315
msgid "Toggle grid between Dot, Mesh and Off"
msgstr ""

#: gschem/etc/system-gschemrc.scm:2316
msgid "Scale _up Grid Spacing"
msgstr "_كبّر تباعد الشبيكة"

#: gschem/etc/system-gschemrc.scm:2316 gschem/etc/system-gschemrc.scm:2317
msgid "Increase the snap size"
msgstr ""

#: gschem/etc/system-gschemrc.scm:2317
msgid "Scale _down Grid Spacing"
msgstr "_صغّر تباعد الشبيكة"

#: gschem/etc/system-gschemrc.scm:2318
#, fuzzy
msgid "S_nap Grid Spacing..."
msgstr "ت_باعد شبيكة الجذب..."

#: gschem/etc/system-gschemrc.scm:2318
msgid "Adjust snap size"
msgstr ""

#: gschem/etc/system-gschemrc.scm:2321
#, fuzzy
msgid "Toggle _Snap On-Off"
msgstr "شغل/أوقف ال_جذب"

#: gschem/etc/system-gschemrc.scm:2321
msgid "Toggle the object snap mode"
msgstr ""

#: gschem/etc/system-gschemrc.scm:2322
#, fuzzy
msgid "Toggle _Rubberband"
msgstr "بدّل الشريط الم_طاطي للشبكة"

#: gschem/etc/system-gschemrc.scm:2322
#, fuzzy
msgid "Toggle rubberband net mode"
msgstr "بدّل الشريط الم_طاطي للشبكة"

#: gschem/etc/system-gschemrc.scm:2323
msgid "Toggle _Magnetic Net"
msgstr "وضع الشبكة الم_غناطيسية"

#: gschem/etc/system-gschemrc.scm:2323
#, fuzzy
msgid "Toggle magnetic net mode"
msgstr "وضع الشبكة الم_غناطيسية"

#: gschem/etc/system-gschemrc.scm:2324
#, fuzzy
msgid "Toggle _Drag Move"
msgstr "وضع الشبكة الم_غناطيسية"

#: gschem/etc/system-gschemrc.scm:2324
#, fuzzy
msgid "Toggle Drag-can-Move mode"
msgstr "وضع الشبكة الم_غناطيسية"

#: gschem/etc/system-gschemrc.scm:2325
#, fuzzy
msgid "Toggle _Outline-Box"
msgstr "بدّل ال_حد الخارجي/الإطار"

#: gschem/etc/system-gschemrc.scm:2325
msgid "Toggle action feedback"
msgstr ""

#: gschem/etc/system-gschemrc.scm:2326
#, fuzzy
msgid "Toggle _Auto-Pan"
msgstr "بدّل الشريط الم_طاطي للشبكة"

#: gschem/etc/system-gschemrc.scm:2326
#, fuzzy
msgid "Toggle auto panning mode"
msgstr "وضع الشبكة الم_غناطيسية"

#: gschem/etc/system-gschemrc.scm:2329
msgid "_Text Size..."
msgstr "حجم ال_نص..."

#: gschem/etc/system-gschemrc.scm:2329
msgid "Open the Text Size settings"
msgstr ""

#: gschem/etc/system-gschemrc.scm:2330
msgid "_Preferences..."
msgstr ""

#: gschem/etc/system-gschemrc.scm:2330
msgid "Open the Preferences dialog"
msgstr ""

#: gschem/etc/system-gschemrc.scm:2339
#, fuzzy
msgid "Gschem Guide"
msgstr "الأ_سئلة الأكثر شيوعا لـ gschem"

#: gschem/etc/system-gschemrc.scm:2340
msgid "_Hotkeys..."
msgstr "مفاتيح _ساخنة..."

#: gschem/etc/system-gschemrc.scm:2341
msgid "gschem _FAQ..."
msgstr "الأ_سئلة الأكثر شيوعا لـ gschem..."

#: gschem/etc/system-gschemrc.scm:2343
msgid "Component D_ocumentation..."
msgstr "توثيق الم_كونات..."

#: gschem/etc/system-gschemrc.scm:2345
msgid "gEDA Docu_mentation..."
msgstr "تو_ثيق gEDA..."

#: gschem/etc/system-gschemrc.scm:2346
msgid "gEDA _Wiki..."
msgstr "_ويكي gEDA..."

#: gschem/etc/system-gschemrc.scm:2347
msgid "_About..."
msgstr "_عن..."

#: gschem/etc/system-gschemrc.scm:2355
msgid "Draw objects before another object"
msgstr ""

#: gschem/etc/system-gschemrc.scm:2356
msgid "Draw object after another object"
msgstr ""

#: gschem/etc/system-gschemrc.scm:2358
msgid "Raise objects to top of drawing order"
msgstr ""

#: gschem/etc/system-gschemrc.scm:2359
msgid "Lower to bottom of the drawing order"
msgstr ""

#: gschem/etc/system-gschemrc.scm:2367
msgid "_File"
msgstr "_ملف"

#: gschem/etc/system-gschemrc.scm:2368
msgid "_Edit"
msgstr "_تحرير"

#: gschem/etc/system-gschemrc.scm:2369
#, fuzzy
msgid "_Select"
msgstr "انتق"

#: gschem/etc/system-gschemrc.scm:2371
msgid "_View"
msgstr "_عرض"

#: gschem/etc/system-gschemrc.scm:2372
msgid "_Page"
msgstr "_صفحة"

#: gschem/etc/system-gschemrc.scm:2373
msgid "_Add"
msgstr "_أضف"

#: gschem/etc/system-gschemrc.scm:2374
msgid "Sessio_ns"
msgstr ""

#: gschem/etc/system-gschemrc.scm:2375
#, fuzzy
msgid "Attri_butes"
msgstr "سمات"

#: gschem/etc/system-gschemrc.scm:2376
msgid "_Tools"
msgstr ""

#: gschem/etc/system-gschemrc.scm:2386
msgid "_Options"
msgstr "_خيارات"

#: gschem/etc/system-gschemrc.scm:2387
msgid "_Help"
msgstr "مساع_دة"

#: gschem/scheme/gschem/action.scm:45
#, scheme-format
msgid "~S is not a valid gschem action."
msgstr ""

#: gschem/scheme/gschem/action.scm:158
msgid "Repeat Last Action"
msgstr ""

#: gschem/scheme/gschem/builtins.scm:50
#, fuzzy
msgid "New File"
msgstr "ملف جديد"

#: gschem/scheme/gschem/builtins.scm:53
#, fuzzy
msgid "Open File"
msgstr "افتح ملفا..."

#: gschem/scheme/gschem/builtins.scm:59
#, fuzzy
msgid "Save As"
msgstr "احفظ الكل"

#: gschem/scheme/gschem/builtins.scm:62
msgid "Save All"
msgstr "احفظ الكل"

#: gschem/scheme/gschem/builtins.scm:65
#, fuzzy
msgid "Save Modified"
msgstr "وضع التّحريك"

#: gschem/scheme/gschem/builtins.scm:68
#, fuzzy
msgid "Print"
msgstr "اطبع..."

#: gschem/scheme/gschem/builtins.scm:71
msgid "Export Image"
msgstr ""

#: gschem/scheme/gschem/builtins.scm:74
msgid "Run Script"
msgstr ""

#: gschem/scheme/gschem/builtins.scm:77
msgid "New Window"
msgstr "نافذة جديدة"

#: gschem/scheme/gschem/builtins.scm:80 gschem/scheme/gschem/builtins.scm:83
#, fuzzy
msgid "Close Window"
msgstr "أغلق النافذة"

#: gschem/scheme/gschem/builtins.scm:86
#, fuzzy
msgid "Quit"
msgstr "أ_خرج"

#: gschem/scheme/gschem/builtins.scm:89
#, fuzzy
msgid "Export Symbol"
msgstr "/انزل إلى الرمز"

#: gschem/scheme/gschem/builtins.scm:92
#, fuzzy
msgid "Export Picture"
msgstr "ضمّن المكون/الصورة"

#: gschem/scheme/gschem/builtins.scm:98
msgid "Undo"
msgstr "تراجع"

#: gschem/scheme/gschem/builtins.scm:101
msgid "Redo"
msgstr "كرّر"

#: gschem/scheme/gschem/builtins.scm:107
msgid "Copy Mode"
msgstr "وضع النسخ"

#: gschem/scheme/gschem/builtins.scm:113
msgid "Multiple Copy Mode"
msgstr "وضع النسخ المتعدد"

#: gschem/scheme/gschem/builtins.scm:119
#, fuzzy
msgid "Offset selection"
msgstr "منتقى"

#: gschem/scheme/gschem/builtins.scm:128 gschem/scheme/gschem/builtins.scm:131
#, fuzzy
msgid "Snap to Grid"
msgstr "وضع الإنتقال الإختياري"

#: gschem/scheme/gschem/builtins.scm:134 gschem/scheme/gschem/builtins.scm:137
msgid "Edit..."
msgstr "حرّر..."

#: gschem/scheme/gschem/builtins.scm:140
#, fuzzy
msgid "Edit Arc"
msgstr "لون"

#: gschem/scheme/gschem/builtins.scm:143
#, fuzzy
msgid "Edit Object"
msgstr "حرّر النص"

#: gschem/scheme/gschem/builtins.scm:146
msgid "Edit Text"
msgstr "حرّر النص"

#: gschem/scheme/gschem/builtins.scm:149
#, fuzzy
msgid "Edit Color"
msgstr "لون"

#: gschem/scheme/gschem/builtins.scm:152
#, fuzzy
msgid "Edit Pin Type"
msgstr "حرّر نوع الدبوس"

#: gschem/scheme/gschem/builtins.scm:161 gschem/scheme/gschem/builtins.scm:164
msgid "Choose Slot"
msgstr ""

#: gschem/scheme/gschem/builtins.scm:176
#, fuzzy
msgid "Invert Selection"
msgstr "منتقى"

#: gschem/scheme/gschem/builtins.scm:179
#, fuzzy
msgid "Select Last"
msgstr "انتق"

#: gschem/scheme/gschem/builtins.scm:182
#, fuzzy
msgid "Deselect mode"
msgstr "وضع الانتقاء"

#: gschem/scheme/gschem/builtins.scm:197
#, fuzzy
msgid "Cut"
msgstr "_قصّ"

#: gschem/scheme/gschem/builtins.scm:203
#, fuzzy
msgid "Paste"
msgstr "أ_لصق"

#: gschem/scheme/gschem/builtins.scm:209
#, fuzzy
msgid "Redraw"
msgstr "أ_عد الرسم"

#: gschem/scheme/gschem/builtins.scm:212
msgid "Pan"
msgstr "انتقل"

#: gschem/scheme/gschem/builtins.scm:215
#, fuzzy
msgid "Pan Left"
msgstr "وضع الإنتقال الإختياري"

#: gschem/scheme/gschem/builtins.scm:218
#, fuzzy
msgid "Pan Right"
msgstr "اليمين العلوي"

#: gschem/scheme/gschem/builtins.scm:221
msgid "Pan Up"
msgstr ""

#: gschem/scheme/gschem/builtins.scm:224
#, fuzzy
msgid "Pan Down"
msgstr "وضع الإنتقال الإختياري"

#: gschem/scheme/gschem/builtins.scm:230
#, fuzzy
msgid "Zoom Selection"
msgstr "منتقى"

#: gschem/scheme/gschem/builtins.scm:233
#, fuzzy
msgid "Zoom Extents"
msgstr "/قرّب مع شمل الامتدادات"

#: gschem/scheme/gschem/builtins.scm:236
#, fuzzy
msgid "Zoom In"
msgstr "/قرّب"

#: gschem/scheme/gschem/builtins.scm:239
#, fuzzy
msgid "Zoom Out"
msgstr "/بعّد"

#: gschem/scheme/gschem/builtins.scm:242
#, fuzzy
msgid "Zoom All"
msgstr "بعّد لل_حد الأقصى"

#: gschem/scheme/gschem/builtins.scm:245
#, fuzzy
msgid "Zoom to Mag"
msgstr "_قرّب"

#: gschem/scheme/gschem/builtins.scm:248
#, fuzzy
msgid "Documentation"
msgstr "ت_وثيق"

#: gschem/scheme/gschem/builtins.scm:251
#, fuzzy
msgid "Show/Hide Invisible Text"
msgstr "أظهر/أخف النص الخفي"

#: gschem/scheme/gschem/builtins.scm:254
#, fuzzy
msgid "Show/Hide Inherited Attributes"
msgstr "سمة مفصولة"

#: gschem/scheme/gschem/builtins.scm:257
#, fuzzy
msgid "Show/Hide net names"
msgstr "أظهر/أخف النص الخفي"

#: gschem/scheme/gschem/builtins.scm:260
#, fuzzy
msgid "Dark Color Scheme"
msgstr "مخطط ألوان _داكنة"

#: gschem/scheme/gschem/builtins.scm:263
#, fuzzy
msgid "Light Color Scheme"
msgstr "مخطط ألوان _فاتحة"

#: gschem/scheme/gschem/builtins.scm:266
msgid "Monochrome Color Scheme"
msgstr ""

#: gschem/scheme/gschem/builtins.scm:272
msgid "Draw After"
msgstr ""

#: gschem/scheme/gschem/builtins.scm:275
msgid "Draw Before"
msgstr ""

#: gschem/scheme/gschem/builtins.scm:278
msgid "Draw First"
msgstr ""

#: gschem/scheme/gschem/builtins.scm:281
msgid "Draw Last"
msgstr ""

#: gschem/scheme/gschem/builtins.scm:290
#, fuzzy
msgid "First Page"
msgstr "ال_سّابقة"

#: gschem/scheme/gschem/builtins.scm:293
#, fuzzy
msgid "Previous Page"
msgstr "ال_سّابقة"

#: gschem/scheme/gschem/builtins.scm:296
#, fuzzy
msgid "Next Page"
msgstr "صفحة جديدة"

#: gschem/scheme/gschem/builtins.scm:299
#, fuzzy
msgid "Page Up"
msgstr "الصفحة"

#: gschem/scheme/gschem/builtins.scm:302
#, fuzzy
msgid "Page Down"
msgstr "وضع الإنتقال الإختياري"

#: gschem/scheme/gschem/builtins.scm:305
#, fuzzy
msgid "Last Page"
msgstr "صفحة جديدة"

#: gschem/scheme/gschem/builtins.scm:311
#, fuzzy
msgid "Print Page"
msgstr "ال_سّابقة"

#: gschem/scheme/gschem/builtins.scm:314
#, fuzzy
msgid "Revert Changes"
msgstr "أعد الصفحة"

#: gschem/scheme/gschem/builtins.scm:317
#, fuzzy
msgid "Revert All"
msgstr "أعد الصفحة"

#: gschem/scheme/gschem/builtins.scm:335
#, fuzzy
msgid "Up Hierarchy"
msgstr "تسلسل هرمي"

#: gschem/scheme/gschem/builtins.scm:341
#, fuzzy
msgid "Add Component"
msgstr "/أضف مكونا..."

#: gschem/scheme/gschem/builtins.scm:344
#, fuzzy
msgid "Add Net"
msgstr "/أضف شبكة"

#: gschem/scheme/gschem/builtins.scm:347
#, fuzzy
msgid "Add Bus"
msgstr "/أضف ناقلا"

#: gschem/scheme/gschem/builtins.scm:353
#, fuzzy
msgid "Add Text"
msgstr "/أضف نصا"

#: gschem/scheme/gschem/builtins.scm:356
#, fuzzy
msgid "Add Line"
msgstr "خط"

#: gschem/scheme/gschem/builtins.scm:359
msgid "Add Pin"
msgstr ""

#: gschem/scheme/gschem/builtins.scm:362
#, fuzzy
msgid "Add Box"
msgstr "/أضف ناقلا"

#: gschem/scheme/gschem/builtins.scm:365
#, fuzzy
msgid "Add Circle"
msgstr "دائرة"

#: gschem/scheme/gschem/builtins.scm:368
#, fuzzy
msgid "Add Arc"
msgstr "أضف سمة"

#: gschem/scheme/gschem/builtins.scm:374
#, fuzzy
msgid "Add Picture"
msgstr "صورة"

#: gschem/scheme/gschem/builtins.scm:380
#, fuzzy
msgid "Create New Session"
msgstr "النافذة الحالية"

#: gschem/scheme/gschem/builtins.scm:383
#, fuzzy
msgid "Open a Session"
msgstr "احفظ الكل"

#: gschem/scheme/gschem/builtins.scm:386
#, fuzzy
msgid "Save Session"
msgstr "احفظ الكل"

#: gschem/scheme/gschem/builtins.scm:398
#, fuzzy
msgid "Attach Attributes"
msgstr "حرّر المواصفات"

#: gschem/scheme/gschem/builtins.scm:401
#, fuzzy
msgid "Detach Attributes"
msgstr "سمة مفصولة"

#: gschem/scheme/gschem/builtins.scm:404
#, fuzzy
msgid "Reset Attribute Positions"
msgstr "الوجهة"

#: gschem/scheme/gschem/builtins.scm:407
#, fuzzy
msgid "Show Attribute Value"
msgstr "سمة ﻿الشقّ تالفة"

#: gschem/scheme/gschem/builtins.scm:410
#, fuzzy
msgid "Show Attribute Name"
msgstr "سمة ﻿الشقّ تالفة"

#: gschem/scheme/gschem/builtins.scm:416
#, fuzzy
msgid "Toggle Text Visibility"
msgstr "_بدل الرؤية"

#: gschem/scheme/gschem/builtins.scm:419
#, fuzzy
msgid "Find Specific Text"
msgstr "اب_حث عن نص معين..."

#: gschem/scheme/gschem/builtins.scm:422
#, fuzzy
msgid "Hide Specific Text"
msgstr "أ_خف نصا معينا..."

#: gschem/scheme/gschem/builtins.scm:425
#, fuzzy
msgid "Show Specific Text"
msgstr "أ_ظهر نصا معينا..."

#: gschem/scheme/gschem/builtins.scm:428
#, fuzzy
msgid "Open Attributes Editor"
msgstr "محرّر سمة منفردة"

#: gschem/scheme/gschem/builtins.scm:433
#, fuzzy
msgid "Autonumber Text"
msgstr "نص تعداد آلي"

#: gschem/scheme/gschem/builtins.scm:436
#, fuzzy
msgid "Show Console Window"
msgstr "أظهر نافذة الم_علم..."

#: gschem/scheme/gschem/builtins.scm:439
#, fuzzy
msgid "Show Coordinate Window"
msgstr "أظهر نافذة الم_علم..."

#: gschem/scheme/gschem/builtins.scm:442
msgid "Guile Path"
msgstr ""

#: gschem/scheme/gschem/builtins.scm:448
#, fuzzy
msgid "Translate Symbol"
msgstr "اسحب"

#: gschem/scheme/gschem/builtins.scm:463
msgid "Dots Grid Style"
msgstr ""

#: gschem/scheme/gschem/builtins.scm:466
#, fuzzy
msgid "Mesh Grid Style"
msgstr "انتقيت شبيكة الشرط"

#: gschem/scheme/gschem/builtins.scm:469
msgid "Turn Grid Off"
msgstr ""

#: gschem/scheme/gschem/builtins.scm:472
#, fuzzy
msgid "Cycle Grid Mode"
msgstr "وضع القوس"

#: gschem/scheme/gschem/builtins.scm:475
#, fuzzy
msgid "Increase Grid Spacing"
msgstr "_كبّر تباعد الشبيكة"

#: gschem/scheme/gschem/builtins.scm:478
#, fuzzy
msgid "Decrease Grid Spacing"
msgstr "_كبّر تباعد الشبيكة"

#: gschem/scheme/gschem/builtins.scm:481
#, fuzzy
msgid "Set Snap Spacing"
msgstr "_كبّر تباعد الشبيكة"

#: gschem/scheme/gschem/builtins.scm:484
#, fuzzy
msgid "Turn Snap off"
msgstr "إيقاف الجذب"

#: gschem/scheme/gschem/builtins.scm:487
msgid "Turn Snap on"
msgstr ""

#: gschem/scheme/gschem/builtins.scm:490
#, fuzzy
msgid "Cycle Snap Mode"
msgstr "وضع الإنتقال الإختياري"

#: gschem/scheme/gschem/builtins.scm:493
#, fuzzy
msgid "Toggle Net Rubber Band"
msgstr "بدّل الشريط الم_طاطي للشبكة"

#: gschem/scheme/gschem/builtins.scm:496
#, fuzzy
msgid "Toggle Magnetic Nets"
msgstr "وضع الشبكة الم_غناطيسية"

#: gschem/scheme/gschem/builtins.scm:499
msgid "Enable/Disable Drag move"
msgstr ""

#: gschem/scheme/gschem/builtins.scm:502
#, fuzzy
msgid "Toggle Outline Drawing"
msgstr "بدّل ال_حد الخارجي/الإطار"

#: gschem/scheme/gschem/builtins.scm:505
msgid "Enable/Disable Auto Panning"
msgstr ""

#: gschem/scheme/gschem/builtins.scm:508
#, fuzzy
msgid "Set Default Text Size"
msgstr "حجم النص"

#: gschem/scheme/gschem/builtins.scm:511
msgid "Open Preference Dialog"
msgstr ""

#: gschem/scheme/gschem/builtins.scm:518
#, fuzzy
msgid "gEDA Manuals"
msgstr "يدوي"

#: gschem/scheme/gschem/builtins.scm:519
msgid "View the front page of the gEDA documentation in a browser."
msgstr ""

#: gschem/scheme/gschem/builtins.scm:522
#, fuzzy
msgid "Show Hotkeys"
msgstr "مفاتيح ساخنة"

#: gschem/scheme/gschem/builtins.scm:526
#, fuzzy
msgid "Component Documentation"
msgstr "توثيق الم_كونات"

#: gschem/scheme/gschem/builtins.scm:528
msgid "View documentation for selected component"
msgstr ""

#: gschem/scheme/gschem/builtins.scm:544
msgid ""
"Could not show documentation for selected component:\n"
"\n"
msgstr ""

#: gschem/scheme/gschem/builtins.scm:548
#, fuzzy
msgid "gschem User Guide"
msgstr "الأ_سئلة الأكثر شيوعا لـ gschem"

#: gschem/scheme/gschem/builtins.scm:549
msgid "View the gschem User Guide in a browser."
msgstr ""

#: gschem/scheme/gschem/builtins.scm:554
#, fuzzy
msgid "gschem FAQ"
msgstr "الأ_سئلة الأكثر شيوعا لـ gschem"

#: gschem/scheme/gschem/builtins.scm:555
msgid "Frequently Asked Questions about using gschem."
msgstr ""

#: gschem/scheme/gschem/builtins.scm:560
#, fuzzy
msgid "gEDA wiki"
msgstr "_ويكي gEDA..."

#: gschem/scheme/gschem/builtins.scm:561
msgid "View the front page of the gEDA wiki in a browser."
msgstr ""

#: gschem/scheme/gschem/deprecated.scm:102
#, scheme-format
msgid "Invalid text alignment ~A."
msgstr ""

#: gschem/scheme/gschem/gschemdoc.scm:241
#, fuzzy
msgid "No documentation found"
msgstr "ت_وثيق"

#: gschem/scheme/gschem/gschem-export-menu.scm:57
msgid "Export embed symbol"
msgstr ""

#: gschem/scheme/gschem/gschem-export-menu.scm:58
#, fuzzy
msgid "Export embed picture"
msgstr "ضمّن المكون/الصورة"

#: gschem/scheme/gschem/keymap.scm:41
#, scheme-format
msgid "~S is not a valid key combination."
msgstr ""

#: gschem/scheme/gschem/keymap.scm:156
#, scheme-format
msgid "~S is not a prefix key sequence."
msgstr ""

<<<<<<< HEAD
#, fuzzy
#~ msgid "Select the attribute name to add"
#~ msgstr "سمة ﻿الشقّ تالفة\n"
=======
#~ msgid "gEDA/gschem version %s%s.%s\n"
#~ msgstr "إصدار gEDA/gschem‫ %s%s.%s\n"

#~ msgid "Buffer"
#~ msgstr "ذاكرة وسيطة"

#, fuzzy
#~ msgid "Failed to write PDF to '%s': %s\n"
#~ msgstr "فشل تحميل الصورة: %s"

#, fuzzy
#~ msgid "Failed to read initialization scheme file"
#~ msgstr "فشل قراءة ملف الاستهلال"

#~ msgid "Invalid input attribute"
#~ msgstr "السمة المدخلات غير صالحة"

#, fuzzy
#~ msgid "The input attribute"
#~ msgstr "حرّر المواصفات"
>>>>>>> 2ea407f2
<|MERGE_RESOLUTION|>--- conflicted
+++ resolved
@@ -6,13 +6,8 @@
 msgstr ""
 "Project-Id-Version: geda\n"
 "Report-Msgid-Bugs-To: https://bugs.launchpad.net/geda\n"
-<<<<<<< HEAD
-"POT-Creation-Date: 2016-12-20 13:44-0600\n"
-"PO-Revision-Date: 2010-02-14 06:08+0000\n"
-=======
 "POT-Creation-Date: 2016-12-26 06:05-0600\n"
 "PO-Revision-Date: 2016-12-23 15:41-0600\n"
->>>>>>> 2ea407f2
 "Last-Translator: عبدالله شلي (Abdellah Chelli) <Unknown>\n"
 "Language-Team: gEDA developers <geda-dev@seul.org>\n"
 "Language: ar\n"
@@ -2126,13 +2121,8 @@
 
 #: gschem/src/x/x_edit_attrib.c:406
 #, fuzzy
-<<<<<<< HEAD
-msgid "Select the name of the attribute to add"
-msgstr "سمة ﻿الشقّ تالفة\n"
-=======
 msgid "Select the attribute name to add"
 msgstr "سمة ﻿الشقّ تالفة"
->>>>>>> 2ea407f2
 
 #: gschem/src/x/x_edit_attrib.c:407
 msgid "Select the name of the attribute to edit"
@@ -4646,9 +4636,8 @@
 msgstr "أظهر نافذة الم_علم..."
 
 #: gschem/etc/system-gschemrc.scm:2296
-#, fuzzy
-msgid "Display the console window"
-msgstr "أظهر نافذة الم_علم..."
+msgid "Display the console"
+msgstr ""
 
 #: gschem/etc/system-gschemrc.scm:2297
 #, fuzzy
@@ -5508,11 +5497,6 @@
 msgid "~S is not a prefix key sequence."
 msgstr ""
 
-<<<<<<< HEAD
-#, fuzzy
-#~ msgid "Select the attribute name to add"
-#~ msgstr "سمة ﻿الشقّ تالفة\n"
-=======
 #~ msgid "gEDA/gschem version %s%s.%s\n"
 #~ msgstr "إصدار gEDA/gschem‫ %s%s.%s\n"
 
@@ -5532,5 +5516,4 @@
 
 #, fuzzy
 #~ msgid "The input attribute"
-#~ msgstr "حرّر المواصفات"
->>>>>>> 2ea407f2
+#~ msgstr "حرّر المواصفات"