# Hungarian translation for geda
# Copyright (c) 2010 Rosetta Contributors and Canonical Ltd 2010
# This file is distributed under the same license as the geda package.
# FIRST AUTHOR <EMAIL@ADDRESS>, 2010.
#
msgid ""
msgstr ""
"Project-Id-Version: geda\n"
"Report-Msgid-Bugs-To: https://bugs.launchpad.net/geda\n"
<<<<<<< HEAD
"POT-Creation-Date: 2016-12-20 13:44-0600\n"
=======
"POT-Creation-Date: 2016-12-26 06:05-0600\n"
>>>>>>> 2ea407f2
"PO-Revision-Date: 2012-01-27 14:23+0000\n"
"Last-Translator: kop <Unknown>\n"
"Language-Team: gEDA developers <geda-dev@seul.org>\n"
"Language: hu\n"
"MIME-Version: 1.0\n"
"Content-Type: text/plain; charset=UTF-8\n"
"Content-Transfer-Encoding: 8bit\n"
"X-Launchpad-Export-Date: 2012-11-14 16:52+0000\n"
"X-Generator: Launchpad (build 16265)\n"

#: gschem/src/base/gschem.c:154
#, c-format
msgid "Warning: <%s> did not expand\n"
msgstr ""

#: gschem/src/base/gschem.c:155
msgid "Command-line error: disabling auto load last\n"
msgstr ""

#: gschem/src/base/gschem.c:188
msgid "Assuming schematic file suffix for"
msgstr ""

#: gschem/src/base/gschem.c:202
msgid "Assuming symbol file suffix for"
msgstr ""

#: gschem/src/base/gschem.c:233
#, fuzzy
msgid "An error was encountered loading requested session"
msgstr ""
"A következő hiba lépett fel a %s típusú kép mentésekor az alábbi "
"fájlnévvel:\n"
"%s\n"
"\n"
"%s\n"

#: gschem/src/base/gschem.c:258
msgid "Auto Load"
msgstr ""

#: gschem/src/base/gschem.c:307
msgid ""
"You must set the GEDADATA environment variable!\n"
"\n"
"gschem cannot locate some data files. Please ensure the GEDADATA\n"
"environment variable points to the correct location.\n"
msgstr ""

#: gschem/src/base/gschem.c:343
#, fuzzy
msgid "Unable to locate scheme initialization file"
msgstr "[%s] init scm fájl olvasása.\n"

#: gschem/src/base/gschem.c:350
#, fuzzy
msgid "Read scheme initialization file"
msgstr "[%s] init scm fájl olvasása.\n"

#: gschem/src/base/gschem.c:353
#, fuzzy
msgid "Failed to read scheme initialization file"
msgstr "[%s] init scm fájl olvasása.\n"

#: gschem/src/base/gschem.c:379
#, fuzzy
msgid "version"
msgstr "Mind mentése"

#: gschem/src/base/gschem.c:384
msgid "Logging system is disabled\n"
msgstr ""

#: gschem/src/base/gschem.c:424
#, c-format
msgid "ERROR: Failed to load or evaluate startup script.\n"
msgstr ""

#: gschem/src/base/gschem.c:516
msgid "Exiting normal\n"
msgstr ""

#: gschem/src/base/gschem_dialog.c:568
#, fuzzy
msgid "Parent Window"
msgstr "Jelenlegi nézet"

#: gschem/src/base/gschem_dialog.c:569
msgid "Parent window for this dialog"
msgstr ""

#: gschem/src/base/gschem_dialog.c:589
msgid "Title"
msgstr ""

#: gschem/src/base/gschem_dialog.c:590
msgid "Dialog window title"
msgstr ""

#: gschem/src/base/gschem_macro_widget.c:233
#, fuzzy
msgid "Label Text"
msgstr "Szöveg elrejtése"

#: gschem/src/base/gschem_macro_widget.c:234
msgid "Text to be displayed for the Macro label"
msgstr ""

#: gschem/src/base/gschem_macro_widget.c:235
msgid "Macro:"
msgstr ""

#: gschem/src/base/gschem_macro_widget.c:241
#: gschem/src/base/gschem_macro_widget.c:242
msgid "Macro String"
msgstr ""

#: gschem/src/base/gschem_macro_widget.c:357
msgid "Evaluate"
msgstr ""

#: gschem/src/base/gschem_page_view.c:250
#: gschem/src/base/gschem_page_view.c:251
msgid "Horizontal adjustment"
msgstr ""

#: gschem/src/base/gschem_page_view.c:258
#: gschem/src/base/gschem_page_view.c:259
#, fuzzy
msgid "Page"
msgstr "Oldal"

#: gschem/src/base/gschem_page_view.c:265
#: gschem/src/base/gschem_page_view.c:266
msgid "Page Geometry"
msgstr ""

#: gschem/src/base/gschem_page_view.c:273
#: gschem/src/base/gschem_page_view.c:274
msgid "Vertical adjustment"
msgstr ""

#: gschem/src/base/gschem_parsecmd.c:85
#, c-format
msgid ""
"Usage: %s [OPTION ...] [--] [FILE ...]\n"
"\n"
"Interactively edit gEDA schematics or symbols.  If one or more FILEs\n"
"are specified, open them for editing; otherwise, create a new, empty\n"
"schematic.\n"
"\n"
"Options:\n"
"  -a, --render-adaptor <DRV> Specify which render adaptor to use, Cario or "
"X11.\n"
"  -c, --config-file <FILE>   Additional configuration file to load.\n"
"  -g, --guile <DIR>          Add DIR to the Guile path (pre-config).\n"
"  -f, --font <NAME>          set font family name\n"
"  -h, --help                 Help; this message.\n"
"  -m, --safe-mode            Safe Mode.\n"
"  -n, --no-auto              No auto load last document.\n"
"  -o, --output <FILE>        Output filename (for printing and image "
"output).\n"
"  -p, --place                Automatically place the window.\n"
"  -q, --quiet                Quiet mode.\n"
"  -r, --run <FILE>           Scheme script to run at startup.\n"
"  -s, --start <name>         Startup using the given session name.\n"
"  -t, --title-block <FILE>   Start a new drawing using the specified title-"
"block.\n"
"  -u, --undo-dir <DIR>       Specify a temporary directory for Undo files.\n"
"  -v, --verbose              Verbose mode.\n"
"  -V, --version              Show version information.\n"
"  -x (EXPR)                  Scheme expression to run at startup.\n"
"  -z, --minimized            Hide the main window, used for scripting\n"
"  --                         Treat all remaining arguments as filenames.\n"
"\n"
"Report bugs at <https://bugs.launchpad.net/geda>\n"
"gEDA homepage: <http://www.geda-project.org>\n"
msgstr ""

#: gschem/src/base/gschem_parsecmd.c:128
#, c-format
msgid ""
"gEDA/gschem %s (%s) (g%.7s)\n"
"Copyright (C) 1998-2016 gEDA developers\n"
"This is free software, and you are welcome to redistribute it under\n"
"certain conditions. For details, see the file `COPYING', which is\n"
"included in the gEDA distribution.\n"
"There is NO WARRANTY, to the extent permitted by law.\n"
msgstr ""

#: gschem/src/base/gschem_parsecmd.c:244
msgid "error parsing"
msgstr ""

#: gschem/src/base/gschem_parsecmd.c:280
msgid "ERROR"
msgstr ""

#: gschem/src/base/gschem_parsecmd.c:284
msgid "option requires an argument"
msgstr ""

#: gschem/src/base/gschem_parsecmd.c:290
msgid "Unknown option"
msgstr ""

#: gschem/src/base/gschem_parsecmd.c:296
msgid "Unknown option character"
msgstr ""

#: gschem/src/base/gschem_parsecmd.c:302
#, fuzzy
msgid "--help for more information"
msgstr ""
"Hiba a(z) '%s' fájlba történő nyomtatás közben.\n"
"Olvasd el a log ablakban leírtakat a további információkért."

#: gschem/src/base/gschem_parsecmd.c:304
msgid "Run"
msgstr ""

#: gschem/src/base/gschem_preview.c:299
msgid "Preview Buffer"
msgstr ""

#: gschem/src/base/gschem_preview.c:541 gschem/src/x/x_pagesel.c:1109
msgid "Filename"
msgstr "Fájlnév"

#: gschem/src/base/gschem_preview.c:542
msgid "name of file to be previewed"
msgstr ""

#: gschem/src/base/gschem_preview.c:549
#, fuzzy
msgid "Object List"
msgstr "Kiválasztás"

#: gschem/src/base/gschem_preview.c:550
msgid "List of objects to be previewed"
msgstr ""

#: gschem/src/base/gschem_preview.c:557
#, fuzzy
msgid "Active"
msgstr "Művelet"

#: gschem/src/base/gschem_preview.c:558
msgid "Whether the preview widget is enabled or disabled"
msgstr ""

#: gschem/src/base/gschem_preview.c:565
msgid "Large size"
msgstr ""

#: gschem/src/base/gschem_preview.c:566
msgid "Whether the preview widget should be large or small"
msgstr ""

#: gschem/src/base/gschem_status_bar.c:587
#, fuzzy
msgid "Coordinates Mode"
msgstr "Alkatrész mód"

#: gschem/src/base/gschem_status_bar.c:588
msgid "Sets the Format Mode used to display coordinates on the status bar"
msgstr ""

#: gschem/src/base/gschem_status_bar.c:597
#, fuzzy
msgid "Grid Mode"
msgstr "Ív üzemmód"

#: gschem/src/base/gschem_status_bar.c:598
msgid "Sets the Gride Mode to display on the status bar"
msgstr ""

#: gschem/src/base/gschem_status_bar.c:607
msgid "Grid Size"
msgstr ""

#: gschem/src/base/gschem_status_bar.c:608
msgid "Sets the Grid Size to display on the status bar"
msgstr ""

#: gschem/src/base/gschem_status_bar.c:617
#, fuzzy
msgid "height"
msgstr "szélesség x magasság"

#: gschem/src/base/gschem_status_bar.c:618
msgid "Sets the height of the status bar"
msgstr ""

#: gschem/src/base/gschem_status_bar.c:627
#, fuzzy
msgid "Left Button Text"
msgstr "Balról jobbra"

#: gschem/src/base/gschem_status_bar.c:628
msgid "Set the string for the Left Button Text"
msgstr ""

#: gschem/src/base/gschem_status_bar.c:634
#, fuzzy
msgid "Middle Button Text"
msgstr "Bal közép"

#: gschem/src/base/gschem_status_bar.c:635
msgid "Set the string for the Middle Button Text"
msgstr ""

#: gschem/src/base/gschem_status_bar.c:641
#, fuzzy
msgid "Right Button Text"
msgstr "Jobbról balra"

#: gschem/src/base/gschem_status_bar.c:642
msgid "Set the string for the Right Button Text"
msgstr ""

#: gschem/src/base/gschem_status_bar.c:648
#, fuzzy
msgid "Snap Mode"
msgstr "\"Középre\" üzemmód"

#: gschem/src/base/gschem_status_bar.c:649
msgid "Sets the Snap Mode to display on the status bar"
msgstr ""

#: gschem/src/base/gschem_status_bar.c:658 gschem/src/x/x_dialog.c:543
msgid "Snap Size"
msgstr ""

#: gschem/src/base/gschem_status_bar.c:659
msgid "Sets the Size Mode to display on the status bar"
msgstr ""

#: gschem/src/base/gschem_status_bar.c:668
#, fuzzy
msgid "Status Text"
msgstr "Állapot."

#: gschem/src/base/gschem_status_bar.c:669
msgid "Set the string for the text on the Status Bar"
msgstr ""

#: gschem/src/base/gschem_status_bar.c:675
#: gschem/src/base/gschem_status_bar.c:676
#, fuzzy
msgid "Status State"
msgstr "Állapot."

#: gschem/src/base/gschem_status_bar.c:689
#, fuzzy
msgid "Status Bar Height"
msgstr "Állapot."

#: gschem/src/base/gschem_status_bar.c:690
msgid "Set or get the height of the status bar"
msgstr ""

#: gschem/src/base/gschem_status_bar.c:1188
msgid "Coordinate display, right click for format options"
msgstr ""

#: gschem/src/base/gschem_status_bar.c:1189
msgid "Left pointer button assignment"
msgstr ""

#: gschem/src/base/gschem_status_bar.c:1190
msgid "Middle pointer button assignment, right click for options"
msgstr ""

#: gschem/src/base/gschem_status_bar.c:1191
msgid "Right pointer button assignment, right click for options"
msgstr ""

#: gschem/src/base/gschem_status_bar.c:1192
msgid "Indicates the current snap,grid units or states"
msgstr ""

#: gschem/src/base/gschem_status_bar.c:1193
msgid "Indicates the current command state"
msgstr ""

#: gschem/src/base/gschem_status_bar.c:1194
msgid "Gschem status bar"
msgstr ""

#: gschem/src/base/gschem_status_bar.c:1888
#, fuzzy
msgid "Grid"
msgstr "Ív üzemmód"

#: gschem/src/base/gschem_status_bar.c:1894
#: gschem/src/base/gschem_status_bar.c:1915
msgid "OFF"
msgstr "Ki"

#: gschem/src/base/gschem_status_bar.c:1907 gschem/src/object/o_picture.c:615
#: gschem/src/object/o_picture.c:619
#, fuzzy
msgid "Error"
msgstr "Tükrözés"

#: gschem/src/base/gschem_status_bar.c:1919
msgid "NONE"
msgstr ""

#: gschem/src/guile/g_attrib.c:97
msgid "Object ~A is not included in the current gschem page."
msgstr "A ~A objektum nem tálható a jelen gschem lapon."

#: gschem/src/guile/g_attrib.c:117
msgid "Invalid text name/value visibility ~A."
msgstr "Érvénytelen szöveg név/érték megjelenés ~A."

#: gschem/src/guile/g_rc.c:86 gschem/src/guile/g_rc.c:97
#, fuzzy
msgid "Processing"
msgstr "[%s] bezárása\n"

#: gschem/src/guile/g_rc.c:90 gschem/src/guile/g_rc.c:101
msgid "Skipping"
msgstr ""

#: gschem/src/guile/g_rc.c:121
msgid "entry in rc file"
msgstr ""

#: gschem/src/guile/g_rc.c:125
#, fuzzy
msgid "Bad Value"
msgstr "Érték"

#: gschem/src/guile/g_rc.c:126
msgid "check"
msgstr ""

#: gschem/src/guile/g_rc.c:127
msgid "or Scheme, continuing with"
msgstr ""

#: gschem/src/guile/g_rc.c:135
msgid "maximum value"
msgstr ""

#: gschem/src/guile/g_rc.c:139
msgid "minimum value"
msgstr ""

#: gschem/src/guile/g_rc.c:143
msgid "default value"
msgstr ""

#: gschem/src/guile/g_rc.c:157
msgid "Invalid type assignment, check"
msgstr ""

#: gschem/src/guile/g_rc.c:198
#, fuzzy
msgid "This is gEDA/gaf version"
msgstr "gEDA/gschem verzió %s%s.%s\n"

#: gschem/src/guile/g_rc.c:199
msgid "but you have a version"
msgstr ""

#: gschem/src/guile/g_rc.c:200
msgid "Please be sure that you have the latest rc file"
msgstr ""

#: gschem/src/guile/g_rc.c:206
msgid "file"
msgstr ""

#: gschem/src/guile/g_rc.c:725
#, c-format
msgid "Invalid value, zoom-gain cannot be zero, check entry in rc file\n"
msgstr ""

#: gschem/src/guile/g_rc.c:730
#, c-format
msgid "Invalid type assignment, check zoom-gain entry in rc file\n"
msgstr ""

#: gschem/src/guile/g_rc.c:731 gschem/src/guile/g_rc.c:1276
#: gschem/src/guile/g_rc.c:1428 gschem/src/guile/g_rc.c:2026
msgid "Continuing with default value"
msgstr ""

#: gschem/src/guile/g_rc.c:815
#, c-format
msgid "Invalid type assignment, check logging entry in rc file\n"
msgstr ""

#: gschem/src/guile/g_rc.c:1270
#, c-format
msgid "Invalid value, snap-size cannot be zero, check entry rc file\n"
msgstr ""

#: gschem/src/guile/g_rc.c:1275
#, c-format
msgid "Invalid type assignment, check snap-size entry in rc file\n"
msgstr ""

#: gschem/src/guile/g_rc.c:1422
#, c-format
msgid "Invalid value, bus-ripper-size cannot be zero, check entry rc file\n"
msgstr ""

#: gschem/src/guile/g_rc.c:1427
#, c-format
msgid "Invalid type assignment, check bus-ripper-size entry in rc file\n"
msgstr ""

#: gschem/src/guile/g_rc.c:2020
#, c-format
msgid ""
"Can not scroll 0 steps, invalid scrollpan-steps, check entry in rc file\n"
msgstr ""

#: gschem/src/guile/g_rc.c:2025
#, c-format
msgid "Invalid type assignment, check scrollpan-steps entry in rc file\n"
msgstr ""

#: gschem/src/guile/g_rc.c:2069
#, fuzzy, c-format
msgid "Invalid zoom factor [%d] passed to %s\n"
msgstr "Érvénytelen nagyítás arány [%d] %s-nek adva\n"

#: gschem/src/guile/g_select.c:84 gschem/src/guile/g_select.c:120
#: gschem/src/guile/g_select.c:155
msgid "Object ~A is not directly included in a page."
msgstr ""

#: gschem/src/guile/g_util.c:67
#, fuzzy
msgid "Could not launch URI"
msgstr "Nem találom a(z) %s színt!\n"

#: gschem/src/guile/g_window.c:146
msgid "Found invalid gschem window smob ~S"
msgstr ""

#: gschem/src/iface/i_command.c:365
#, c-format
msgid "Processing Action <%s>, at index %d\n"
msgstr ""

#: gschem/src/iface/i_command.c:469
#, c-format
msgid "Cannot %s while inside and action!\n"
msgstr ""

#: gschem/src/iface/i_command.c:707 gschem/src/iface/i_command.c:2708
#, c-format
msgid "New page created [%s]\n"
msgstr "[%s] oldal létrehozva.\n"

#: gschem/src/iface/i_command.c:745
#, c-format
msgid "New Window created [%s]\n"
msgstr "[%s] ablak létrehozva.\n"

#: gschem/src/iface/i_command.c:944
msgid "Failed to Save All"
msgstr "Nem sikerült mindent menteni."

#: gschem/src/iface/i_command.c:947 gschem/src/iface/i_command.c:964
msgid "Saved All"
msgstr "Minden oldal elmentve."

#: gschem/src/iface/i_command.c:961
msgid "Error encountered, Save Failed"
msgstr ""

#: gschem/src/iface/i_command.c:1031 gschem/src/x/x_image.c:480
#, fuzzy
msgid "Write Image"
msgstr "Képfájl írása..."

#: gschem/src/iface/i_command.c:1053
msgid "Write PDF"
msgstr ""

#: gschem/src/iface/i_command.c:1149
msgid "Close all canceled\n"
msgstr ""

#: gschem/src/iface/i_command.c:1158 gschem/src/iface/i_sessions.c:193
#, fuzzy
msgid "Closing all documents\n"
msgstr "Lap bezárása"

#: gschem/src/iface/i_command.c:1181
msgid "gschem: starting shut-down\n"
msgstr ""

#: gschem/src/iface/i_command.c:1195
msgid "Symbol is not embeded, export anyway?"
msgstr ""

#: gschem/src/iface/i_command.c:1219
msgid "Picture is not embeded, export anyway?"
msgstr ""

#: gschem/src/iface/i_command.c:1353
msgid "Empty buffer"
msgstr "Üres buffer"

#: gschem/src/iface/i_command.c:1615
#, fuzzy
msgid "Offset Mode"
msgstr "Összeköttetés üzemmód"

#: gschem/src/iface/i_command.c:1616
msgid "Specify offset distance:"
msgstr ""

#: gschem/src/iface/i_command.c:2197
#, fuzzy
msgid "Zoom Magnification"
msgstr "/Nagyítás"

#: gschem/src/iface/i_command.c:2197
msgid "Specify new zoom:"
msgstr ""

#: gschem/src/iface/i_command.c:2249
msgid "No component selected\n"
msgstr ""

#: gschem/src/iface/i_command.c:2794
msgid "Confirm revert ALL documents"
msgstr ""

#: gschem/src/iface/i_command.c:2975
#, c-format
msgid "Searching for source [%s]\n"
msgstr "[%s] forrás keresése\n"

#: gschem/src/iface/i_command.c:3009
#, fuzzy
msgid "Failed to descend into"
msgstr "[%s] init scm fájl olvasása sikertelen.\n"

#: gschem/src/iface/i_command.c:3018
#, fuzzy
msgid "Hierarchy Error"
msgstr "Hie_rarchia"

#: gschem/src/iface/i_command.c:3095
#, c-format
msgid "Searching for symbol [%s]\n"
msgstr "[%s] szimbólum keresése\n"

#: gschem/src/iface/i_command.c:3105
msgid "Symbol is not a real file. Symbol cannot be loaded.\n"
msgstr ""

#: gschem/src/iface/i_command.c:3153
msgid "Cannot find any schematics above the current one!\n"
msgstr ""

#: gschem/src/iface/i_command.c:3671
msgid "Attribute is already attached\n"
msgstr ""

#: gschem/src/iface/i_command.c:4059
msgid "WARNING: Do not translate with snap off!\n"
msgstr ""

#: gschem/src/iface/i_command.c:4060
msgid "WARNING: Turning snap on and continuing with translate.\n"
msgstr ""

#: gschem/src/iface/i_command.c:4066
msgid "WARNING: Snap grid size is not equal to 100!\n"
msgstr "Vigyázat, a hálószemméret nem 100!\n"

#: gschem/src/iface/i_command.c:4067
msgid ""
"WARNING: If you are translating a symbol to the origin, the snap grid size "
"should be set to 100\n"
msgstr ""
"Vigyázat, az alkatrész kezdőponthoz való tolásához a hálószemméretnek 100-"
"nak kell lennie!\n"

#: gschem/src/iface/i_command.c:4242
msgid "Grid OFF\n"
msgstr "Háló ki\n"

#: gschem/src/iface/i_command.c:4243
msgid "Dot grid activated\n"
msgstr ""

#: gschem/src/iface/i_command.c:4244
msgid "Mesh grid activated\n"
msgstr ""

#: gschem/src/iface/i_command.c:4323
msgid "Snap OFF (CAUTION!)\n"
msgstr ""

#: gschem/src/iface/i_command.c:4328
msgid "Snap ON\n"
msgstr ""

#: gschem/src/iface/i_command.c:4332
msgid "Snap back to the grid (CAUTION!)\n"
msgstr ""

#: gschem/src/iface/i_command.c:4356
msgid "Rubber band mode is OFF\n"
msgstr ""

#: gschem/src/iface/i_command.c:4359
msgid "Rubber band mode is ON\n"
msgstr ""

#: gschem/src/iface/i_command.c:4370
msgid "Magnetic net mode is ON\n"
msgstr ""

#: gschem/src/iface/i_command.c:4373
msgid "Magnetic net mode is OFF\n"
msgstr ""

#: gschem/src/iface/i_command.c:4390 gschem/src/iface/i_command.c:4432
msgid "Off"
msgstr ""

#: gschem/src/iface/i_command.c:4393 gschem/src/iface/i_command.c:4435
#, fuzzy
msgid "On"
msgstr "Megnyitás"

#: gschem/src/iface/i_command.c:4395
#, c-format
msgid "Drag-Can-Move is now %s\n"
msgstr ""

#: gschem/src/iface/i_command.c:4407
msgid "Action feedback mode set to OUTLINE\n"
msgstr ""

#: gschem/src/iface/i_command.c:4411
msgid "Action feedback mode set to BOUNDINGBOX\n"
msgstr ""

#: gschem/src/iface/i_command.c:4437
#, c-format
msgid "Auto-Pan is now %s\n"
msgstr ""

#: gschem/src/iface/i_command.c:4489 gschem/src/iface/i_command.c:4518
#: gschem/src/iface/i_command.c:4538 gschem/src/iface/i_command.c:4558
#, c-format
msgid "Check: path \"%s\"\n"
msgstr ""

#: gschem/src/iface/i_command.c:4658
#, c-format
msgid "(read only) width=%d, height=%d\n"
msgstr ""

#: gschem/src/iface/i_sessions.c:184
msgid "Canceled Close all\n"
msgstr ""

#: gschem/src/iface/i_sessions.c:262
#, fuzzy, c-format
msgid "Could not open session file \"%s\"\n"
msgstr "Nem találom a gc-t.\n"

#: gschem/src/iface/i_sessions.c:270
#, c-format
msgid "file: <%s> is not accessible\n"
msgstr ""

#: gschem/src/iface/i_sessions.c:333
#, c-format
msgid "Warning relative file names detected in session \"%s\"\n"
msgstr ""

#: gschem/src/iface/i_sessions.c:343
#, c-format
msgid "Session %s, opening %d of %d documents\n"
msgstr ""

#: gschem/src/iface/i_sessions.c:353
#, c-format
msgid "Session \"%s\" did not contain any accessible documents\n"
msgstr ""

#: gschem/src/iface/i_sessions.c:786
#, fuzzy, c-format
msgid "Sessions: %s\n"
msgstr "[%s] bezárása\n"

#: gschem/src/iface/i_sessions.c:850
#, c-format
msgid "Removing session: %s"
msgstr ""

#: gschem/src/iface/i_sessions.c:875
#, fuzzy, c-format
msgid "%s: Failed to remove session: %s"
msgstr "Sikertelen a(z) %s kép betöltése"

#: gschem/src/iface/i_sessions.c:878
msgid "<b>Could not remove session</b>"
msgstr ""

#: gschem/src/iface/i_sessions.c:926
#, c-format
msgid "session %s created with %d documents.\n"
msgstr ""

#: gschem/src/iface/i_sessions.c:935
#, fuzzy
msgid "An error occurred attemting to create session"
msgstr ""
"A következő hiba lépett fel a %s típusú kép mentésekor az alábbi "
"fájlnévvel:\n"
"%s\n"
"\n"
"%s\n"

#: gschem/src/iface/i_sessions.c:941 gschem/src/iface/i_sessions.c:1113
#, fuzzy
msgid "<b>Session Error</b>"
msgstr "<b>Hatáskör</b>"

#: gschem/src/iface/i_sessions.c:941
#, fuzzy
msgid "Creation failed"
msgstr "A visszavonás/újra művelet nem használható rc fájlban.\n"

#: gschem/src/iface/i_sessions.c:985
#, c-format
msgid "Opened session %s\n"
msgstr ""

#: gschem/src/iface/i_sessions.c:1034
#, c-format
msgid "Renaming session %s to renamed %s\n"
msgstr ""

#: gschem/src/iface/i_sessions.c:1059
#, fuzzy, c-format
msgid "%s: Failed to rename session: %s"
msgstr "Sikertelen a(z) %s kép betöltése"

#: gschem/src/iface/i_sessions.c:1062
msgid "<b>Could not rename session</b>"
msgstr ""

#: gschem/src/iface/i_sessions.c:1094
#, c-format
msgid "Created session %s with %d documents.\n"
msgstr ""

#: gschem/src/iface/i_sessions.c:1102
#, fuzzy, c-format
msgid "Saved %d documents to session %s\n"
msgstr "Jelenlegi nézet"

#: gschem/src/iface/i_sessions.c:1108
#, fuzzy
msgid "An error occurred attempting to save session"
msgstr ""
"A következő hiba lépett fel a %s típusú kép mentésekor az alábbi "
"fájlnévvel:\n"
"%s\n"
"\n"
"%s\n"

#: gschem/src/iface/i_sessions.c:1113
#, fuzzy
msgid "Save session failed"
msgstr "Fájl mentése"

#: gschem/src/iface/i_sessions.c:1204
#, fuzzy
msgid "Show Sessions at startup is now ENABLED\n"
msgstr "A következővel kezdődő szöveg mutatása:"

#: gschem/src/iface/i_sessions.c:1207
#, fuzzy
msgid "Show Sessions at startup is now DISABLED\n"
msgstr "A következővel kezdődő szöveg mutatása:"

#: gschem/src/iface/i_sessions.c:1277
msgid "Session system initialized!\n"
msgstr ""

#: gschem/src/iface/i_status.c:134 gschem/etc/system-gschemrc.scm:2121
#, fuzzy
msgid "Deselect Mode"
msgstr "Kiválasztás mód"

#: gschem/src/iface/i_status.c:138 gschem/src/x/x_status_bar.c:383
#: gschem/etc/system-gschemrc.scm:2120 gschem/scheme/gschem/builtins.scm:170
msgid "Select Mode"
msgstr "Kiválasztás mód"

#: gschem/src/iface/i_status.c:140
#, fuzzy
msgid "Select Box Mode"
msgstr "Kiválasztás mód"

#: gschem/src/iface/i_status.c:142 gschem/scheme/gschem/builtins.scm:227
msgid "Zoom Box"
msgstr "Doboz nagyítás"

#: gschem/src/iface/i_status.c:145
#, fuzzy
msgid "Copy to point"
msgstr "Kivágás a vágólapra"

#: gschem/src/iface/i_status.c:147 gschem/scheme/gschem/builtins.scm:122
#: gschem/scheme/gschem/builtins.scm:125
msgid "Rotate Mode"
msgstr "Forgatás üzemmód"

#: gschem/src/iface/i_status.c:149
msgid "Side to offset?"
msgstr ""

#: gschem/src/iface/i_status.c:151 gschem/scheme/gschem/builtins.scm:116
msgid "Mirror Mode"
msgstr "Tükrözés"

#: gschem/src/iface/i_status.c:153
msgid "Pan Mode"
msgstr "\"Középre\" üzemmód"

#: gschem/src/iface/i_status.c:155
#, fuzzy
msgid "Choose component"
msgstr "Alkatrész"

#: gschem/src/iface/i_status.c:158
msgid "Magnetic Net Mode"
msgstr ""

#: gschem/src/iface/i_status.c:160
msgid "Net Mode"
msgstr "Összeköttetés üzemmód"

#: gschem/src/iface/i_status.c:162
msgid "Pin Mode"
msgstr "Alkatrészláb üzemmód"

#: gschem/src/iface/i_status.c:164
msgid "Line Mode"
msgstr "Vonal üzemmód"

#: gschem/src/iface/i_status.c:166
msgid "Box Mode"
msgstr "Téglalap üzemmód"

#: gschem/src/iface/i_status.c:168
msgid "Circle Mode"
msgstr "Kör üzemmód"

#: gschem/src/iface/i_status.c:170
msgid "Text Mode"
msgstr "Szövegbeviteli üzemmód"

#: gschem/src/iface/i_status.c:172
msgid "Arc Mode"
msgstr "Ív üzemmód"

#: gschem/src/iface/i_status.c:174
#, fuzzy
msgid "Path Mode"
msgstr "\"Középre\" üzemmód"

#: gschem/src/iface/i_status.c:176
msgid "Picture Mode"
msgstr "Kép üzemmód"

#: gschem/src/iface/i_status.c:178
msgid "Bus Mode"
msgstr "Busz üzemmód"

#: gschem/src/iface/i_status.c:180 gschem/scheme/gschem/builtins.scm:110
msgid "Move Mode"
msgstr "Mozgatási mód"

#: gschem/src/iface/i_status.c:183
#, c-format
msgid "Paste %d Mode"
msgstr "Beillesztés %d üzemmód"

#: gschem/src/iface/i_status.c:186
msgid "First point?"
msgstr ""

#: gschem/src/iface/i_status.c:188
msgid "Second point?"
msgstr ""

#: gschem/src/iface/i_status.c:190
#, fuzzy
msgid "Project Mode"
msgstr "Összeköttetés üzemmód"

#: gschem/src/iface/i_status.c:192
#, fuzzy
msgid "Select Projectiles"
msgstr "Kiválasztott objektumok"

#: gschem/src/iface/i_status.c:194
#, fuzzy
msgid "Select Object"
msgstr "Kiválasztott objektumok"

#: gschem/src/iface/i_status.c:243
msgid "Show Hidden"
msgstr "Rejtett megjelenítése"

#: gschem/src/iface/i_status.c:246
msgid "Snap Off"
msgstr ""

#: gschem/src/iface/i_status.c:248
msgid "Resnap Active"
msgstr ""

#: gschem/src/iface/i_vars.c:386
msgid "Restoring user settings\n"
msgstr ""

#: gschem/src/iface/i_vars.c:775
msgid "Initializing default configuration settings\n"
msgstr ""

#: gschem/src/iface/i_vars.c:812
#, fuzzy
msgid "Failed to save user configuration to"
msgstr "[%s] init scm fájl olvasása sikertelen.\n"

#: gschem/src/iface/i_window.c:104
#, fuzzy
msgid "Closing Page\n"
msgstr "Lap bezárása"

#: gschem/src/iface/i_window.c:173
#, c-format
msgid "Set page <%s> active.\n"
msgstr ""

#: gschem/src/iface/i_window.c:198
msgid "Really revert page?"
msgstr "Biztosan újratöltsem az oldalt?"

#: gschem/src/iface/i_window.c:254
#, fuzzy
msgid "An error occurred while processing request to revert"
msgstr ""
"A következő hiba lépett fel a %s típusú kép mentésekor az alábbi "
"fájlnévvel:\n"
"%s\n"
"\n"
"%s\n"

#: gschem/src/iface/i_window.c:258
#, fuzzy
msgid "<b>File error.</b>"
msgstr "<b>Hatáskör</b>"

#: gschem/src/iface/i_window.c:258
#, fuzzy
msgid "Revert failed"
msgstr "Biztosan újratöltsem az oldalt?"

#: gschem/src/iface/i_window.c:265
#, c-format
msgid "Error encountered during file operation <%s>\n"
msgstr ""

#: gschem/src/iface/i_window.c:266
#, fuzzy
msgid "Recovery: undo last action\n"
msgstr "Utolsó művelet visszavonása"

#: gschem/src/object/o_break.c:186 gschem/src/object/o_break.c:519
#: gschem/src/object/o_break.c:842
#, c-format
msgid "Point 2 missed x=%d, y=%d\n"
msgstr ""

#: gschem/src/object/o_break.c:189 gschem/src/object/o_break.c:522
#: gschem/src/object/o_break.c:845
#, c-format
msgid "Point 1 missed x=%d, y=%d\n"
msgstr ""

#: gschem/src/object/o_complex.c:248 gschem/src/object/o_complex.c:252
#, c-format
msgid "Translating schematic [%d %d]\n"
msgstr ""

#: gschem/src/object/o_delete.c:87
#, fuzzy, c-format
msgid "Delete locked object?"
msgid_plural "Delete %u locked objects?"
msgstr[0] "Kiválasztott objektumok"
msgstr[1] "Kiválasztott objektumok"

#: gschem/src/object/o_edit.c:517
#, c-format
msgid "%d attributes were hidden\n"
msgstr ""

#: gschem/src/object/o_edit.c:521
#, c-format
msgid "%d hidden attributes were revealed\n"
msgstr ""

#: gschem/src/object/o_edit.c:717
msgid "Hidden text is now visible\n"
msgstr ""

#: gschem/src/object/o_edit.c:720
msgid "Hidden text is now invisible\n"
msgstr ""

#: gschem/src/object/o_edit.c:1121 gschem/src/x/x_edit_cprop.c:367
#, c-format
msgid "Could not find symbol [%s] in library. Update failed.\n"
msgstr "Nem találom a(z) [%s] szimbólumot. A frissítés nem sikerült.\n"

#: gschem/src/object/o_edit.c:1126
#, fuzzy, c-format
msgid "Updating symbol [%s]\n"
msgstr "[%s] szimbólum keresése\n"

#: gschem/src/object/o_move.c:524
msgid "Could not resolve which end of pin to connect\n"
msgstr ""

#: gschem/src/object/o_net.c:76
msgid "Warning: Starting net off grid coordinate\n"
msgstr ""

#: gschem/src/object/o_net.c:485
msgid "Warning: Ending net off grid coordinate\n"
msgstr ""

#: gschem/src/object/o_net.c:1095
#, c-format
msgid "Bus ripper symbol [%s] was not found in any component library\n"
msgstr ""

#: gschem/src/object/o_picture.c:357
#, fuzzy
msgid "Update All"
msgstr "Frissítés"

#: gschem/src/object/o_picture.c:359
msgid "Update all selected Picture images"
msgstr ""

#: gschem/src/object/o_picture.c:397
#, fuzzy, c-format
msgid "%s: Failed to replace picture: %s"
msgstr "Sikertelen a(z) %s kép betöltése"

#: gschem/src/object/o_picture.c:400
#, fuzzy
msgid "<b>Failed to replace picture</b>"
msgstr "Sikertelen a(z) %s kép betöltése"

#: gschem/src/object/o_picture.c:425
msgid "Orginal size"
msgstr ""

#: gschem/src/object/o_picture.c:427
msgid "When checked the image size will be exported"
msgstr ""

#: gschem/src/object/o_picture.c:619
msgid "An unknown error occurred"
msgstr ""

#: gschem/src/object/o_picture.c:622
#, fuzzy
msgid "<b>Failed to load picture</b>"
msgstr "Sikertelen a(z) %s kép betöltése"

#: gschem/src/object/o_picture.c:623
msgid "Load failed"
msgstr ""

#: gschem/src/object/o_place.c:73
msgid "Buffer is empty, nothing to place\n"
msgstr ""

#: gschem/src/object/o_slot.c:113
msgid "Slot attribute malformed\n"
msgstr ""

#: gschem/src/object/o_slot.c:120
msgid "numslots attribute missing\n"
msgstr "numslots attribútum hiányzik.\n"

#: gschem/src/object/o_slot.c:121
msgid "Slotting not allowed for this component\n"
msgstr ""

#: gschem/src/object/o_slot.c:136
#, c-format
msgid "New slot number [%d], is out of range\n"
msgstr ""

#: gschem/src/object/o_undo.c:70
#, c-format
msgid "Undo: using tmp directory specified on command-line: <%s>\n"
msgstr ""

#: gschem/src/object/o_undo.c:71
#, c-format
msgid "Directory: %s is not read/writable, check permissions.\n"
msgstr ""

#: gschem/src/object/o_undo.c:72
msgid "<b>Auto switching Undo system to type Memory</b>\n"
msgstr ""

#: gschem/src/object/o_undo.c:117
#, fuzzy
msgid "Gschem Undo System"
msgstr "gschem _GYIK..."

#: gschem/src/object/o_undo.c:207
msgid "Undo: encountered an error: file"
msgstr ""

#: gschem/src/object/o_undo.c:208
#, c-format
msgid "Undo: system error: <%d>, switching to MEMORY mode\n"
msgstr ""

#: gschem/src/object/o_undo.c:462
#, fuzzy
msgid "An error occurred during an UNDO disk operation"
msgstr ""
"A következő hiba lépett fel a %s típusú kép mentésekor az alábbi "
"fájlnévvel:\n"
"%s\n"
"\n"
"%s\n"

#: gschem/src/object/o_undo.c:465
#, fuzzy
msgid "Undo/Redo disabled\n"
msgstr "A visszavonás/újra művelet nem használható rc fájlban.\n"

#: gschem/src/object/o_undo.c:552
#, fuzzy
msgid "<b>Undo error.</b>"
msgstr "<b>Hatáskör</b>"

#: gschem/src/object/o_undo.c:552
#, fuzzy
msgid "Undo failed"
msgstr "A visszavonás/újra művelet nem használható rc fájlban.\n"

#: gschem/src/x/x_autonumber.c:600
msgid ""
"slotted object without slot attribute may cause problems when autonumbering "
"slots\n"
msgstr ""

#: gschem/src/x/x_autonumber.c:615
#, c-format
msgid ""
"duplicate slot may cause problems: [symbol name=%s, number=%d, slot=%d]\n"
msgstr ""

#: gschem/src/x/x_autonumber.c:913
#, fuzzy
msgid "No search string given in autonumber text.\n"
msgstr "Nincs keresőszöveg megadva az újraszámozáshoz.\n"

#: gschem/src/x/x_autonumber.c:1128
msgid "Diagonal"
msgstr "Átlós"

#: gschem/src/x/x_autonumber.c:1129
msgid "Top to bottom"
msgstr "Fentről lefelé"

#: gschem/src/x/x_autonumber.c:1130
msgid "Bottom to top"
msgstr "Lentről felfelé"

#: gschem/src/x/x_autonumber.c:1131
msgid "Left to right"
msgstr "Balról jobbra"

#: gschem/src/x/x_autonumber.c:1132
msgid "Right to left"
msgstr "Jobbról balra"

#: gschem/src/x/x_autonumber.c:1133
msgid "File order"
msgstr "Fáljsorrend"

#: gschem/src/x/x_autonumber.c:1605
#, fuzzy
msgid "<b>Filter:</b>"
msgstr "Szűrő:"

#: gschem/src/x/x_autonumber.c:1646
msgid "Selected objects"
msgstr "Kiválasztott objektumok"

#: gschem/src/x/x_autonumber.c:1647
msgid "Current page"
msgstr "Jelenlegi oldal"

#: gschem/src/x/x_autonumber.c:1648
msgid "Whole hierarchy"
msgstr "Teljes hierarchia"

#: gschem/src/x/x_autonumber.c:1694
msgid "Autonumber text"
msgstr "Automatikus számozás"

#: gschem/src/x/x_autonumber.c:1717
msgid "<b>Scope</b>"
msgstr "<b>Hatáskör</b>"

#: gschem/src/x/x_autonumber.c:1790
msgid "<b>Options</b>"
msgstr "<b>Opciók</b>"

#: gschem/src/x/x_clipboard.c:320
msgid "Invalid schematic on clipboard"
msgstr ""

#: gschem/src/x/x_clipboard.c:321
#, fuzzy
msgid "An error occurred while inserting clipboard data"
msgstr ""
"A következő hiba lépett fel a %s típusú kép mentésekor az alábbi "
"fájlnévvel:\n"
"%s\n"
"\n"
"%s\n"

#: gschem/src/x/x_clipboard.c:322
msgid "Clipboard Insertion Failed"
msgstr ""

#: gschem/src/x/x_compselect.c:1256
#, fuzzy
msgid "Default is to reference the component"
msgstr "Alapviselkedés - mutató az alkatrészre"

#: gschem/src/x/x_compselect.c:1260
msgid "Embed component in schematic"
msgstr "Alkatrész beágyazása a rajzba"

#: gschem/src/x/x_compselect.c:1264
msgid "Include component as individual objects"
msgstr "Alkatrész hozzáadása mint független objektum"

#: gschem/src/x/x_compselect.c:2092 gschem/src/x/x_compselect.c:2470
msgid "Components"
msgstr "Alkatrészek"

#: gschem/src/x/x_compselect.c:2547 gschem/src/x/x_multiattrib.c:1987
#: gschem/src/x/x_multiattrib.c:1993
msgid "Name"
msgstr "Név"

#: gschem/src/x/x_compselect.c:2559 gschem/src/x/x_multiattrib.c:1989
#: gschem/src/x/x_multiattrib.c:1995
msgid "Value"
msgstr "Érték"

#: gschem/src/x/x_compselect.c:2741 gschem/src/x/x_dialog.c:1747
msgid "None"
msgstr ""

#: gschem/src/x/x_compselect.c:2742
msgid "Style 1"
msgstr ""

#: gschem/src/x/x_compselect.c:2743
msgid "Style 2"
msgstr ""

#: gschem/src/x/x_compselect.c:2744
msgid "Style 3"
msgstr ""

#: gschem/src/x/x_compselect.c:2745
msgid "Style 4"
msgstr ""

#: gschem/src/x/x_compselect.c:2746
msgid "Style 5"
msgstr ""

#: gschem/src/x/x_compselect.c:2747
msgid "Style 6"
msgstr ""

#: gschem/src/x/x_compselect.c:2748
msgid "Style 7"
msgstr ""

#: gschem/src/x/x_compselect.c:2749
msgid "Style 8"
msgstr ""

#: gschem/src/x/x_compselect.c:2750
msgid "All"
msgstr "Mind"

#: gschem/src/x/x_compselect.c:2786
msgid "Enable all styles"
msgstr ""

#: gschem/src/x/x_compselect.c:2787
msgid "Uncheck all styles"
msgstr ""

#: gschem/src/x/x_compselect.c:2811
msgid "Reference"
msgstr ""

#: gschem/src/x/x_compselect.c:2812
msgid "Embed"
msgstr "Beágyazás"

#: gschem/src/x/x_compselect.c:2813
msgid "Include"
msgstr ""

#: gschem/src/x/x_compselect.c:3207
msgid "active view"
msgstr ""

#: gschem/src/x/x_compselect.c:3208
msgid "Active sheet of the notebook"
msgstr ""

#: gschem/src/x/x_compselect.c:3219
msgid "Focus Filter"
msgstr ""

#: gschem/src/x/x_compselect.c:3220
msgid ""
"When true, initial focus will be the filter entry, otherwise the Component "
"Tree"
msgstr ""

#: gschem/src/x/x_compselect.c:3323
msgid "Rescan"
msgstr ""

#: gschem/src/x/x_compselect.c:3331
msgid "Rescan component libraries"
msgstr ""

#: gschem/src/x/x_compselect.c:3333
msgid "Set style filter"
msgstr ""

#: gschem/src/x/x_compselect.c:3534 gschem/src/x/x_fileselect.c:123
msgid "Preview"
msgstr "Előnézet"

#: gschem/src/x/x_compselect.c:3570
msgid "Attributes"
msgstr "Attribútumok"

#: gschem/src/x/x_console.c:136
msgid "destroying history\n"
msgstr ""

#: gschem/src/x/x_console.c:147
msgid "Initializing Log & Console Systems configuration settings\n"
msgstr ""

#: gschem/src/x/x_console.c:189 gschem/src/x/x_console.c:192
#, c-format
msgid "Command interface: engaged using (%s)\n"
msgstr ""

#: gschem/src/x/x_console.c:345
msgid "** Invalid UTF-8 in log message. See stderr or gschem.log.\n"
msgstr ""
"** hibás UTF-8 a log üzenetben. Nézd meg az stderr-t vagy a gschem.log-ot.\n"

#: gschem/src/x/x_console.c:577
msgid "gEDA Console"
msgstr ""

#: gschem/src/x/x_coord.c:150
msgid "Drag & Drop"
msgstr ""

#: gschem/src/x/x_coord.c:155
#, fuzzy
msgid "An error occurred while receiving drag-and-drop data"
msgstr ""
"A következő hiba lépett fel a %s típusú kép mentésekor az alábbi "
"fájlnévvel:\n"
"%s\n"
"\n"
"%s\n"

#: gschem/src/x/x_coord.c:156
#, fuzzy
msgid "Data error"
msgstr "<b>Hatáskör</b>"

#: gschem/src/x/x_coord.c:161 gschem/src/x/x_dnd.c:582
#, fuzzy
msgid "Drag & Drop failed"
msgstr "A visszavonás/újra művelet nem használható rc fájlban.\n"

#: gschem/src/x/x_coord.c:471
#, fuzzy
msgid "Coordinates"
msgstr "Alkatrész mód"

#: gschem/src/x/x_coord.c:486
msgid "Screen"
msgstr "Képernyő"

#: gschem/src/x/x_coord.c:496
msgid "World"
msgstr "Világ"

#: gschem/src/x/x_dialog.c:442
msgid ""
"gEDA: GPL Electronic Design Automation\n"
"\n"
"glibc "
msgstr ""

#: gschem/src/x/x_dialog.c:443
msgid ""
"\n"
"Guile "
msgstr ""

#: gschem/src/x/x_dialog.c:452
msgid ""
"\n"
"Copyright © 1998-2015 Ales Hvezda <ahvezda@geda.seul.org>\n"
"Copyright © 1998-2015 gEDA Contributors (see ChangeLog for details)"
msgstr ""

#: gschem/src/x/x_dialog.c:461 gschem/scheme/gschem/builtins.scm:565
msgid "About gschem"
msgstr "Névjegy"

#: gschem/src/x/x_dialog.c:570
msgid "Enter new snap grid spacing:"
msgstr "Új hálóméret:"

#: gschem/src/x/x_dialog.c:579
msgid ""
"Sets the default spacing\n"
"which objects snaps to."
msgstr ""

#: gschem/src/x/x_dialog.c:655
msgid "Text Size"
msgstr "Betűméret"

#: gschem/src/x/x_dialog.c:681
msgid "Enter new text size:"
msgstr "Új betűméret:"

#: gschem/src/x/x_dialog.c:691
msgid "Sets the default text font size."
msgstr ""

#: gschem/src/x/x_dialog.c:913
#, fuzzy
msgid "Arc Parameters"
msgstr "Ívparaméterek"

#: gschem/src/x/x_dialog.c:944
msgid "Arc Radius:"
msgstr ""

#: gschem/src/x/x_dialog.c:950
msgid "Sets the radius of the Arc."
msgstr ""

#: gschem/src/x/x_dialog.c:952
msgid "Start Angle:"
msgstr "Kezdőszög:"

#: gschem/src/x/x_dialog.c:958
msgid "Sets the rotation of the arc."
msgstr ""

#: gschem/src/x/x_dialog.c:960
msgid "Degrees of Sweep:"
msgstr "Ív szöge:"

#: gschem/src/x/x_dialog.c:966
msgid "Sets the central angle of the arc."
msgstr ""

#: gschem/src/x/x_dialog.c:1004
msgid "Background"
msgstr ""

#: gschem/src/x/x_dialog.c:1005
#, fuzzy
msgid "Pin"
msgstr "Alkatrészláb"

#: gschem/src/x/x_dialog.c:1006
msgid "Net endpoint"
msgstr ""

#: gschem/src/x/x_dialog.c:1007
msgid "Graphic"
msgstr ""

#: gschem/src/x/x_dialog.c:1008 gschem/src/x/x_edit_pin.c:140
#: gschem/src/x/x_menus.c:91
msgid "Net"
msgstr "Net"

#: gschem/src/x/x_dialog.c:1009
#, fuzzy
msgid "Attribute"
msgstr "Attribútumok"

#: gschem/src/x/x_dialog.c:1010
msgid "Logic bubble"
msgstr ""

#: gschem/src/x/x_dialog.c:1011
#, fuzzy
msgid "Grid point"
msgstr "Ív üzemmód"

#: gschem/src/x/x_dialog.c:1012
#, fuzzy
msgid "Detached attribute"
msgstr "Attribútumok szerkesztése"

#: gschem/src/x/x_dialog.c:1013 gschem/src/x/x_menus.c:95
msgid "Text"
msgstr "Szöveg"

#: gschem/src/x/x_dialog.c:1014 gschem/src/x/x_edit_pin.c:141
#: gschem/src/x/x_menus.c:94
msgid "Bus"
msgstr "Busz"

#: gschem/src/x/x_dialog.c:1015 gschem/src/x/x_menus.c:105
#, fuzzy
msgid "Selection"
msgstr "Kiválasztás"

#: gschem/src/x/x_dialog.c:1016
msgid "Bounding box"
msgstr ""

#: gschem/src/x/x_dialog.c:1017
#, fuzzy
msgid "Zoom box"
msgstr "Doboz nagyítás"

#: gschem/src/x/x_dialog.c:1018
msgid "Stroke"
msgstr ""

#: gschem/src/x/x_dialog.c:1019 gschem/etc/system-gschemrc.scm:2144
#: gschem/scheme/gschem/builtins.scm:188
msgid "Lock"
msgstr "Zárolás"

#: gschem/src/x/x_dialog.c:1020
msgid "Output background"
msgstr ""

#: gschem/src/x/x_dialog.c:1021
#, fuzzy
msgid "Net junction"
msgstr "Funkció"

#: gschem/src/x/x_dialog.c:1022
msgid "Mesh grid major"
msgstr ""

#: gschem/src/x/x_dialog.c:1023
msgid "Mesh grid minor"
msgstr ""

#: gschem/src/x/x_dialog.c:1024
msgid "User Style 0"
msgstr ""

#: gschem/src/x/x_dialog.c:1025
msgid "User Style 1"
msgstr ""

#: gschem/src/x/x_dialog.c:1026
msgid "User Style 2"
msgstr ""

#: gschem/src/x/x_dialog.c:1027
msgid "User Style 3"
msgstr ""

#: gschem/src/x/x_dialog.c:1028
msgid "User Style 4"
msgstr ""

#: gschem/src/x/x_dialog.c:1029
msgid "User Style 5"
msgstr ""

#: gschem/src/x/x_dialog.c:1030
msgid "User Style 6"
msgstr ""

#: gschem/src/x/x_dialog.c:1031
msgid "User Style 7"
msgstr ""

#: gschem/src/x/x_dialog.c:1032
msgid "User Style 8"
msgstr ""

#: gschem/src/x/x_dialog.c:1033
msgid "User Style 9"
msgstr ""

#: gschem/src/x/x_dialog.c:1037
msgid "Unknown"
msgstr ""

#: gschem/src/x/x_dialog.c:1183
msgid "Hollow"
msgstr "Üres"

#: gschem/src/x/x_dialog.c:1184
msgid "Filled"
msgstr "Kitöltött"

#: gschem/src/x/x_dialog.c:1185
msgid "Mesh"
msgstr "Háló"

#: gschem/src/x/x_dialog.c:1186
msgid "Hatch"
msgstr "Sraffozott"

#: gschem/src/x/x_dialog.c:1187 gschem/src/x/x_dialog.c:1296
#: gschem/src/x/x_dialog.c:1305 gschem/src/x/x_dialog.c:1314
#: gschem/src/x/x_dialog.c:1323 gschem/src/x/x_dialog.c:1332
#: gschem/src/x/x_dialog.c:1446 gschem/src/x/x_dialog.c:1448
#: gschem/src/x/x_dialog.c:1450 gschem/src/x/x_dialog.c:1452
#: gschem/src/x/x_dialog.c:1454 gschem/src/x/x_dialog.c:1750
#: gschem/src/x/x_dialog.c:1792 gschem/src/x/x_dialog.c:1905
#: gschem/src/x/x_dialog.c:1914 gschem/src/x/x_dialog.c:1924
#: gschem/src/x/x_dialog.c:2036 gschem/src/x/x_dialog.c:2038
#: gschem/src/x/x_dialog.c:2040
msgid "*varies*"
msgstr ""

#: gschem/src/x/x_dialog.c:1594 gschem/scheme/gschem/builtins.scm:158
msgid "Edit Fill Type"
msgstr "Kitöltés szerkesztése"

#: gschem/src/x/x_dialog.c:1616
msgid "Fill Type:"
msgstr "Kitöltés típusa:"

#: gschem/src/x/x_dialog.c:1619
msgid "Line Width:"
msgstr "Vonalvastagság:"

#: gschem/src/x/x_dialog.c:1622
#, fuzzy
msgid "Angle 1:"
msgstr "Kezdőszög:"

#: gschem/src/x/x_dialog.c:1625
msgid "Pitch 1:"
msgstr ""

#: gschem/src/x/x_dialog.c:1628
#, fuzzy
msgid "Angle 2:"
msgstr "Kezdőszög:"

#: gschem/src/x/x_dialog.c:1631
msgid "Pitch 2:"
msgstr ""

#: gschem/src/x/x_dialog.c:1638
msgid "Select fill pattern"
msgstr ""

#: gschem/src/x/x_dialog.c:1643
msgid "Set the width of the filler lines"
msgstr ""

#: gschem/src/x/x_dialog.c:1648
msgid "Primary angle for filler lines"
msgstr ""

#: gschem/src/x/x_dialog.c:1653
msgid "Spacing for the primary filler lines"
msgstr ""

#: gschem/src/x/x_dialog.c:1658
msgid "Secondary angle for filler lines"
msgstr ""

#: gschem/src/x/x_dialog.c:1663
msgid "Spacing for the secondary filler lines"
msgstr ""

#: gschem/src/x/x_dialog.c:1748
msgid "Square"
msgstr ""

#: gschem/src/x/x_dialog.c:1749
msgid "Round"
msgstr ""

#: gschem/src/x/x_dialog.c:1787
msgid "Solid"
msgstr "Folytonos"

#: gschem/src/x/x_dialog.c:1788
msgid "Dotted"
msgstr "Pontvonal"

#: gschem/src/x/x_dialog.c:1789
msgid "Dashed"
msgstr "Szaggatott"

#: gschem/src/x/x_dialog.c:1790
msgid "Center"
msgstr "Középre"

#: gschem/src/x/x_dialog.c:1791
msgid "Phantom"
msgstr ""

#: gschem/src/x/x_dialog.c:2174 gschem/scheme/gschem/builtins.scm:155
msgid "Edit Line Width & Type"
msgstr "Vonalvastagság és típus szerkesztése"

#: gschem/src/x/x_dialog.c:2197
#, fuzzy
msgid "Line Type:"
msgstr "Kitöltés típusa:"

#: gschem/src/x/x_dialog.c:2200
#, fuzzy
msgid "End Type:"
msgstr "Típus:"

#: gschem/src/x/x_dialog.c:2203
msgid "Width:"
msgstr "Vastagság:"

#: gschem/src/x/x_dialog.c:2206
msgid "Dash Length:"
msgstr "Vonalszakasz hossza:"

#: gschem/src/x/x_dialog.c:2209
msgid "Dash Space:"
msgstr "Kihagyás hossza:"

#: gschem/src/x/x_dialog.c:2226
msgid "Set width of the line"
msgstr ""

#: gschem/src/x/x_dialog.c:2232
msgid "Set \"dash\" length of the line"
msgstr ""

#: gschem/src/x/x_dialog.c:2238
msgid "Set spacing between dashes in the line"
msgstr ""

#: gschem/src/x/x_dialog.c:2460
msgid "Find Text"
msgstr "Szöveg keresése"

#: gschem/src/x/x_dialog.c:2479
msgid "Text to find:"
msgstr "Keresendő szöveg:"

#: gschem/src/x/x_dialog.c:2488
#, fuzzy
msgid "Search hidden attributes"
msgstr "Meglevő attribútumok cseréje"

#: gschem/src/x/x_dialog.c:2491
msgid "Descend into hierarchy"
msgstr ""

#: gschem/src/x/x_dialog.c:2499
#, fuzzy
msgid "Close on ascent"
msgstr "Lap bezárása"

#: gschem/src/x/x_dialog.c:2587
msgid "Hide Text"
msgstr "Szöveg elrejtése"

#: gschem/src/x/x_dialog.c:2606
msgid "Hide text starting with:"
msgstr "A következővel kezdődő szöveg elrejtése:"

#: gschem/src/x/x_dialog.c:2696
msgid "Show Text"
msgstr "Szöveg mutatása"

#: gschem/src/x/x_dialog.c:2715
msgid "Show text starting with:"
msgstr "A következővel kezdődő szöveg mutatása:"

#: gschem/src/x/x_dialog.c:2840
#, fuzzy
msgid "Text Entry..."
msgstr "Szöveg"

#: gschem/src/x/x_dialog.c:2865
msgid ""
"Enter text, click apply,\n"
"move cursor into window, click to place text.\n"
"Middle button to rotate while placing."
msgstr ""
"Írd be a szöveget, kattints az \"Alkalmaz\"-ra,\n"
"mozgasd az egérmutatót a rajz fölé, kattints\n"
"a szöveg lerakásához.\n"
"Elforgatás: középső egérgomb."

#: gschem/src/x/x_dialog.c:2985
msgid "Automatically zoom to the new extents after translation"
msgstr ""

#: gschem/src/x/x_dialog.c:2987
msgid "Translate"
msgstr "Eltolás"

#: gschem/src/x/x_dialog.c:3008
msgid ""
"Offset to translate?\n"
"(0 for origin)"
msgstr ""
"Offszet az eltoláshoz?\n"
"(0 az origóhoz)"

#: gschem/src/x/x_dialog.c:3017
#, fuzzy
msgid "Auto Zoom Extents"
msgstr "/Teljes rajz"

#: gschem/src/x/x_dialog.c:3187
msgid "Hotkeys"
msgstr "Gyorsbillentyűk"

#: gschem/src/x/x_dialog.c:3274
msgid "Icon"
msgstr ""

#: gschem/src/x/x_dialog.c:3288
msgid "Action"
msgstr "Művelet"

#: gschem/src/x/x_dialog.c:3298
msgid "Keystroke(s)"
msgstr ""

#: gschem/src/x/x_dialog.c:3308
#, fuzzy
msgid "Command"
msgstr "Parancs:"

#: gschem/src/x/x_dialog.c:3544
msgid "Major symbol changes detected."
msgstr ""

#: gschem/src/x/x_dialog.c:3571
msgid ""
"Changes have occurred to the symbols shown below.\n"
"\n"
"Be sure to verify each of these symbols."
msgstr ""

#: gschem/src/x/x_dialog.c:3612
#, fuzzy
msgid "Symbol"
msgstr "szimbólumok"

#: gschem/src/x/x_dialog.c:3659
msgid "Dismiss this dialog"
msgstr ""

#: gschem/src/x/x_dialog.c:3700
#, fuzzy
msgid "Input attribute is invalid"
msgstr "numslots attribútum hiányzik.\n"

#: gschem/src/x/x_dialog.c:3701
msgid "Please correct in order to continue"
msgstr ""

#: gschem/src/x/x_dialog.c:3702
msgid ""
"The name and value must be non-empty.\n"
"The name cannot end with a space.\n"
"The value cannot start with a space"
msgstr ""

#: gschem/src/x/x_dialog.c:3710
msgid "Invalid Attribute"
msgstr "Hibás attribútum"

#: gschem/src/x/x_dnd.c:435
#, fuzzy, c-format
msgid "Could not locate symbol [%s] in library, try refreshing\n"
msgstr "Nem találom a(z) [%s] szimbólumot. A frissítés nem sikerült.\n"

#: gschem/src/x/x_dnd.c:439
#, c-format
msgid "symbol [%s] not in library opening as page\n"
msgstr ""

#: gschem/src/x/x_dnd.c:580
#, fuzzy
msgid "An error occurred while dropping data"
msgstr ""
"A következő hiba lépett fel a %s típusú kép mentésekor az alábbi "
"fájlnévvel:\n"
"%s\n"
"\n"
"%s\n"

#: gschem/src/x/x_dnd.c:582
msgid "<b>Invalid Data.</b>"
msgstr ""

#: gschem/src/x/x_draw.cpp:463
msgid "Initializing: Graphics Renderer Adaptor...."
msgstr ""

#: gschem/src/x/x_draw.cpp:479
msgid "done\n"
msgstr ""

#: gschem/src/x/x_draw.cpp:485
msgid "Shutting down: Graphics Renderer Adaptor..."
msgstr ""

#: gschem/src/x/x_draw.cpp:487
msgid "Done, renderer is down\n"
msgstr ""

#: gschem/src/x/x_edit_attrib.c:209
#, c-format
msgid "Got invalid show option; defaulting to show both\n"
msgstr ""

#: gschem/src/x/x_edit_attrib.c:319
msgid "Select to choose an attribute visibility options"
msgstr ""

#: gschem/src/x/x_edit_attrib.c:320
msgid "Show only the name of the attribute"
msgstr ""

#: gschem/src/x/x_edit_attrib.c:321
msgid "Show only the value of the attribute"
msgstr ""

#: gschem/src/x/x_edit_attrib.c:322
msgid "Show both the name and the value of the attribute"
msgstr ""

#: gschem/src/x/x_edit_attrib.c:330
msgid "Show Value Only"
msgstr "Csak az érték mutatása"

#: gschem/src/x/x_edit_attrib.c:334
msgid "Show Name Only"
msgstr "Csak a név mutatása"

#: gschem/src/x/x_edit_attrib.c:338 gschem/src/x/x_multiattrib.c:1633
#: gschem/scheme/gschem/builtins.scm:413
msgid "Show Name & Value"
msgstr "Név és érték mutatása"

#: gschem/src/x/x_edit_attrib.c:402
msgid "Enter or type an attribute name"
msgstr ""

#: gschem/src/x/x_edit_attrib.c:403
msgid "<b>Add Attribute</b>"
msgstr "<b>Attribútum hozzáadása</b>"

#: gschem/src/x/x_edit_attrib.c:404
msgid "<b>Edit Attribute</b>"
msgstr "<b>Attribútum szerkesztése</b>"

#: gschem/src/x/x_edit_attrib.c:406
#, fuzzy
msgid "Select the name of the attribute to add"
msgstr "Válaszd ki a menteni kívánt rajzot:"

#: gschem/src/x/x_edit_attrib.c:407
msgid "Select the name of the attribute to edit"
msgstr ""

#: gschem/src/x/x_edit_attrib.c:409
msgid "Input a value for the new attribute"
msgstr ""

#: gschem/src/x/x_edit_attrib.c:410
msgid "Input or edit the value of the attribute"
msgstr ""

#: gschem/src/x/x_edit_attrib.c:412
msgid "Enable or disable visibility of the attribute"
msgstr ""

#: gschem/src/x/x_edit_attrib.c:429
msgid "Single Attribute Editor"
msgstr ""

#: gschem/src/x/x_edit_attrib.c:457 gschem/src/x/x_multiattrib.c:2196
msgid "Name:"
msgstr "Név:"

#: gschem/src/x/x_edit_attrib.c:474 gschem/src/x/x_multiattrib.c:2215
msgid "Value:"
msgstr "Érték:"

#: gschem/src/x/x_edit_attrib.c:488 gschem/src/x/x_multiattrib.c:1991
#: gschem/src/x/x_multiattrib.c:2271
msgid "Visible"
msgstr "Látható"

#: gschem/src/x/x_edit_attrib.c:517 gschem/src/x/x_edit_text.c:590
#: gschem/src/x/x_edit_text.c:602
#, fuzzy
msgid "Atrribute Name List"
msgstr "Attribútumok"

#: gschem/src/x/x_edit_attrib.c:521 gschem/src/x/x_edit_text.c:598
#, fuzzy
msgid "Attribute Value Entry"
msgstr "Attribútum"

#: gschem/src/x/x_edit_color.c:155
msgid "Color Edit"
msgstr "Szín szerkesztése"

#: gschem/src/x/x_edit_color.c:176
msgid "Object color:"
msgstr "Objektum színe:"

#: gschem/src/x/x_edit_color.c:182
#, fuzzy
msgid "Select a color for the selected objects."
msgstr "Kiválasztott objektumok"

#: gschem/src/x/x_edit_cprop.c:267
msgid "Symbol renamed, cannot be undone\n"
msgstr ""

#: gschem/src/x/x_edit_cprop.c:1153
#, fuzzy
msgid "Edit Component Properties"
msgstr "Szövegtulajdonságok szerkesztése"

#: gschem/src/x/x_edit_cprop.c:1168
#, fuzzy
msgid "_Symbol:"
msgstr "szimbólumok"

#: gschem/src/x/x_edit_cprop.c:1179
msgid "_Device:"
msgstr ""

#: gschem/src/x/x_edit_cprop.c:1190
msgid "_Author:"
msgstr ""

#: gschem/src/x/x_edit_cprop.c:1201
msgid "_Version:"
msgstr ""

#: gschem/src/x/x_edit_cprop.c:1219
msgid "_Enable"
msgstr ""

#: gschem/src/x/x_edit_cprop.c:1227
msgid "_use-license:"
msgstr ""

#: gschem/src/x/x_edit_cprop.c:1238
msgid "dist-_license:"
msgstr ""

#: gschem/src/x/x_edit_cprop.c:1249
#, fuzzy
msgid "Descr_iption:"
msgstr "Cél"

#: gschem/src/x/x_edit_cprop.c:1260
#, fuzzy
msgid "Documen_tation:"
msgstr "D_okumentáció"

#: gschem/src/x/x_edit_cprop.c:1271
#, fuzzy
msgid "_Comment:"
msgstr "Parancs:"

#: gschem/src/x/x_edit_cprop.c:1296
msgid "_Electrical:"
msgstr ""

#: gschem/src/x/x_edit_cprop.c:1324
msgid "_Ref Des:"
msgstr ""

#: gschem/src/x/x_edit_cprop.c:1337
msgid "_No. Slot:"
msgstr ""

#: gschem/src/x/x_edit_cprop.c:1348
msgid "No. _Pins:"
msgstr ""

#: gschem/src/x/x_edit_cprop.c:1358
#, fuzzy
msgid "_Value:"
msgstr "Érték:"

#: gschem/src/x/x_edit_cprop.c:1372
msgid "_Foot Print:"
msgstr ""

#: gschem/src/x/x_edit_cprop.c:1383
#, fuzzy
msgid "Spice Type:"
msgstr "Kitöltés típusa:"

#: gschem/src/x/x_edit_cprop.c:1394
#, fuzzy
msgid "Model Name:"
msgstr "Név:"

#: gschem/src/x/x_edit_cprop.c:1428
msgid "File name entry of component symbol"
msgstr ""

#: gschem/src/x/x_edit_cprop.c:1435
msgid "Device identifier entry"
msgstr ""

#: gschem/src/x/x_edit_cprop.c:1441
msgid "Entry for name of the author"
msgstr ""

#: gschem/src/x/x_edit_cprop.c:1447
msgid "Entry for the version of this symbol"
msgstr ""

#: gschem/src/x/x_edit_cprop.c:1453
msgid "Enable or Disable version checking of this component"
msgstr ""

#: gschem/src/x/x_edit_cprop.c:1460
msgid "User license entry"
msgstr ""

#: gschem/src/x/x_edit_cprop.c:1467
msgid "Entry for distribution license of the symbol"
msgstr ""

#: gschem/src/x/x_edit_cprop.c:1474
#, fuzzy
msgid "Description of the component"
msgstr "Alapviselkedés - mutató az alkatrészre"

#: gschem/src/x/x_edit_cprop.c:1481
#, fuzzy
msgid "Link to documentation for this device"
msgstr "Nem találtam dokumentumot"

#: gschem/src/x/x_edit_cprop.c:1488
msgid "Entry for comments"
msgstr ""

#: gschem/src/x/x_edit_cprop.c:1495
msgid "Checkbox to enable electrical properties"
msgstr ""

#: gschem/src/x/x_edit_cprop.c:1502
msgid "Entry for reference designator"
msgstr ""

#: gschem/src/x/x_edit_cprop.c:1509
msgid "Spinner with entry for number of slots"
msgstr ""

#: gschem/src/x/x_edit_cprop.c:1516
msgid "Spinner with entry for number of pins"
msgstr ""

#: gschem/src/x/x_edit_cprop.c:1523
msgid "Entry for the component value"
msgstr ""

#: gschem/src/x/x_edit_cprop.c:1530
msgid "Entry for the component foot print"
msgstr ""

#: gschem/src/x/x_edit_cprop.c:1537
msgid "Entry for spice-type over-ride"
msgstr ""

#: gschem/src/x/x_edit_cprop.c:1544
msgid "Entry for model file name"
msgstr ""

#: gschem/src/x/x_edit_pin.c:96
#, fuzzy
msgid "in"
msgstr "Alkatrészláb"

#: gschem/src/x/x_edit_pin.c:97
#, fuzzy
msgid "out"
msgstr "Kivágás"

#: gschem/src/x/x_edit_pin.c:98
msgid "io"
msgstr ""

#: gschem/src/x/x_edit_pin.c:99
#, fuzzy
msgid "oc"
msgstr "Zárolás"

#: gschem/src/x/x_edit_pin.c:100
#, fuzzy
msgid "oe"
msgstr "Mozgatás"

#: gschem/src/x/x_edit_pin.c:101
msgid "pas"
msgstr ""

#: gschem/src/x/x_edit_pin.c:102
msgid "tp"
msgstr ""

#: gschem/src/x/x_edit_pin.c:103
msgid "tri"
msgstr ""

#: gschem/src/x/x_edit_pin.c:104
msgid "clk"
msgstr ""

#: gschem/src/x/x_edit_pin.c:105
msgid "pwr"
msgstr ""

#: gschem/src/x/x_edit_pin.c:106 gschem/src/x/x_edit_pin.c:191
#: gschem/src/x/x_edit_pin.c:205
msgid "*missing*"
msgstr ""

#: gschem/src/x/x_edit_pin.c:281 gschem/src/x/x_edit_pin.c:293
#, fuzzy
msgid "Pin Properties"
msgstr "Szövegtulajdonságok szerkesztése"

#: gschem/src/x/x_edit_pin.c:281
msgid "Invalid Pin Node Type"
msgstr ""

#: gschem/src/x/x_edit_pin.c:293
msgid "Ignoring Pin electrical VOID"
msgstr ""

#: gschem/src/x/x_edit_pin.c:801
#, fuzzy
msgid "Pin Properties Editor"
msgstr "Szövegtulajdonságok szerkesztése"

#: gschem/src/x/x_edit_pin.c:879
#, fuzzy
msgid "Set"
msgstr "Net"

#: gschem/src/x/x_edit_pin.c:882
msgid "Auto"
msgstr ""

#: gschem/src/x/x_edit_pin.c:913
#, fuzzy
msgid "Attribute Type List"
msgstr "Attribútumok"

#: gschem/src/x/x_edit_pin.c:917
msgid "Text Alignment Option"
msgstr ""

#: gschem/src/x/x_edit_pin.c:921
#, fuzzy
msgid "Pin Number"
msgstr "Kezdőszám:"

#: gschem/src/x/x_edit_pin.c:925
msgid "Sequence Number"
msgstr ""

#: gschem/src/x/x_edit_pin.c:929
msgid "Pin Label"
msgstr ""

#: gschem/src/x/x_edit_slot.c:162
#, fuzzy
msgid "Edit slot number"
msgstr "Szín"

#: gschem/src/x/x_edit_slot.c:185
msgid "Number of slots:"
msgstr ""

#: gschem/src/x/x_edit_slot.c:199
msgid "Edit slot number:"
msgstr ""

#: gschem/src/x/x_edit_text.c:234
msgid "Upper Left"
msgstr "Bal felső"

#: gschem/src/x/x_edit_text.c:237
msgid "Upper Middle"
msgstr "Közép felső"

#: gschem/src/x/x_edit_text.c:240
#, fuzzy
msgid "Upper Right"
msgstr "Jobb alsó"

#: gschem/src/x/x_edit_text.c:244
msgid "Middle Left"
msgstr "Bal közép"

#: gschem/src/x/x_edit_text.c:247
msgid "Middle Middle"
msgstr "Közép közép"

#: gschem/src/x/x_edit_text.c:250
msgid "Middle Right"
msgstr "Jobb közép"

#: gschem/src/x/x_edit_text.c:254
msgid "Lower Left"
msgstr "Bal alsó"

#: gschem/src/x/x_edit_text.c:257
msgid "Lower Middle"
msgstr "Közép alsó"

#: gschem/src/x/x_edit_text.c:260
msgid "Lower Right"
msgstr "Jobb alsó"

#: gschem/src/x/x_edit_text.c:452
msgid "Edit Text Properties"
msgstr "Szövegtulajdonságok szerkesztése"

#: gschem/src/x/x_edit_text.c:469
#, fuzzy
msgid "<b>Text Content</b>"
msgstr "<b>Szöveg tulajdonságai</b>"

#: gschem/src/x/x_edit_text.c:499
msgid "<b>Text Properties</b>"
msgstr "<b>Szöveg tulajdonságai</b>"

#: gschem/src/x/x_edit_text.c:594
#, fuzzy
msgid "Text Alignment Attribute"
msgstr "Attribútumok szerkesztése"

#: gschem/src/x/x_edit_text.c:606
msgid "Text Rotation Angle Spinner Entry"
msgstr ""

#: gschem/src/x/x_fileselect.c:144
msgid "Large"
msgstr ""

#: gschem/src/x/x_fileselect.c:145
msgid "Enable to enlagre the preview"
msgstr ""

#: gschem/src/x/x_fileselect.c:286
msgid "Auto file Suffix"
msgstr ""

#: gschem/src/x/x_fileselect.c:289
msgid "Automatically append the file extension"
msgstr ""

#: gschem/src/x/x_fileselect.c:332
#, c-format
msgid ""
"The selected file `%s' already exists.\n"
"\n"
"Would you like to overwrite it?"
msgstr ""
"A kiválasztott fájl - '%s' - már létezik.\n"
"Felül szeretnéd írni?"

#: gschem/src/x/x_fileselect.c:335
msgid "Overwrite file?"
msgstr "Felülírod a fájlt?"

#: gschem/src/x/x_fileselect.c:337
#, fuzzy
msgid "Save canceled on user request\n"
msgstr "A mentés a felhasználó kérésének megfelelően megszakítva.\n"

#: gschem/src/x/x_fileselect.c:476
msgid ""
"\n"
"If you load the original file, the backup file will be overwritten in the "
"next autosave timeout and it will be lost.\n"
"\n"
"Do you want to load the backup file?\n"
msgstr ""

#: gschem/src/x/x_icons.c:421
msgid "Shutting down icon factory\n"
msgstr ""

#: gschem/src/x/x_icons.c:440
msgid "Initializing icon factory\n"
msgstr ""

#: gschem/src/x/x_image.c:114
msgid "Click to select size of the image to be created"
msgstr ""

#: gschem/src/x/x_image.c:188
msgid "Click to select the type of image to be created"
msgstr ""

#: gschem/src/x/x_image.c:212
msgid "Encapsulated Postscript"
msgstr "Beágyazott Postscript (EPS)"

#: gschem/src/x/x_image.c:356
#, fuzzy, c-format
msgid "Error: Unable to write eps file %s.\n"
msgstr "[%s] init scm fájl olvasása sikertelen.\n"

#: gschem/src/x/x_image.c:359 gschem/src/x/x_image.c:497
#, c-format
msgid "Wrote black and white image to [%s] [%d x %d]\n"
msgstr "Fekete-fehér kép kiírva: [%s] [%d x %d]\n"

#: gschem/src/x/x_image.c:465
#, fuzzy, c-format
msgid "Generated PDF file [%s]\n"
msgstr "Új fájl: [%s]\n"

#: gschem/src/x/x_image.c:476
#, fuzzy, c-format
msgid "Unable to write %s file %s. %s\n"
msgstr "[%s] init scm fájl olvasása sikertelen.\n"

#: gschem/src/x/x_image.c:477
#, fuzzy, c-format
msgid ""
"An error occured while saving image with type %s to filename:\n"
"%s\n"
"\n"
"%s.\n"
msgstr ""
"A következő hiba lépett fel a %s típusú kép mentésekor az alábbi "
"fájlnévvel:\n"
"%s\n"
"\n"
"%s\n"

#: gschem/src/x/x_image.c:480
msgid "<b>Error Writing Imaging.</b>"
msgstr ""

#: gschem/src/x/x_image.c:493
#, c-format
msgid "Wrote color image to [%s] [%d x %d]\n"
msgstr "Színes kép kiírva: [%s] [%d x %d]\n"

#: gschem/src/x/x_image.c:507
msgid "Unable to get pixbuf from gschem's window.\n"
msgstr ""

#: gschem/src/x/x_image.c:660
msgid "Write image..."
msgstr "Képfájl írása..."

#: gschem/src/x/x_image.c:690
msgid "Width x Height"
msgstr "szélesség x magasság"

#: gschem/src/x/x_image.c:702
msgid "Image type"
msgstr "Képtípus"

#: gschem/src/x/x_image.c:767
msgid "Enable to use the Print color map instead of the display color map"
msgstr ""

#: gschem/src/x/x_image.c:768
msgid ""
"When enbled for reversed color images, only black and white will be reversed"
msgstr ""

#: gschem/src/x/x_menus.c:86
msgid "Select"
msgstr "Kiválasztás"

#: gschem/src/x/x_menus.c:86 gschem/etc/system-gschemrc.scm:2120
#, fuzzy
msgid "Activate Select mode"
msgstr "Kiválasztás mód"

#: gschem/src/x/x_menus.c:90
#, fuzzy
msgid "Add"
msgstr "Hozzá_adás"

#: gschem/src/x/x_menus.c:90
#, fuzzy
msgid "Add modes"
msgstr "/Alkatrész hozzáadása"

#: gschem/src/x/x_menus.c:91 gschem/etc/system-gschemrc.scm:2239
#, fuzzy
msgid "Add net"
msgstr "/Összeköttetés hozzáadása"

#: gschem/src/x/x_menus.c:92
#, fuzzy
msgid "Attribute..."
msgstr "_Attribútum"

#: gschem/src/x/x_menus.c:92 gschem/etc/system-gschemrc.scm:2241
#, fuzzy
msgid "Add attribute"
msgstr "Attribútum hozzáadása"

#: gschem/src/x/x_menus.c:93 gschem/src/x/x_menus.c:112
#, fuzzy
msgid "Component..."
msgstr "Alkatrész"

#: gschem/src/x/x_menus.c:93 gschem/etc/system-gschemrc.scm:2238
msgid "Insert a symbol from the component library"
msgstr ""

#: gschem/src/x/x_menus.c:94 gschem/etc/system-gschemrc.scm:2240
#, fuzzy
msgid "Add bus"
msgstr "/Busz hozzáadása"

#: gschem/src/x/x_menus.c:95 gschem/etc/system-gschemrc.scm:2242
#, fuzzy
msgid "Add text"
msgstr "/Szöveg hozzáadása"

#: gschem/src/x/x_menus.c:99
#, fuzzy
msgid "Zoom"
msgstr "/Nagyítás"

#: gschem/src/x/x_menus.c:99
#, fuzzy
msgid "Add operations"
msgstr "Vonal"

#: gschem/src/x/x_menus.c:100 gschem/src/x/x_menus.c:152
msgid "In"
msgstr ""

#: gschem/src/x/x_menus.c:100 gschem/src/x/x_menus.c:152
#: gschem/etc/system-gschemrc.scm:2186
msgid "Increase the Zoom magnification"
msgstr ""

#: gschem/src/x/x_menus.c:101 gschem/src/x/x_menus.c:153
#, fuzzy
msgid "Out"
msgstr "Kivágás"

#: gschem/src/x/x_menus.c:101 gschem/src/x/x_menus.c:153
#: gschem/etc/system-gschemrc.scm:2187
msgid "Decrease the Zoom magnification"
msgstr ""

#: gschem/src/x/x_menus.c:102
msgid "Box"
msgstr "Téglalap"

#: gschem/src/x/x_menus.c:102 gschem/etc/system-gschemrc.scm:2184
msgid "Zoom to a Windowed region"
msgstr ""

#: gschem/src/x/x_menus.c:103 gschem/src/x/x_menus.c:154
#, fuzzy
msgid "Extents"
msgstr "/Teljes rajz"

#: gschem/src/x/x_menus.c:103 gschem/src/x/x_menus.c:154
#: gschem/etc/system-gschemrc.scm:2185
msgid "Zoom to the extents of the drawing"
msgstr ""

#: gschem/src/x/x_menus.c:104
msgid "Mag"
msgstr ""

#: gschem/src/x/x_menus.c:104 gschem/etc/system-gschemrc.scm:2188
#, fuzzy
msgid "Zoom to a specified level"
msgstr "Kiválasztott objektumok"

#: gschem/src/x/x_menus.c:105 gschem/etc/system-gschemrc.scm:2189
#, fuzzy
msgid "Zoom to selected objects"
msgstr "Kiválasztott objektumok"

#: gschem/src/x/x_menus.c:109
msgid "Edit"
msgstr "Szerkesztés"

#: gschem/src/x/x_menus.c:109
#, fuzzy
msgid "Edit modes"
msgstr "Szövegtulajdonságok szerkesztése"

#: gschem/src/x/x_menus.c:110
msgid "Object..."
msgstr ""

#: gschem/src/x/x_menus.c:110 gschem/etc/system-gschemrc.scm:2108
#, fuzzy
msgid "Edit Object Attributes"
msgstr "Attribútumok szerkesztése"

#: gschem/src/x/x_menus.c:111
msgid "Color..."
msgstr "Szín..."

#: gschem/src/x/x_menus.c:111 gschem/etc/system-gschemrc.scm:2110
msgid "Open the Color Editor Dialog"
msgstr ""

#: gschem/src/x/x_menus.c:112 gschem/etc/system-gschemrc.scm:2114
#, fuzzy
msgid "Open the Component Editor Dialog"
msgstr "Oldalkiválasztó"

#: gschem/src/x/x_menus.c:113
#, fuzzy
msgid "Pin type..."
msgstr "Kitöltés típusa"

#: gschem/src/x/x_menus.c:113 gschem/etc/system-gschemrc.scm:2111
msgid "Open the Pin Type Dialog"
msgstr ""

#: gschem/src/x/x_menus.c:117
msgid "Array"
msgstr ""

#: gschem/src/x/x_menus.c:117 gschem/etc/system-gschemrc.scm:2103
msgid "Create and array of objects"
msgstr ""

#: gschem/src/x/x_menus.c:118
msgid "Break"
msgstr ""

#: gschem/src/x/x_menus.c:118
msgid "Break an object into separate objects"
msgstr ""

#: gschem/src/x/x_menus.c:119
#, fuzzy
msgid "Extend"
msgstr "/Teljes rajz"

#: gschem/src/x/x_menus.c:119 gschem/etc/system-gschemrc.scm:2105
msgid "Project a linear objects to other objects"
msgstr ""

#: gschem/src/x/x_menus.c:120 gschem/src/x/x_multiattrib.c:1673
#: gschem/scheme/gschem/builtins.scm:104
msgid "Delete"
msgstr "Törlés"

#: gschem/src/x/x_menus.c:120 gschem/etc/system-gschemrc.scm:2091
msgid "Delete the current selection"
msgstr ""

#: gschem/src/x/x_menus.c:121 gschem/scheme/gschem/builtins.scm:200
msgid "Copy"
msgstr "Másolás"

#: gschem/src/x/x_menus.c:121 gschem/etc/system-gschemrc.scm:2094
msgid "Copy selection"
msgstr ""

#: gschem/src/x/x_menus.c:122
#, fuzzy
msgid "MCopy"
msgstr "Másolás"

#: gschem/src/x/x_menus.c:122 gschem/etc/system-gschemrc.scm:2095
msgid "Make multible copies of selection"
msgstr ""

#: gschem/src/x/x_menus.c:123
msgid "Move"
msgstr "Mozgatás"

#: gschem/src/x/x_menus.c:123 gschem/etc/system-gschemrc.scm:2097
#, fuzzy
msgid "Move selection"
msgstr "Nagyítás"

#: gschem/src/x/x_menus.c:124
msgid "Mirror"
msgstr "Tükrözés"

#: gschem/src/x/x_menus.c:124 gschem/etc/system-gschemrc.scm:2096
msgid "Mirror an object about a point"
msgstr ""

#: gschem/src/x/x_menus.c:125
msgid "Rotate"
msgstr "Forgatás"

#: gschem/src/x/x_menus.c:125 gschem/etc/system-gschemrc.scm:2099
msgid "Rotate the current selection about a point"
msgstr ""

#: gschem/src/x/x_menus.c:126
#, fuzzy
msgid "Snap"
msgstr "\"Középre\" üzemmód"

#: gschem/src/x/x_menus.c:126
#, fuzzy
msgid "Snap objects to the current grid"
msgstr "Jelenlegi nézet"

#: gschem/src/x/x_menus.c:132
#, fuzzy
msgid "Hierarchy"
msgstr "Hie_rarchia"

#: gschem/src/x/x_menus.c:132
#, fuzzy
msgid "Edit operations"
msgstr "Szövegtulajdonságok szerkesztése"

#: gschem/src/x/x_menus.c:133 gschem/scheme/gschem/builtins.scm:329
#, fuzzy
msgid "Down Schematic"
msgstr "Rajz szerkesztése"

#: gschem/src/x/x_menus.c:133 gschem/etc/system-gschemrc.scm:2227
msgid "Descend down in the schematic hierarchy"
msgstr ""

#: gschem/src/x/x_menus.c:134 gschem/scheme/gschem/builtins.scm:332
#, fuzzy
msgid "Down Symbol"
msgstr "/Szimbólum szerkesztése"

#: gschem/src/x/x_menus.c:134 gschem/etc/system-gschemrc.scm:2228
msgid "Descend down in the symbol hierarchy"
msgstr ""

#: gschem/src/x/x_menus.c:135
#, fuzzy
msgid "Up"
msgstr "/Fel"

#: gschem/src/x/x_menus.c:135 gschem/etc/system-gschemrc.scm:2229
msgid "ascend up in the schematic hierarchy"
msgstr ""

#: gschem/src/x/x_menus.c:140
#, fuzzy
msgid "Cut to Clipboard"
msgstr "Kivágás a vágólapra"

#: gschem/src/x/x_menus.c:140 gschem/etc/system-gschemrc.scm:2088
msgid "Cut the current selection to the system clipboard"
msgstr ""

#: gschem/src/x/x_menus.c:141
#, fuzzy
msgid "Copy to Clipboard"
msgstr "Kivágás a vágólapra"

#: gschem/src/x/x_menus.c:141 gschem/etc/system-gschemrc.scm:2089
msgid "Copy the current selection to the system clipboard"
msgstr ""

#: gschem/src/x/x_menus.c:142
#, fuzzy
msgid "Paste Clipboard"
msgstr "Beillesztés a vágólapról"

#: gschem/src/x/x_menus.c:142 gschem/etc/system-gschemrc.scm:2090
msgid "Paste the contents of the system clipboard"
msgstr ""

#: gschem/src/x/x_menus.c:148
#, fuzzy
msgid "Close"
msgstr "_Bezárás"

#: gschem/src/x/x_menus.c:148
#, fuzzy
msgid "Close the current path"
msgstr "Jelenlegi oldal"

#: gschem/src/x/x_menus.c:149
msgid "Done"
msgstr ""

#: gschem/src/x/x_menus.c:149
#, fuzzy
msgid "Terminate the current path"
msgstr "Jelenlegi oldal"

#: gschem/src/x/x_menus.c:150
#, fuzzy
msgid "End"
msgstr "/Teljes rajz"

#: gschem/src/x/x_menus.c:150
msgid "End this path and exit path mode"
msgstr ""

#: gschem/src/x/x_menus.c:156
msgid "Continue"
msgstr ""

#: gschem/src/x/x_menus.c:156
#, fuzzy
msgid "Resume input of the current path"
msgstr "Jelenlegi oldal"

#: gschem/src/x/x_menus.c:157 gschem/src/x/x_settings_dialog.c:1249
#: gschem/scheme/gschem/builtins.scm:44
#, fuzzy
msgid "Cancel"
msgstr "Középre/mégsem"

#: gschem/src/x/x_menus.c:157
msgid "Cancel path mode"
msgstr ""

#: gschem/src/x/x_menus.c:418 gschem/etc/system-gschemrc.scm:2052
msgid "Open an existing schematic or symbol file"
msgstr ""

#: gschem/src/x/x_menus.c:429 gschem/etc/system-gschemrc.scm:2057
msgid "Save the current document"
msgstr ""

#: gschem/src/x/x_menus.c:439 gschem/etc/system-gschemrc.scm:2076
msgid "Quit gschem and exit"
msgstr ""

#: gschem/src/x/x_menus.c:472 gschem/etc/system-gschemrc.scm:2180
#, fuzzy
msgid "redraw the current window"
msgstr "Jelenlegi nézet"

#: gschem/src/x/x_menus.c:512 gschem/src/x/x_menus.c:515
#, c-format
msgid "Error reading menu item <%d>, Bad string\n"
msgstr ""

#: gschem/src/x/x_menus.c:720
#, c-format
msgid "Oops.. got a NULL menu name in %s()\n"
msgstr ""

#: gschem/src/x/x_menus.c:840
msgid "Toggle visibility of the Standard toolbar"
msgstr ""

#: gschem/src/x/x_menus.c:841
msgid "Toggle visibility of the Selection toolbar"
msgstr ""

#: gschem/src/x/x_menus.c:842
msgid "Toggle visibility of the Page toolbar"
msgstr ""

#: gschem/src/x/x_menus.c:843
msgid "Toggle visibility of the Add toolbar"
msgstr ""

#: gschem/src/x/x_menus.c:844
msgid "Toggle visibility of the Zoom toolbar"
msgstr ""

#: gschem/src/x/x_menus.c:845
msgid "Toggle visibility of the Edit toolbar"
msgstr ""

#: gschem/src/x/x_menus.c:846
msgid "Toggle visibility of the Attributes toolbar"
msgstr ""

#: gschem/src/x/x_menus.c:847
msgid "Toggle visibility of the Grid/Snap toolbar"
msgstr ""

#: gschem/src/x/x_menus.c:902
msgid "Display Icons on the toolbar"
msgstr ""

#: gschem/src/x/x_menus.c:903
msgid "Display Text on the toolbar"
msgstr ""

#: gschem/src/x/x_menus.c:904
msgid "Display Icons and Text vertically on the toolbar"
msgstr ""

#: gschem/src/x/x_menus.c:905
msgid "Display Icons and Text horizontally on the toolbar"
msgstr ""

#: gschem/src/x/x_menus.c:969
msgid "Toggle visibility of main menu icons"
msgstr ""

#: gschem/src/x/x_menus.c:970
msgid "Toggle main menu tooltips"
msgstr ""

#: gschem/src/x/x_menus.c:971
msgid "Toggle visibility of main context menu icons"
msgstr ""

#: gschem/src/x/x_menus.c:972
msgid "Toggle main context menu tooltips"
msgstr ""

#: gschem/src/x/x_menus.c:1319
#, c-format
msgid "Tried to set the sensitivity on non-existent menu item '%s'\n"
msgstr ""

#: gschem/src/x/x_menus.c:1323
#, c-format
msgid "Tried to set the sensitivity on non-existent menu item '%s',\n"
msgstr ""

#: gschem/src/x/x_menus.c:1327
#, c-format
msgid "Excessive errors <%d>, disabling sensitivity warnings\n"
msgstr ""

#: gschem/src/x/x_menus.c:1348
#, c-format
msgid "Popup menu widget doesn't exist!\n"
msgstr ""

#: gschem/src/x/x_menus.c:1403
msgid "Saving menu toolbar options..."
msgstr ""

#: gschem/src/x/x_menus.c:1413
msgid " done\n"
msgstr ""

#: gschem/src/x/x_menus.c:1416
#, c-format
msgid " there were %d errors\n"
msgstr ""

#: gschem/src/x/x_menus.c:1461
msgid "gschem: Enabling menu icons\n"
msgstr ""

#: gschem/src/x/x_menus.c:1464
msgid "gschem: Disabling menu icons\n"
msgstr ""

#: gschem/src/x/x_menus.c:1527
msgid "Enabling menu tooltips\n"
msgstr ""

#: gschem/src/x/x_menus.c:1530
msgid "Disabling menu tooltips\n"
msgstr ""

#: gschem/src/x/x_menus.c:1571
#, c-format
msgid "%s: Action not found, \"%s\" \n"
msgstr ""

#: gschem/src/x/x_menus.c:1574
#, c-format
msgid "%s: Menu path not found, \"%s\" \n"
msgstr ""

#: gschem/src/x/x_menus.c:1577
#, c-format
msgid "%s: invalid pointer [menubar]\n"
msgstr ""

#: gschem/src/x/x_menus.c:1653
#, c-format
msgid "Error, x_menu_set_toolbar_toggle: Did not find path \"%s\"\n"
msgstr ""

#: gschem/src/x/x_menus.c:1753
#, fuzzy, c-format
msgid "Could not open file %s\n"
msgstr "Nem találom a gc-t.\n"

#: gschem/src/x/x_menus.c:1854
#, fuzzy
msgid "Open"
msgstr "Megnyitás…"

#: gschem/src/x/x_menus.c:1863
#, fuzzy
msgid "Remove"
msgstr "Számok törlése"

#: gschem/src/x/x_menus.c:1872
#, fuzzy
msgid "_Show path"
msgstr "Mindkettő mutatása"

#: gschem/src/x/x_menus.c:1997
msgid "Clear"
msgstr ""

#: gschem/src/x/x_misc.c:73
msgid "The operating system is out of memory or resources."
msgstr ""

#: gschem/src/x/x_multiattrib.c:796 gschem/src/x/x_multiattrib.c:2739
msgid "<various>"
msgstr ""

#: gschem/src/x/x_multiattrib.c:918
#, fuzzy
msgid "Attribute name must not be empty. Please set a name."
msgstr ""
"Név nélküli attribútumok nem használhatóak. Kérlek adj nevet az "
"attribútumnak!"

#: gschem/src/x/x_multiattrib.c:920
#, fuzzy
msgid "Multi-Attribute Editor"
msgstr "_Attribútum"

#: gschem/src/x/x_multiattrib.c:1616
msgid "Select an attribute to add"
msgstr ""

#: gschem/src/x/x_multiattrib.c:1635
msgid "Show Value only"
msgstr "Csak az érték mutatása"

#: gschem/src/x/x_multiattrib.c:1637
msgid "Show Name only"
msgstr "Csak a név mutatása"

#: gschem/src/x/x_multiattrib.c:1641
msgid "Select an attribute visibility option"
msgstr ""

#: gschem/src/x/x_multiattrib.c:1667
msgid "Promote"
msgstr ""

#: gschem/src/x/x_multiattrib.c:1672
msgid "Duplicate"
msgstr "Megkettőzés"

#: gschem/src/x/x_multiattrib.c:1674
#, fuzzy
msgid "Copy to all"
msgstr "Másolás 1-be"

#: gschem/src/x/x_multiattrib.c:2037 gschem/src/x/x_multiattrib.c:2562
msgid "Edit Attributes"
msgstr "Attribútumok szerkesztése"

#: gschem/src/x/x_multiattrib.c:2179 gschem/scheme/gschem/builtins.scm:350
msgid "Add Attribute"
msgstr "Attribútum hozzáadása"

#: gschem/src/x/x_multiattrib.c:2230
msgid "Ctrl+Enter inserts new line; Ctrl+Tab inserts Tab"
msgstr ""

#: gschem/src/x/x_multiattrib.c:2261
msgid "Enter or type a value for the new attribute then press the Add button"
msgstr ""

#: gschem/src/x/x_multiattrib.c:2276
msgid "Enable or disable attribute visibility"
msgstr ""

#: gschem/src/x/x_multiattrib.c:2291
msgid "Add new attribute to component"
msgstr ""

#: gschem/src/x/x_multiattrib.c:2581
#, fuzzy
msgid "symbols"
msgstr "szimbólumok"

#: gschem/src/x/x_multiattrib.c:2585
#, fuzzy
msgid "symbol"
msgstr "szimbólumok"

#: gschem/src/x/x_multiattrib.c:2596
msgid "pins"
msgstr ""

#: gschem/src/x/x_multiattrib.c:2600
#, fuzzy
msgid "pin"
msgstr "Alkatrészláb"

#: gschem/src/x/x_multiattrib.c:2611
msgid "nets"
msgstr ""

#: gschem/src/x/x_multiattrib.c:2615
#, fuzzy
msgid "net"
msgstr "Net"

#: gschem/src/x/x_multiattrib.c:2626
msgid "buses"
msgstr ""

#: gschem/src/x/x_multiattrib.c:2630
#, fuzzy
msgid "bus"
msgstr "Busz"

#: gschem/src/x/x_multiattrib.c:2641
#, fuzzy
msgid "attributes"
msgstr "Attribútumok"

#: gschem/src/x/x_multiattrib.c:2645
#, fuzzy
msgid "attribute"
msgstr "Attribútumok"

#: gschem/src/x/x_pagesel.c:594
#, fuzzy
msgid "Move Up"
msgstr "Mozgatás"

#: gschem/src/x/x_pagesel.c:595
#, fuzzy
msgid "Move Down"
msgstr "\"Középre\" üzemmód"

#: gschem/src/x/x_pagesel.c:597
msgid "New Blank"
msgstr ""

#: gschem/src/x/x_pagesel.c:598 gschem/scheme/gschem/builtins.scm:308
msgid "New Page"
msgstr "Új lap"

#: gschem/src/x/x_pagesel.c:599
#, fuzzy
msgid "Open Page..."
msgstr "Fájl megnyitása…"

#: gschem/src/x/x_pagesel.c:601
msgid "Save Page"
msgstr "Mentés"

#: gschem/src/x/x_pagesel.c:602 gschem/scheme/gschem/builtins.scm:320
msgid "Close Page"
msgstr "Lap bezárása"

#: gschem/src/x/x_pagesel.c:603 gschem/scheme/gschem/builtins.scm:323
msgid "Discard Page"
msgstr "Rajz eldobása"

#: gschem/src/x/x_pagesel.c:1048 gschem/scheme/gschem/builtins.scm:287
msgid "Page Manager"
msgstr "Oldalkiválasztó"

#: gschem/src/x/x_pagesel.c:1138
msgid "Changed"
msgstr "Módosítva"

#: gschem/src/x/x_pagesel.c:1168
#, fuzzy
msgid "Right click on rows for more options..."
msgstr "Kattints a jobb egérgombbal a fájlnével a további opciókért..."

#: gschem/src/x/x_print.c:90
#, fuzzy
msgid "Select PostScript Filename..."
msgstr "PostScript fájlnév kiválasztása..."

#: gschem/src/x/x_print.c:175
msgid "Extents with margins"
msgstr "Körvonal margóval"

#: gschem/src/x/x_print.c:179
msgid "Extents no margins"
msgstr "Körvonal margó nélkül"

#: gschem/src/x/x_print.c:184
msgid "Current Window"
msgstr "Jelenlegi nézet"

#: gschem/src/x/x_print.c:217
msgid "Landscape"
msgstr "Fekvő"

#: gschem/src/x/x_print.c:223
msgid "Portrait"
msgstr "Álló"

#: gschem/src/x/x_print.c:484
#, fuzzy
msgid "Print..."
msgstr "_Nyomtatás…"

#: gschem/src/x/x_print.c:492
msgid "Settings"
msgstr "Beállitások"

#: gschem/src/x/x_print.c:504
msgid "Output paper size:"
msgstr "Papírméret:"

#: gschem/src/x/x_print.c:514
msgid "Type:"
msgstr "Típus:"

#: gschem/src/x/x_print.c:524
msgid "Orientation:"
msgstr "Tájolás:"

#: gschem/src/x/x_print.c:535
msgid "Destination"
msgstr "Cél"

#: gschem/src/x/x_print.c:548
msgid "File:"
msgstr "Fájl:"

#: gschem/src/x/x_print.c:578
msgid "Command:"
msgstr "Parancs:"

#: gschem/src/x/x_print.c:778
msgid "No print destination specified\n"
msgstr "Nincs megadva a nyomtatási cél!\n"

#: gschem/src/x/x_print.c:787
#, fuzzy
msgid "Cannot print current schematic to"
msgstr "Nem tudom [%s]-ba nyomtatni a rajzot\n"

#: gschem/src/x/x_print.c:790 gschem/src/x/x_print.c:1226
#, fuzzy
msgid "An error occurred while printing"
msgstr ""
"A következő hiba lépett fel a %s típusú kép mentésekor az alábbi "
"fájlnévvel:\n"
"%s\n"
"\n"
"%s\n"

#: gschem/src/x/x_print.c:794
#, fuzzy
msgid "check the log for more information"
msgstr ""
"Hiba a(z) '%s' fájlba történő nyomtatás közben.\n"
"Olvasd el a log ablakban leírtakat a további információkért."

#: gschem/src/x/x_print.c:795 gschem/src/x/x_print.c:1229
#, fuzzy
msgid "Print Error"
msgstr "Nyomtatás..."

#: gschem/src/x/x_print.c:800
#, fuzzy
msgid "Printed current schematic to"
msgstr "A rajz kinyomtatva a(z) [%s] fájlba.\n"

#: gschem/src/x/x_print.c:1109 gschem/src/x/x_print.c:1171
#, fuzzy
msgid "Failed to write PDF to"
msgstr "[%s] init scm fájl olvasása sikertelen.\n"

#: gschem/src/x/x_print.c:1224
msgid "Error printing file"
msgstr ""

#: gschem/src/x/x_rc.c:84
msgid "<b>Error Proccessing Configuration.</b>"
msgstr ""

#: gschem/src/x/x_rc.c:85
msgid "gschem RC File Error"
msgstr ""

#: gschem/src/x/x_rc.c:86
msgid "An unknown error occurred while parsing configuration files."
msgstr ""

#: gschem/src/x/x_rc.c:87
#, fuzzy
msgid "The log may contain more information."
msgstr ""
"Hiba a(z) '%s' fájlba történő nyomtatás közben.\n"
"Olvasd el a log ablakban leírtakat a további információkért."

#: gschem/src/x/x_rc.c:100 gschem/src/x/x_rc.c:136
#, c-format
msgid "ERROR: %s\n"
msgstr ""

#: gschem/src/x/x_sessions.c:139
msgid "Rename Session"
msgstr ""

#: gschem/src/x/x_sessions.c:140 gschem/src/x/x_sessions.c:819
#: gschem/src/x/x_sessions.c:842
msgid "Specify new name for Session:"
msgstr ""

#: gschem/src/x/x_sessions.c:228
#, fuzzy
msgid "Select export file"
msgstr "PostScript fájlnév kiválasztása..."

#: gschem/src/x/x_sessions.c:232
#, c-format
msgid "Exported session %s to %s\n"
msgstr ""

#: gschem/src/x/x_sessions.c:413
#, fuzzy
msgid "Loads the selected session"
msgstr "Kiválasztott objektumok"

#: gschem/src/x/x_sessions.c:414
msgid ""
"Show the Open Session dialog at start-up, over-rides auto-load-last feature"
msgstr ""

#: gschem/src/x/x_sessions.c:415
msgid "Add and remove files to the sessions automatically"
msgstr ""

#: gschem/src/x/x_sessions.c:420
#, fuzzy
msgid "Show at start-up"
msgstr "A következővel kezdődő szöveg mutatása:"

#: gschem/src/x/x_sessions.c:427
msgid "Auto update"
msgstr ""

#: gschem/src/x/x_sessions.c:524
#, fuzzy
msgid "Session Name"
msgstr "Név mutatása"

#: gschem/src/x/x_sessions.c:539
#, fuzzy
msgid "File Count"
msgstr "Fáljsorrend"

#: gschem/src/x/x_sessions.c:589
#, fuzzy
msgid "Rename the selected session"
msgstr "Jelenlegi nézet"

#: gschem/src/x/x_sessions.c:590
msgid "Delete the selected session"
msgstr ""

#: gschem/src/x/x_sessions.c:591
msgid "Export the selected session to a project file"
msgstr ""

#: gschem/src/x/x_sessions.c:593 gschem/scheme/gschem/builtins.scm:392
msgid "Manage Sessions"
msgstr ""

#: gschem/src/x/x_sessions.c:628
#, fuzzy
msgid "_Rename"
msgstr "Fájlnév"

#: gschem/src/x/x_sessions.c:635 gschem/etc/system-gschemrc.scm:2091
msgid "_Delete"
msgstr "Törlés (_D)"

#: gschem/src/x/x_sessions.c:642 gschem/etc/system-gschemrc.scm:2066
msgid "_Export"
msgstr ""

#: gschem/src/x/x_sessions.c:757
msgid "Open Session"
msgstr ""

#: gschem/src/x/x_sessions.c:818
msgid "New Session"
msgstr ""

#: gschem/src/x/x_sessions.c:842 gschem/scheme/gschem/builtins.scm:389
#, fuzzy
msgid "Save Session As"
msgstr "Mind mentése"

#: gschem/src/x/x_settings.c:359
#, c-format
msgid "%s: error opening: %s\n"
msgstr ""

#: gschem/src/x/x_settings.c:413
#, fuzzy, c-format
msgid "Failed to open [%s]: %s\n"
msgstr "[%s] init scm fájl olvasása sikertelen.\n"

#: gschem/src/x/x_settings.c:528
#, c-format
msgid "File Name error! system-%s\n"
msgstr ""

#: gschem/src/x/x_settings.c:536
#, c-format
msgid "File open for read-only error: \"%s\", %s\n"
msgstr ""

#: gschem/src/x/x_settings.c:540
#, c-format
msgid "Error, opening output \"%s\", %s\n"
msgstr ""

#: gschem/src/x/x_settings.c:594
#, c-format
msgid "Writing configuration to [%s]\n"
msgstr ""

#: gschem/src/x/x_settings.c:597
#, c-format
msgid "File error: \"%s\", %s\n"
msgstr ""

#: gschem/src/x/x_settings_dialog.c:1074
msgid "Clear attributes and restore default filter list?"
msgstr ""

#: gschem/src/x/x_settings_dialog.c:1238
msgid "Restore default"
msgstr ""

#: gschem/src/x/x_settings_dialog.c:2639
#, fuzzy
msgid "Close without changing any settings"
msgstr "_Bezárás mentés nélkül"

#: gschem/src/x/x_settings_dialog.c:2641 gschem/scheme/gschem/builtins.scm:56
msgid "Save"
msgstr "Mentés"

#: gschem/src/x/x_settings_dialog.c:2645
msgid "Close and Write settings to disk"
msgstr ""

#: gschem/src/x/x_settings_dialog.c:2651
msgid "Change settings and close but do not write settings to storage.."
msgstr ""

#: gschem/src/x/x_status_bar.c:262 gschem/src/x/x_status_bar.c:273
#: gschem/src/x/x_status_bar.c:288 gschem/src/x/x_status_bar.c:353
#: gschem/src/x/x_status_bar.c:365
msgid "none"
msgstr "semmi"

#: gschem/src/x/x_status_bar.c:311
msgid "Menu/Cancel"
msgstr "Menü/mégsem"

#: gschem/src/x/x_status_bar.c:314
#, fuzzy
msgid "Pan/Cancel"
msgstr "Menü/mégsem"

#: gschem/src/x/x_status_bar.c:357
msgid "Repeat/none"
msgstr "Ismétlés/semmi"

#: gschem/src/x/x_status_bar.c:378
msgid "Pick"
msgstr "Kijelöl"

#: gschem/src/x/x_toolbars.c:532
msgid "Creating new Toolbar configuration\n"
msgstr ""

#: gschem/src/x/x_toolbars.c:541
msgid "Saving Toolbar settings..."
msgstr ""

#: gschem/src/x/x_toolbars.c:566
#, fuzzy, c-format
msgid "Could not save Toolbar configuration to %s\n"
msgstr "[%s] init scm fájl olvasása sikertelen.\n"

#: gschem/src/x/x_window.c:107
#, fuzzy
msgid "Could not allocate gc, w_current is NULL\n"
msgstr "Nem találom a gc-t.\n"

#: gschem/src/x/x_window.c:116
#, fuzzy
msgid "Could not create a Cairo context, is window drawable?\n"
msgstr "Nem találom a gc-t.\n"

#: gschem/src/x/x_window.c:123
#, fuzzy
msgid "Could not allocate gc, w_current->window is not a valid Window\n"
msgstr "Nem találom a gc-t.\n"

#: gschem/src/x/x_window.c:186
msgid "Saving main window geometry and settings.\n"
msgstr ""

#: gschem/src/x/x_window.c:310
msgid "Retrieving main Window geometry and settings.\n"
msgstr ""

#: gschem/src/x/x_window.c:672 gschem/src/x/x_window.c:1087
msgid "Aborting action\n"
msgstr ""

#: gschem/src/x/x_window.c:678
#, fuzzy
msgid "Close Window canceled\n"
msgstr "Ablak bezárása\n"

#: gschem/src/x/x_window.c:764
#, fuzzy, c-format
msgid "Loading \"%s\"\n"
msgstr "[%s] rajz betöltése\n"

#: gschem/src/x/x_window.c:908
#, c-format
msgid "New file [%s]\n"
msgstr "Új fájl: [%s]\n"

#: gschem/src/x/x_window.c:1135
#, c-format
msgid "Discarding page [%s]\n"
msgstr "A(z) [%s] rajz eldobása\n"

#: gschem/src/x/x_window.c:1135
#, c-format
msgid "Closing [%s]\n"
msgstr "[%s] bezárása\n"

#: gschem/src/x/x_window.c:1199
#, fuzzy, c-format
msgid "Could NOT save page [%s]:\n"
msgstr "A [%s] rajz mentése nem sikerült.\n"

#: gschem/src/x/x_window.c:1201
msgid "Error while trying to save"
msgstr "Hiba mentés közben"

#: gschem/src/x/x_window.c:1214
#, fuzzy, c-format
msgid "Saved as [%s] Okay\n"
msgstr "[%s]-ként elmentve.\n"

#: gschem/src/x/x_window.c:1217
#, fuzzy, c-format
msgid "Saved [%s] Okay\n"
msgstr "[%s] elmentve.\n"

#: gschem/src/x/x_window.c:1220
msgid "Saved"
msgstr "Elmentve"

#: gschem/data/geda-gschem.desktop.in:3
msgid "gEDA Schematic Editor"
msgstr "gEDA kapcsolásirajz-szerkesztő"

#: gschem/data/geda-gschem.desktop.in:4
msgid "Create and edit electrical schematics and symbols with gschem"
msgstr ""
"Elektromos kapcsolási rajzok és szimbólumok készítése és szerkesztése a "
"gschemmel"

#: gschem/etc/system-gschemrc.scm:2051 gschem/etc/system-gschemrc.scm:2259
msgid "_New"
msgstr "_Új"

#: gschem/etc/system-gschemrc.scm:2051
msgid "Create a new empty file"
msgstr ""

#: gschem/etc/system-gschemrc.scm:2052 gschem/etc/system-gschemrc.scm:2260
msgid "_Open..."
msgstr "_Megnyitás..."

#: gschem/etc/system-gschemrc.scm:2053
msgid "Open Recen_t"
msgstr "Legutóbbi megnyitása"

#: gschem/etc/system-gschemrc.scm:2053
msgid "Open recently accessed schematic or symbol files"
msgstr ""

#: gschem/etc/system-gschemrc.scm:2057 gschem/etc/system-gschemrc.scm:2263
msgid "_Save"
msgstr "Menté_s"

#: gschem/etc/system-gschemrc.scm:2058 gschem/etc/system-gschemrc.scm:2264
msgid "Save _As..."
msgstr "Mentés másként"

#: gschem/etc/system-gschemrc.scm:2058
msgid "Save the current document to a new name or location"
msgstr ""

#: gschem/etc/system-gschemrc.scm:2059
#, fuzzy
msgid "Save A_ll"
msgstr "Mind mentése"

#: gschem/etc/system-gschemrc.scm:2059
msgid "Save all open documents"
msgstr ""

#: gschem/etc/system-gschemrc.scm:2060
#, fuzzy
msgid "Save _Modified"
msgstr "Mozgatási mód"

#: gschem/etc/system-gschemrc.scm:2060
msgid "Save all modified documents"
msgstr ""

#: gschem/etc/system-gschemrc.scm:2061 gschem/etc/system-gschemrc.scm:2222
msgid "_Revert"
msgstr "_Visszaállítás"

#: gschem/etc/system-gschemrc.scm:2061
msgid "Discard changes and reload the current document"
msgstr ""

#: gschem/etc/system-gschemrc.scm:2062
#, fuzzy
msgid "Re_vert All"
msgstr "Biztosan újratöltsem az oldalt?"

#: gschem/etc/system-gschemrc.scm:2062
msgid "Discard changes and reload the all documents"
msgstr ""

#: gschem/etc/system-gschemrc.scm:2065
msgid "_Print..."
msgstr "_Nyomtatás…"

#: gschem/etc/system-gschemrc.scm:2065
#, fuzzy
msgid "Print the current document"
msgstr "A rajz kinyomtatva a(z) [%s] fájlba.\n"

#: gschem/etc/system-gschemrc.scm:2066
msgid "Export options"
msgstr ""

#: gschem/etc/system-gschemrc.scm:2067
msgid "Write p_df"
msgstr ""

#: gschem/etc/system-gschemrc.scm:2067
msgid "Create PDF document"
msgstr ""

#: gschem/etc/system-gschemrc.scm:2068
msgid "Write _image..."
msgstr ""

#: gschem/etc/system-gschemrc.scm:2068
msgid "This is a dummy tip"
msgstr ""

#: gschem/etc/system-gschemrc.scm:2071
#, fuzzy
msgid "E_xecute Script..."
msgstr "Szkript végrehajtása"

#: gschem/etc/system-gschemrc.scm:2071
#, fuzzy
msgid "Execute a script file"
msgstr "Szkript végrehajtása"

#: gschem/etc/system-gschemrc.scm:2074 gschem/etc/system-gschemrc.scm:2221
msgid "_Close"
msgstr "_Bezárás"

#: gschem/etc/system-gschemrc.scm:2074
msgid "Close the current document"
msgstr ""

#: gschem/etc/system-gschemrc.scm:2075
#, fuzzy
msgid "Close All"
msgstr "_Bezárás"

#: gschem/etc/system-gschemrc.scm:2075
msgid "Close all open documents"
msgstr ""

#: gschem/etc/system-gschemrc.scm:2076
msgid "_Quit"
msgstr "Kilépés"

#: gschem/etc/system-gschemrc.scm:2084
msgid "_Undo"
msgstr "_Visszavonás"

#: gschem/etc/system-gschemrc.scm:2084
#, fuzzy
msgid "Undo the last action"
msgstr "Utolsó művelet visszavonása"

#: gschem/etc/system-gschemrc.scm:2085
msgid "_Redo"
msgstr "Új_ra"

#: gschem/etc/system-gschemrc.scm:2085
#, fuzzy
msgid "redo the last un-done action"
msgstr "Utolsó művelet visszavonása"

#: gschem/etc/system-gschemrc.scm:2088
#, fuzzy
msgid "Cu_t clipboard"
msgstr "Kivágás a vágólapra"

#: gschem/etc/system-gschemrc.scm:2089
#, fuzzy
msgid "_Copy clipboard"
msgstr "Kivágás a vágólapra"

#: gschem/etc/system-gschemrc.scm:2090
#, fuzzy
msgid "_Paste clipboard"
msgstr "Beillesztés a vágólapról"

#: gschem/etc/system-gschemrc.scm:2094
msgid "C_opy"
msgstr ""

#: gschem/etc/system-gschemrc.scm:2095
#, fuzzy
msgid "_Multiple Copy"
msgstr "Többszörös másolás"

#: gschem/etc/system-gschemrc.scm:2096
#, fuzzy
msgid "M_irror"
msgstr "Tükrözés"

#: gschem/etc/system-gschemrc.scm:2097
msgid "Mo_ve"
msgstr ""

#: gschem/etc/system-gschemrc.scm:2098
#, fuzzy
msgid "O_ffset"
msgstr "Összeköttetés üzemmód"

#: gschem/etc/system-gschemrc.scm:2098
#, fuzzy
msgid "Offset the selected objects"
msgstr "Kiválasztott objektumok"

#: gschem/etc/system-gschemrc.scm:2099
#, fuzzy
msgid "Rotate _90"
msgstr "Forgatás"

#: gschem/etc/system-gschemrc.scm:2100
#, fuzzy
msgid "Snap to _grid"
msgstr "\"Középre\" üzemmód"

#: gschem/etc/system-gschemrc.scm:2100
msgid "Snap selection to grid to current grid"
msgstr ""

#: gschem/etc/system-gschemrc.scm:2103
msgid "_Array"
msgstr ""

#: gschem/etc/system-gschemrc.scm:2104
msgid "_Break"
msgstr ""

#: gschem/etc/system-gschemrc.scm:2104
msgid "Break a linear object into separate objects"
msgstr ""

#: gschem/etc/system-gschemrc.scm:2105
#, fuzzy
msgid "E_xtend"
msgstr "/Teljes rajz"

#: gschem/etc/system-gschemrc.scm:2108
#, fuzzy
msgid "_Edit..."
msgstr "Szerkesztés..."

#: gschem/etc/system-gschemrc.scm:2109
#, fuzzy
msgid "E_dit Text..."
msgstr "Szöveg szerkesztése..."

#: gschem/etc/system-gschemrc.scm:2109
msgid "Open the Text Editor Dialog"
msgstr ""

#: gschem/etc/system-gschemrc.scm:2110
#, fuzzy
msgid "Co_lor..."
msgstr "Szín..."

#: gschem/etc/system-gschemrc.scm:2111
#, fuzzy
msgid "Edit Pi_n..."
msgstr "Kitöltés szerkesztése"

#: gschem/etc/system-gschemrc.scm:2112
#, fuzzy
msgid "Line _Width & Type..."
msgstr "Vonalszélesség és típus"

#: gschem/etc/system-gschemrc.scm:2112
msgid "Open the Line Editor Dialog"
msgstr ""

#: gschem/etc/system-gschemrc.scm:2113
#, fuzzy
msgid "Fill T_ype..."
msgstr "Kitöltés típusa"

#: gschem/etc/system-gschemrc.scm:2113
msgid "Open the Fill Editor Dialog"
msgstr ""

#: gschem/etc/system-gschemrc.scm:2114
#, fuzzy
msgid "Edit Component..."
msgstr "/Alkatrész hozzáadása"

#: gschem/etc/system-gschemrc.scm:2115
#, fuzzy
msgid "_Slot..."
msgstr "Névjegy"

#: gschem/etc/system-gschemrc.scm:2115
msgid "Open the Slot Editor Dialog"
msgstr ""

#: gschem/etc/system-gschemrc.scm:2121
#, fuzzy
msgid "Activate Deselect mode"
msgstr "Kiválasztás mód"

#: gschem/etc/system-gschemrc.scm:2122 gschem/scheme/gschem/builtins.scm:173
msgid "Select All"
msgstr ""

#: gschem/etc/system-gschemrc.scm:2122
#, fuzzy
msgid "Select all objects"
msgstr "Kiválasztott objektumok"

#: gschem/etc/system-gschemrc.scm:2123 gschem/scheme/gschem/builtins.scm:185
msgid "Deselect All"
msgstr ""

#: gschem/etc/system-gschemrc.scm:2123
msgid "Unselect everything"
msgstr ""

#: gschem/etc/system-gschemrc.scm:2124
msgid "_Invert Selection"
msgstr ""

#: gschem/etc/system-gschemrc.scm:2124
msgid "Invert the current selection set"
msgstr ""

#: gschem/etc/system-gschemrc.scm:2127
msgid "Copy into 1"
msgstr "Másolás 1-be"

#: gschem/etc/system-gschemrc.scm:2127
msgid "Copy selection to first auxiliary buffer"
msgstr ""

#: gschem/etc/system-gschemrc.scm:2128
msgid "Copy into 2"
msgstr "Másolás 2-be"

#: gschem/etc/system-gschemrc.scm:2128
msgid "Copy selection to second auxiliary buffer"
msgstr ""

#: gschem/etc/system-gschemrc.scm:2129
msgid "Copy into 3"
msgstr "Másolás 3-ba"

#: gschem/etc/system-gschemrc.scm:2129
msgid "Copy selection to third auxiliary buffer"
msgstr ""

#: gschem/etc/system-gschemrc.scm:2130
msgid "Copy into 4"
msgstr "Másolás 4-be"

#: gschem/etc/system-gschemrc.scm:2130
msgid "Copy selection to forth auxiliary buffer"
msgstr ""

#: gschem/etc/system-gschemrc.scm:2131
msgid "Copy into 5"
msgstr "Másolás 5-be"

#: gschem/etc/system-gschemrc.scm:2131
msgid "Copy selection to fifth auxiliary buffer"
msgstr ""

#: gschem/etc/system-gschemrc.scm:2132
msgid "Cut into 1"
msgstr "Kivágás 1-be"

#: gschem/etc/system-gschemrc.scm:2132
msgid "Cut selection to first auxiliary buffer"
msgstr ""

#: gschem/etc/system-gschemrc.scm:2133
msgid "Cut into 2"
msgstr "Kivágás 2-be"

#: gschem/etc/system-gschemrc.scm:2133
msgid "Cut selection to second auxiliary buffer"
msgstr ""

#: gschem/etc/system-gschemrc.scm:2134
msgid "Cut into 3"
msgstr "Kivágás 3-ba"

#: gschem/etc/system-gschemrc.scm:2134
msgid "Cut selection to third auxiliary buffer"
msgstr ""

#: gschem/etc/system-gschemrc.scm:2135
msgid "Cut into 4"
msgstr "Kivágás 4-be"

#: gschem/etc/system-gschemrc.scm:2135
msgid "Cut selection to forth auxiliary buffer"
msgstr ""

#: gschem/etc/system-gschemrc.scm:2136
msgid "Cut into 5"
msgstr "Kivágás 5-be"

#: gschem/etc/system-gschemrc.scm:2136
msgid "Cut selection to fifth auxiliary buffer"
msgstr ""

#: gschem/etc/system-gschemrc.scm:2137
msgid "Paste from 1"
msgstr "Beillesztés 1-ből"

#: gschem/etc/system-gschemrc.scm:2137
msgid "Insert contents of the first auxiliary buffer"
msgstr ""

#: gschem/etc/system-gschemrc.scm:2138
msgid "Paste from 2"
msgstr "Beillesztés 2-ből"

#: gschem/etc/system-gschemrc.scm:2138
msgid "Insert contents of the second auxiliary buffer"
msgstr ""

#: gschem/etc/system-gschemrc.scm:2139
msgid "Paste from 3"
msgstr "Beillesztés 3-ból"

#: gschem/etc/system-gschemrc.scm:2139
msgid "Insert contents of the third auxiliary buffer"
msgstr ""

#: gschem/etc/system-gschemrc.scm:2140
msgid "Paste from 4"
msgstr "Beillesztés 4-ből"

#: gschem/etc/system-gschemrc.scm:2140
msgid "Insert contents of the forth auxiliary buffer"
msgstr ""

#: gschem/etc/system-gschemrc.scm:2141
msgid "Paste from 5"
msgstr "Beillesztés 5-ből"

#: gschem/etc/system-gschemrc.scm:2141
msgid "Insert contents of the fifth auxiliary buffer"
msgstr ""

#: gschem/etc/system-gschemrc.scm:2144
#, fuzzy
msgid "Lock selected objects"
msgstr "Kiválasztott objektumok"

#: gschem/etc/system-gschemrc.scm:2145 gschem/scheme/gschem/builtins.scm:191
msgid "Unlock"
msgstr "Zárolás feloldása"

#: gschem/etc/system-gschemrc.scm:2145
#, fuzzy
msgid "Unlock selected objects"
msgstr "Kiválasztott objektumok"

#: gschem/etc/system-gschemrc.scm:2180
msgid "_Redraw"
msgstr "Újrarajzolás"

#: gschem/etc/system-gschemrc.scm:2181
msgid "_Pan"
msgstr ""

#: gschem/etc/system-gschemrc.scm:2181
msgid "Activate Panning"
msgstr ""

#: gschem/etc/system-gschemrc.scm:2183
#, fuzzy
msgid "Zoom _All"
msgstr "/Kicsinyítés"

#: gschem/etc/system-gschemrc.scm:2183
msgid "Zoom to the limits of the drawing area"
msgstr ""

#: gschem/etc/system-gschemrc.scm:2184
msgid "Zoom _Box"
msgstr ""

#: gschem/etc/system-gschemrc.scm:2185
msgid "Zoom _Extents"
msgstr ""

#: gschem/etc/system-gschemrc.scm:2186
msgid "Zoom _In"
msgstr "Nagyítás"

#: gschem/etc/system-gschemrc.scm:2187
msgid "Zoom _Out"
msgstr "Kicsinyítés"

#: gschem/etc/system-gschemrc.scm:2188
#, fuzzy
msgid "Zoom _Mag"
msgstr "Nagyítás"

#: gschem/etc/system-gschemrc.scm:2189
#, fuzzy
msgid "Zoom _Selection"
msgstr "Nagyítás"

#: gschem/etc/system-gschemrc.scm:2192 gschem/etc/system-gschemrc.scm:2230
msgid "D_ocumentation..."
msgstr "D_okumentáció"

#: gschem/etc/system-gschemrc.scm:2193
msgid "Show/Hide Inv Text"
msgstr "Láthatatlan szöveg mutatása/elrejtése"

#: gschem/etc/system-gschemrc.scm:2193
#, fuzzy
msgid "Toggle hidden text attributes"
msgstr "Meglevő attribútumok cseréje"

#: gschem/etc/system-gschemrc.scm:2194
#, fuzzy
msgid "Show/Hide Net Names"
msgstr "Láthatatlan szöveg mutatása/elrejtése"

#: gschem/etc/system-gschemrc.scm:2194
#, fuzzy
msgid "Toggle hidden net name attributes"
msgstr "Meglevő attribútumok cseréje"

#: gschem/etc/system-gschemrc.scm:2197
msgid "_Dark color scheme"
msgstr "Sötét színséma"

#: gschem/etc/system-gschemrc.scm:2197
msgid "Set the color map to the Dark set"
msgstr ""

#: gschem/etc/system-gschemrc.scm:2198
msgid "_Light color scheme"
msgstr "Világos színséma"

#: gschem/etc/system-gschemrc.scm:2198
msgid "Set the color map to the Light set"
msgstr ""

#: gschem/etc/system-gschemrc.scm:2199
msgid "B_W color scheme"
msgstr ""

#: gschem/etc/system-gschemrc.scm:2199
msgid "Set the color map to Black and White"
msgstr ""

#: gschem/etc/system-gschemrc.scm:2208
msgid "_Draw Order"
msgstr ""

#: gschem/etc/system-gschemrc.scm:2208
msgid "Change order objects are drawn"
msgstr ""

#: gschem/etc/system-gschemrc.scm:2211
msgid "_Manager..."
msgstr "_Kezelő..."

#: gschem/etc/system-gschemrc.scm:2211
#, fuzzy
msgid "Open the Page Manager"
msgstr "Oldalkiválasztó"

#: gschem/etc/system-gschemrc.scm:2212
msgid "_First"
msgstr ""

#: gschem/etc/system-gschemrc.scm:2212
#, fuzzy
msgid "Goto the first page"
msgstr "Jelenlegi oldal"

#: gschem/etc/system-gschemrc.scm:2213
msgid "_Previous"
msgstr "Előző"

#: gschem/etc/system-gschemrc.scm:2213
msgid "Switch to the previous page"
msgstr ""

#: gschem/etc/system-gschemrc.scm:2214
msgid "_Next"
msgstr "Következő"

#: gschem/etc/system-gschemrc.scm:2214
msgid "Switch to the next page"
msgstr ""

#: gschem/etc/system-gschemrc.scm:2215
msgid "_Up"
msgstr "Vissza a rajzhoz"

#: gschem/etc/system-gschemrc.scm:2215
msgid "Go up one page"
msgstr ""

#: gschem/etc/system-gschemrc.scm:2216
#, fuzzy
msgid "_Down"
msgstr "\"Középre\" üzemmód"

#: gschem/etc/system-gschemrc.scm:2216
msgid "Go down one page"
msgstr ""

#: gschem/etc/system-gschemrc.scm:2217
msgid "_Last"
msgstr ""

#: gschem/etc/system-gschemrc.scm:2217
#, fuzzy
msgid "Goto the last page"
msgstr "Utolsó művelet visszavonása"

#: gschem/etc/system-gschemrc.scm:2218
msgid "Ne_w"
msgstr "Új"

#: gschem/etc/system-gschemrc.scm:2218
msgid "Create a new Page"
msgstr ""

#: gschem/etc/system-gschemrc.scm:2221
#, fuzzy
msgid "Close the current page"
msgstr "Jelenlegi oldal"

#: gschem/etc/system-gschemrc.scm:2222
msgid "Discard changes and reload the current documents"
msgstr ""

#: gschem/etc/system-gschemrc.scm:2223
#, fuzzy
msgid "D_iscard"
msgstr "El_dobás"

#: gschem/etc/system-gschemrc.scm:2223
#, fuzzy
msgid "Close the current page without saving"
msgstr "_Bezárás mentés nélkül"

#: gschem/etc/system-gschemrc.scm:2224
#, fuzzy
msgid "Prin_t"
msgstr "Nyomtatás..."

#: gschem/etc/system-gschemrc.scm:2224
#, fuzzy
msgid "Print the current page"
msgstr "Jelenlegi oldal"

#: gschem/etc/system-gschemrc.scm:2227
#, fuzzy
msgid "Down _Schematic"
msgstr "Rajz szerkesztése"

#: gschem/etc/system-gschemrc.scm:2228
#, fuzzy
msgid "Down S_ymbol"
msgstr "/Szimbólum szerkesztése"

#: gschem/etc/system-gschemrc.scm:2229
#, fuzzy
msgid "_Hierarchy Up"
msgstr "Hie_rarchia"

#: gschem/etc/system-gschemrc.scm:2230
#, fuzzy
msgid "Find component documentation"
msgstr "Alkatrész dokumentáció"

#: gschem/etc/system-gschemrc.scm:2238
msgid "_Component..."
msgstr "Alkatrész"

#: gschem/etc/system-gschemrc.scm:2239
msgid "_Net"
msgstr "_Net"

#: gschem/etc/system-gschemrc.scm:2240
msgid "B_us"
msgstr "B_usz"

#: gschem/etc/system-gschemrc.scm:2241
msgid "_Attribute..."
msgstr "_Attribútum"

#: gschem/etc/system-gschemrc.scm:2242
msgid "_Text..."
msgstr "Szöveg"

#: gschem/etc/system-gschemrc.scm:2245
msgid "A_rc"
msgstr "Kö_rív"

#: gschem/etc/system-gschemrc.scm:2245
msgid "Create arc"
msgstr ""

#: gschem/etc/system-gschemrc.scm:2246
msgid "_Box"
msgstr "Do_boz"

#: gschem/etc/system-gschemrc.scm:2246
#, fuzzy
msgid "Add box"
msgstr "/Busz hozzáadása"

#: gschem/etc/system-gschemrc.scm:2247
msgid "C_ircle"
msgstr "Kör"

#: gschem/etc/system-gschemrc.scm:2247
#, fuzzy
msgid "Add circle"
msgstr "Kör"

#: gschem/etc/system-gschemrc.scm:2248
msgid "_Line"
msgstr "Vona_l"

#: gschem/etc/system-gschemrc.scm:2248
#, fuzzy
msgid "Add line"
msgstr "Vonal"

#: gschem/etc/system-gschemrc.scm:2249
msgid "Pat_h"
msgstr ""

#: gschem/etc/system-gschemrc.scm:2249 gschem/scheme/gschem/builtins.scm:371
#, fuzzy
msgid "Add Path"
msgstr "/Összeköttetés hozzáadása"

#: gschem/etc/system-gschemrc.scm:2250
msgid "Pictu_re..."
msgstr "Kép"

#: gschem/etc/system-gschemrc.scm:2250
msgid "Insert an image into the current document"
msgstr ""

#: gschem/etc/system-gschemrc.scm:2251
msgid "_Pin"
msgstr ""

#: gschem/etc/system-gschemrc.scm:2251
#, fuzzy
msgid "Add pin"
msgstr "Vonal"

#: gschem/etc/system-gschemrc.scm:2259
msgid "Create a new session"
msgstr ""

#: gschem/etc/system-gschemrc.scm:2260
msgid "Launch the open Session dialog"
msgstr ""

#: gschem/etc/system-gschemrc.scm:2261
msgid "_Restore"
msgstr ""

#: gschem/etc/system-gschemrc.scm:2261
msgid "Restore an existing Session"
msgstr ""

#: gschem/etc/system-gschemrc.scm:2263
#, fuzzy
msgid "Save the current Session"
msgstr "Jelenlegi nézet"

#: gschem/etc/system-gschemrc.scm:2264
msgid "Save the current Session to another name"
msgstr ""

#: gschem/etc/system-gschemrc.scm:2266
#, fuzzy
msgid "_Manage..."
msgstr "_Kezelő..."

#: gschem/etc/system-gschemrc.scm:2266
#, fuzzy
msgid "Open the Session Manager dialog"
msgstr "Oldalkiválasztó"

#: gschem/etc/system-gschemrc.scm:2274
msgid "_Attach"
msgstr ""

#: gschem/etc/system-gschemrc.scm:2274
msgid "Attach selected attributes to symbol"
msgstr ""

#: gschem/etc/system-gschemrc.scm:2275
msgid "_Detach"
msgstr ""

#: gschem/etc/system-gschemrc.scm:2275
msgid "Dettach selected attributes from a symbol"
msgstr ""

#: gschem/etc/system-gschemrc.scm:2276
msgid "Show _Value"
msgstr "Érték mutatása"

#: gschem/etc/system-gschemrc.scm:2276
msgid "Set selected value visible"
msgstr ""

#: gschem/etc/system-gschemrc.scm:2277
msgid "Show _Name"
msgstr "Név mutatása"

#: gschem/etc/system-gschemrc.scm:2277
msgid "Set selected name visible"
msgstr ""

#: gschem/etc/system-gschemrc.scm:2278
msgid "Show _Both"
msgstr "Mindkettő mutatása"

#: gschem/etc/system-gschemrc.scm:2278
msgid "Set selected name and value visible"
msgstr ""

#: gschem/etc/system-gschemrc.scm:2280
msgid "_Toggle Visibility"
msgstr "Lá_thatóság váltása"

#: gschem/etc/system-gschemrc.scm:2280
#, fuzzy
msgid "Toggle attribute visibilty"
msgstr "Lá_thatóság váltása"

#: gschem/etc/system-gschemrc.scm:2281
#, fuzzy
msgid "_Reset Position"
msgstr "Cél"

#: gschem/etc/system-gschemrc.scm:2281
msgid "Restore attribute positions and orientation"
msgstr ""

#: gschem/etc/system-gschemrc.scm:2283
msgid "_Find Specific Text..."
msgstr "Szöveg keresése"

#: gschem/etc/system-gschemrc.scm:2283
#, fuzzy
msgid "Find an attribute"
msgstr "Attribútum hozzáadása"

#: gschem/etc/system-gschemrc.scm:2284
msgid "_Hide Specific Text..."
msgstr "Szöveg elrejtése"

#: gschem/etc/system-gschemrc.scm:2284
#, fuzzy
msgid "Hide selected attribute"
msgstr "Attribútum hozzáadása"

#: gschem/etc/system-gschemrc.scm:2285
msgid "_Show Specific Text..."
msgstr "Szöveg mutatása"

#: gschem/etc/system-gschemrc.scm:2285
#, fuzzy
msgid "Show a specific attribute"
msgstr "Szöveg mutatása"

#: gschem/etc/system-gschemrc.scm:2287
#, fuzzy
msgid "Attribute _Editor..."
msgstr "_Attribútum"

#: gschem/etc/system-gschemrc.scm:2287
msgid "Open the Attibutes Editor Dialog"
msgstr ""

#: gschem/etc/system-gschemrc.scm:2295
msgid "A_utonumber Text..."
msgstr "Szöveg automatikus számozása"

#: gschem/etc/system-gschemrc.scm:2295
msgid "Open Auto Number dialog"
msgstr ""

#: gschem/etc/system-gschemrc.scm:2296
#, fuzzy
msgid "Show _Console Window..."
msgstr "Ablak bezárása\n"

#: gschem/etc/system-gschemrc.scm:2296
#, fuzzy
msgid "Display the console window"
msgstr "Ablak bezárása\n"

#: gschem/etc/system-gschemrc.scm:2297
msgid "Show Coord _Window..."
msgstr ""

#: gschem/etc/system-gschemrc.scm:2297
msgid "Display coordinates"
msgstr ""

#: gschem/etc/system-gschemrc.scm:2300 gschem/scheme/gschem/builtins.scm:445
msgid "Invoke Macro"
msgstr "Makró végrehajtása"

#: gschem/etc/system-gschemrc.scm:2300
#, fuzzy
msgid "Invoke a macro"
msgstr "Makró végrehajtása"

#: gschem/etc/system-gschemrc.scm:2301
msgid "G_uile Path..."
msgstr ""

#: gschem/etc/system-gschemrc.scm:2301
msgid "View or manage guile path"
msgstr ""

#: gschem/etc/system-gschemrc.scm:2305 gschem/scheme/gschem/builtins.scm:451
msgid "Embed Component/Picture"
msgstr "Alkatrész/kép beágyazása"

#: gschem/etc/system-gschemrc.scm:2305
#, fuzzy
msgid "Embed a component or image object"
msgstr "Alkatrész beágyazása a rajzba"

#: gschem/etc/system-gschemrc.scm:2306 gschem/scheme/gschem/builtins.scm:454
msgid "Unembed Component/Picture"
msgstr "Alkatrész/kép beágyazásának megszüntetése"

#: gschem/etc/system-gschemrc.scm:2306
#, fuzzy
msgid "Unembed a component or image object"
msgstr "Alkatrész/kép beágyazásának megszüntetése"

#: gschem/etc/system-gschemrc.scm:2307 gschem/scheme/gschem/builtins.scm:457
msgid "Update Component"
msgstr "Alkatrész frissítése"

#: gschem/etc/system-gschemrc.scm:2307
msgid "Reload definition of selected component"
msgstr ""

#: gschem/etc/system-gschemrc.scm:2315
msgid "Cycle _grid styles"
msgstr ""

#: gschem/etc/system-gschemrc.scm:2315
msgid "Toggle grid between Dot, Mesh and Off"
msgstr ""

#: gschem/etc/system-gschemrc.scm:2316
msgid "Scale _up Grid Spacing"
msgstr ""

#: gschem/etc/system-gschemrc.scm:2316 gschem/etc/system-gschemrc.scm:2317
msgid "Increase the snap size"
msgstr ""

#: gschem/etc/system-gschemrc.scm:2317
msgid "Scale _down Grid Spacing"
msgstr ""

#: gschem/etc/system-gschemrc.scm:2318
msgid "S_nap Grid Spacing..."
msgstr ""

#: gschem/etc/system-gschemrc.scm:2318
msgid "Adjust snap size"
msgstr ""

#: gschem/etc/system-gschemrc.scm:2321
#, fuzzy
msgid "Toggle _Snap On-Off"
msgstr "_Snap váltása"

#: gschem/etc/system-gschemrc.scm:2321
msgid "Toggle the object snap mode"
msgstr ""

#: gschem/etc/system-gschemrc.scm:2322
msgid "Toggle _Rubberband"
msgstr ""

#: gschem/etc/system-gschemrc.scm:2322
msgid "Toggle rubberband net mode"
msgstr ""

#: gschem/etc/system-gschemrc.scm:2323
msgid "Toggle _Magnetic Net"
msgstr ""

#: gschem/etc/system-gschemrc.scm:2323
msgid "Toggle magnetic net mode"
msgstr ""

#: gschem/etc/system-gschemrc.scm:2324
msgid "Toggle _Drag Move"
msgstr ""

#: gschem/etc/system-gschemrc.scm:2324
msgid "Toggle Drag-can-Move mode"
msgstr ""

#: gschem/etc/system-gschemrc.scm:2325
msgid "Toggle _Outline-Box"
msgstr ""

#: gschem/etc/system-gschemrc.scm:2325
msgid "Toggle action feedback"
msgstr ""

#: gschem/etc/system-gschemrc.scm:2326
msgid "Toggle _Auto-Pan"
msgstr ""

#: gschem/etc/system-gschemrc.scm:2326
msgid "Toggle auto panning mode"
msgstr ""

#: gschem/etc/system-gschemrc.scm:2329
msgid "_Text Size..."
msgstr "Szöveg mére_te"

#: gschem/etc/system-gschemrc.scm:2329
msgid "Open the Text Size settings"
msgstr ""

#: gschem/etc/system-gschemrc.scm:2330
msgid "_Preferences..."
msgstr ""

#: gschem/etc/system-gschemrc.scm:2330
msgid "Open the Preferences dialog"
msgstr ""

#: gschem/etc/system-gschemrc.scm:2339
#, fuzzy
msgid "Gschem Guide"
msgstr "gschem _GYIK..."

#: gschem/etc/system-gschemrc.scm:2340
msgid "_Hotkeys..."
msgstr "_Gyorsbillentyűk..."

#: gschem/etc/system-gschemrc.scm:2341
msgid "gschem _FAQ..."
msgstr "gschem _GYIK..."

#: gschem/etc/system-gschemrc.scm:2343
msgid "Component D_ocumentation..."
msgstr "Alkatrész dokumentáció"

#: gschem/etc/system-gschemrc.scm:2345
msgid "gEDA Docu_mentation..."
msgstr "gEDA Doku_mentáció..."

#: gschem/etc/system-gschemrc.scm:2346
msgid "gEDA _Wiki..."
msgstr ""

#: gschem/etc/system-gschemrc.scm:2347
msgid "_About..."
msgstr "Névjegy"

#: gschem/etc/system-gschemrc.scm:2355
msgid "Draw objects before another object"
msgstr ""

#: gschem/etc/system-gschemrc.scm:2356
msgid "Draw object after another object"
msgstr ""

#: gschem/etc/system-gschemrc.scm:2358
msgid "Raise objects to top of drawing order"
msgstr ""

#: gschem/etc/system-gschemrc.scm:2359
msgid "Lower to bottom of the drawing order"
msgstr ""

#: gschem/etc/system-gschemrc.scm:2367
msgid "_File"
msgstr "_Fájl"

#: gschem/etc/system-gschemrc.scm:2368
msgid "_Edit"
msgstr "Szerkesztés"

#: gschem/etc/system-gschemrc.scm:2369
#, fuzzy
msgid "_Select"
msgstr "Kiválasztás"

#: gschem/etc/system-gschemrc.scm:2371
msgid "_View"
msgstr "Nézet"

#: gschem/etc/system-gschemrc.scm:2372
msgid "_Page"
msgstr "Oldal"

#: gschem/etc/system-gschemrc.scm:2373
msgid "_Add"
msgstr "Hozzá_adás"

#: gschem/etc/system-gschemrc.scm:2374
msgid "Sessio_ns"
msgstr ""

#: gschem/etc/system-gschemrc.scm:2375
#, fuzzy
msgid "Attri_butes"
msgstr "Attribútumok"

#: gschem/etc/system-gschemrc.scm:2376
msgid "_Tools"
msgstr ""

#: gschem/etc/system-gschemrc.scm:2386
msgid "_Options"
msgstr "Beállítás_ok"

#: gschem/etc/system-gschemrc.scm:2387
msgid "_Help"
msgstr "Segítség"

#: gschem/scheme/gschem/action.scm:45
#, scheme-format
msgid "~S is not a valid gschem action."
msgstr ""

#: gschem/scheme/gschem/action.scm:158
msgid "Repeat Last Action"
msgstr ""

#: gschem/scheme/gschem/builtins.scm:50
#, fuzzy
msgid "New File"
msgstr "Új fájl"

#: gschem/scheme/gschem/builtins.scm:53
#, fuzzy
msgid "Open File"
msgstr "Fájl megnyitása…"

#: gschem/scheme/gschem/builtins.scm:59
#, fuzzy
msgid "Save As"
msgstr "Mind mentése"

#: gschem/scheme/gschem/builtins.scm:62
msgid "Save All"
msgstr "Mind mentése"

#: gschem/scheme/gschem/builtins.scm:65
#, fuzzy
msgid "Save Modified"
msgstr "Mozgatási mód"

#: gschem/scheme/gschem/builtins.scm:68
#, fuzzy
msgid "Print"
msgstr "Nyomtatás..."

#: gschem/scheme/gschem/builtins.scm:71
msgid "Export Image"
msgstr ""

#: gschem/scheme/gschem/builtins.scm:74
msgid "Run Script"
msgstr ""

#: gschem/scheme/gschem/builtins.scm:77
msgid "New Window"
msgstr "Új ablak"

#: gschem/scheme/gschem/builtins.scm:80 gschem/scheme/gschem/builtins.scm:83
#, fuzzy
msgid "Close Window"
msgstr "Ablak bezárása\n"

#: gschem/scheme/gschem/builtins.scm:86
#, fuzzy
msgid "Quit"
msgstr "Kilépés"

#: gschem/scheme/gschem/builtins.scm:89
#, fuzzy
msgid "Export Symbol"
msgstr "/Szimbólum szerkesztése"

#: gschem/scheme/gschem/builtins.scm:92
#, fuzzy
msgid "Export Picture"
msgstr "Alkatrész/kép beágyazása"

#: gschem/scheme/gschem/builtins.scm:98
msgid "Undo"
msgstr "Visszavonás"

#: gschem/scheme/gschem/builtins.scm:101
msgid "Redo"
msgstr "Újra"

#: gschem/scheme/gschem/builtins.scm:107
msgid "Copy Mode"
msgstr "Másolási mód"

#: gschem/scheme/gschem/builtins.scm:113
msgid "Multiple Copy Mode"
msgstr "Többszörös másolás mód"

#: gschem/scheme/gschem/builtins.scm:119
#, fuzzy
msgid "Offset selection"
msgstr "Nagyítás"

#: gschem/scheme/gschem/builtins.scm:128 gschem/scheme/gschem/builtins.scm:131
#, fuzzy
msgid "Snap to Grid"
msgstr "\"Középre\" üzemmód"

#: gschem/scheme/gschem/builtins.scm:134 gschem/scheme/gschem/builtins.scm:137
msgid "Edit..."
msgstr "Szerkesztés..."

#: gschem/scheme/gschem/builtins.scm:140
#, fuzzy
msgid "Edit Arc"
msgstr "Szín"

#: gschem/scheme/gschem/builtins.scm:143
#, fuzzy
msgid "Edit Object"
msgstr "Szöveg szerkesztése"

#: gschem/scheme/gschem/builtins.scm:146
msgid "Edit Text"
msgstr "Szöveg szerkesztése"

#: gschem/scheme/gschem/builtins.scm:149
#, fuzzy
msgid "Edit Color"
msgstr "Szín"

#: gschem/scheme/gschem/builtins.scm:152
#, fuzzy
msgid "Edit Pin Type"
msgstr "Kitöltés szerkesztése"

#: gschem/scheme/gschem/builtins.scm:161 gschem/scheme/gschem/builtins.scm:164
msgid "Choose Slot"
msgstr ""

#: gschem/scheme/gschem/builtins.scm:176
#, fuzzy
msgid "Invert Selection"
msgstr "Nagyítás"

#: gschem/scheme/gschem/builtins.scm:179
#, fuzzy
msgid "Select Last"
msgstr "Kiválasztás"

#: gschem/scheme/gschem/builtins.scm:182
#, fuzzy
msgid "Deselect mode"
msgstr "Kiválasztás mód"

#: gschem/scheme/gschem/builtins.scm:197
#, fuzzy
msgid "Cut"
msgstr "Kivágás"

#: gschem/scheme/gschem/builtins.scm:203
#, fuzzy
msgid "Paste"
msgstr "Beillesztés (_P)"

#: gschem/scheme/gschem/builtins.scm:209
#, fuzzy
msgid "Redraw"
msgstr "Újrarajzolás"

#: gschem/scheme/gschem/builtins.scm:212
msgid "Pan"
msgstr "Középre"

#: gschem/scheme/gschem/builtins.scm:215
#, fuzzy
msgid "Pan Left"
msgstr "\"Középre\" üzemmód"

#: gschem/scheme/gschem/builtins.scm:218
#, fuzzy
msgid "Pan Right"
msgstr "Jobb felső"

#: gschem/scheme/gschem/builtins.scm:221
msgid "Pan Up"
msgstr ""

#: gschem/scheme/gschem/builtins.scm:224
#, fuzzy
msgid "Pan Down"
msgstr "\"Középre\" üzemmód"

#: gschem/scheme/gschem/builtins.scm:230
#, fuzzy
msgid "Zoom Selection"
msgstr "Nagyítás"

#: gschem/scheme/gschem/builtins.scm:233
#, fuzzy
msgid "Zoom Extents"
msgstr "/Teljes rajz"

#: gschem/scheme/gschem/builtins.scm:236
#, fuzzy
msgid "Zoom In"
msgstr "/Nagyítás"

#: gschem/scheme/gschem/builtins.scm:239
#, fuzzy
msgid "Zoom Out"
msgstr "/Kicsinyítés"

#: gschem/scheme/gschem/builtins.scm:242
#, fuzzy
msgid "Zoom All"
msgstr "/Kicsinyítés"

#: gschem/scheme/gschem/builtins.scm:245
#, fuzzy
msgid "Zoom to Mag"
msgstr "Nagyítás"

#: gschem/scheme/gschem/builtins.scm:248
#, fuzzy
msgid "Documentation"
msgstr "D_okumentáció"

#: gschem/scheme/gschem/builtins.scm:251
#, fuzzy
msgid "Show/Hide Invisible Text"
msgstr "Láthatatlan szöveg mutatása/elrejtése"

#: gschem/scheme/gschem/builtins.scm:254
#, fuzzy
msgid "Show/Hide Inherited Attributes"
msgstr "Attribútum hozzáadása"

#: gschem/scheme/gschem/builtins.scm:257
#, fuzzy
msgid "Show/Hide net names"
msgstr "Láthatatlan szöveg mutatása/elrejtése"

#: gschem/scheme/gschem/builtins.scm:260
#, fuzzy
msgid "Dark Color Scheme"
msgstr "Sötét színséma"

#: gschem/scheme/gschem/builtins.scm:263
#, fuzzy
msgid "Light Color Scheme"
msgstr "Világos színséma"

#: gschem/scheme/gschem/builtins.scm:266
msgid "Monochrome Color Scheme"
msgstr ""

#: gschem/scheme/gschem/builtins.scm:272
msgid "Draw After"
msgstr ""

#: gschem/scheme/gschem/builtins.scm:275
msgid "Draw Before"
msgstr ""

#: gschem/scheme/gschem/builtins.scm:278
msgid "Draw First"
msgstr ""

#: gschem/scheme/gschem/builtins.scm:281
msgid "Draw Last"
msgstr ""

#: gschem/scheme/gschem/builtins.scm:290
#, fuzzy
msgid "First Page"
msgstr "Előző"

#: gschem/scheme/gschem/builtins.scm:293
#, fuzzy
msgid "Previous Page"
msgstr "Előző"

#: gschem/scheme/gschem/builtins.scm:296
#, fuzzy
msgid "Next Page"
msgstr "Új lap"

#: gschem/scheme/gschem/builtins.scm:299
#, fuzzy
msgid "Page Up"
msgstr "Oldal"

#: gschem/scheme/gschem/builtins.scm:302
#, fuzzy
msgid "Page Down"
msgstr "\"Középre\" üzemmód"

#: gschem/scheme/gschem/builtins.scm:305
#, fuzzy
msgid "Last Page"
msgstr "Új lap"

#: gschem/scheme/gschem/builtins.scm:311
#, fuzzy
msgid "Print Page"
msgstr "Előző"

#: gschem/scheme/gschem/builtins.scm:314
#, fuzzy
msgid "Revert Changes"
msgstr "Biztosan újratöltsem az oldalt?"

#: gschem/scheme/gschem/builtins.scm:317
#, fuzzy
msgid "Revert All"
msgstr "Biztosan újratöltsem az oldalt?"

#: gschem/scheme/gschem/builtins.scm:335
#, fuzzy
msgid "Up Hierarchy"
msgstr "Hie_rarchia"

#: gschem/scheme/gschem/builtins.scm:341
#, fuzzy
msgid "Add Component"
msgstr "/Alkatrész hozzáadása"

#: gschem/scheme/gschem/builtins.scm:344
#, fuzzy
msgid "Add Net"
msgstr "/Összeköttetés hozzáadása"

#: gschem/scheme/gschem/builtins.scm:347
#, fuzzy
msgid "Add Bus"
msgstr "/Busz hozzáadása"

#: gschem/scheme/gschem/builtins.scm:353
#, fuzzy
msgid "Add Text"
msgstr "/Szöveg hozzáadása"

#: gschem/scheme/gschem/builtins.scm:356
#, fuzzy
msgid "Add Line"
msgstr "Vonal"

#: gschem/scheme/gschem/builtins.scm:359
msgid "Add Pin"
msgstr ""

#: gschem/scheme/gschem/builtins.scm:362
#, fuzzy
msgid "Add Box"
msgstr "/Busz hozzáadása"

#: gschem/scheme/gschem/builtins.scm:365
#, fuzzy
msgid "Add Circle"
msgstr "Kör"

#: gschem/scheme/gschem/builtins.scm:368
#, fuzzy
msgid "Add Arc"
msgstr "Attribútum hozzáadása"

#: gschem/scheme/gschem/builtins.scm:374
#, fuzzy
msgid "Add Picture"
msgstr "Kép"

#: gschem/scheme/gschem/builtins.scm:380
#, fuzzy
msgid "Create New Session"
msgstr "Jelenlegi nézet"

#: gschem/scheme/gschem/builtins.scm:383
#, fuzzy
msgid "Open a Session"
msgstr "Mind mentése"

#: gschem/scheme/gschem/builtins.scm:386
#, fuzzy
msgid "Save Session"
msgstr "Mind mentése"

#: gschem/scheme/gschem/builtins.scm:398
#, fuzzy
msgid "Attach Attributes"
msgstr "Attribútumok szerkesztése"

#: gschem/scheme/gschem/builtins.scm:401
#, fuzzy
msgid "Detach Attributes"
msgstr "Attribútumok szerkesztése"

#: gschem/scheme/gschem/builtins.scm:404
#, fuzzy
msgid "Reset Attribute Positions"
msgstr "Cél"

#: gschem/scheme/gschem/builtins.scm:407
#, fuzzy
msgid "Show Attribute Value"
msgstr "Név és érték mutatása"

#: gschem/scheme/gschem/builtins.scm:410
#, fuzzy
msgid "Show Attribute Name"
msgstr "Attribútum"

#: gschem/scheme/gschem/builtins.scm:416
#, fuzzy
msgid "Toggle Text Visibility"
msgstr "Lá_thatóság váltása"

#: gschem/scheme/gschem/builtins.scm:419
#, fuzzy
msgid "Find Specific Text"
msgstr "Szöveg keresése"

#: gschem/scheme/gschem/builtins.scm:422
#, fuzzy
msgid "Hide Specific Text"
msgstr "Szöveg elrejtése"

#: gschem/scheme/gschem/builtins.scm:425
#, fuzzy
msgid "Show Specific Text"
msgstr "Szöveg mutatása"

#: gschem/scheme/gschem/builtins.scm:428
#, fuzzy
msgid "Open Attributes Editor"
msgstr "_Attribútum"

#: gschem/scheme/gschem/builtins.scm:433
#, fuzzy
msgid "Autonumber Text"
msgstr "Automatikus számozás"

#: gschem/scheme/gschem/builtins.scm:436
#, fuzzy
msgid "Show Console Window"
msgstr "Ablak bezárása\n"

#: gschem/scheme/gschem/builtins.scm:439
#, fuzzy
msgid "Show Coordinate Window"
msgstr "Jelenlegi nézet"

#: gschem/scheme/gschem/builtins.scm:442
msgid "Guile Path"
msgstr ""

#: gschem/scheme/gschem/builtins.scm:448
#, fuzzy
msgid "Translate Symbol"
msgstr "Eltolás"

#: gschem/scheme/gschem/builtins.scm:463
msgid "Dots Grid Style"
msgstr ""

#: gschem/scheme/gschem/builtins.scm:466
msgid "Mesh Grid Style"
msgstr ""

#: gschem/scheme/gschem/builtins.scm:469
msgid "Turn Grid Off"
msgstr ""

#: gschem/scheme/gschem/builtins.scm:472
#, fuzzy
msgid "Cycle Grid Mode"
msgstr "Ív üzemmód"

#: gschem/scheme/gschem/builtins.scm:475
#, fuzzy
msgid "Increase Grid Spacing"
msgstr "Új hálóméret:"

#: gschem/scheme/gschem/builtins.scm:478
#, fuzzy
msgid "Decrease Grid Spacing"
msgstr "Új hálóméret:"

#: gschem/scheme/gschem/builtins.scm:481
msgid "Set Snap Spacing"
msgstr ""

#: gschem/scheme/gschem/builtins.scm:484
msgid "Turn Snap off"
msgstr ""

#: gschem/scheme/gschem/builtins.scm:487
msgid "Turn Snap on"
msgstr ""

#: gschem/scheme/gschem/builtins.scm:490
#, fuzzy
msgid "Cycle Snap Mode"
msgstr "\"Középre\" üzemmód"

#: gschem/scheme/gschem/builtins.scm:493
msgid "Toggle Net Rubber Band"
msgstr ""

#: gschem/scheme/gschem/builtins.scm:496
msgid "Toggle Magnetic Nets"
msgstr ""

#: gschem/scheme/gschem/builtins.scm:499
msgid "Enable/Disable Drag move"
msgstr ""

#: gschem/scheme/gschem/builtins.scm:502
msgid "Toggle Outline Drawing"
msgstr ""

#: gschem/scheme/gschem/builtins.scm:505
msgid "Enable/Disable Auto Panning"
msgstr ""

#: gschem/scheme/gschem/builtins.scm:508
#, fuzzy
msgid "Set Default Text Size"
msgstr "Betűméret"

#: gschem/scheme/gschem/builtins.scm:511
msgid "Open Preference Dialog"
msgstr ""

#: gschem/scheme/gschem/builtins.scm:518
msgid "gEDA Manuals"
msgstr ""

#: gschem/scheme/gschem/builtins.scm:519
msgid "View the front page of the gEDA documentation in a browser."
msgstr ""

#: gschem/scheme/gschem/builtins.scm:522
#, fuzzy
msgid "Show Hotkeys"
msgstr "Gyorsbillentyűk"

#: gschem/scheme/gschem/builtins.scm:526
#, fuzzy
msgid "Component Documentation"
msgstr "Alkatrész dokumentáció"

#: gschem/scheme/gschem/builtins.scm:528
msgid "View documentation for selected component"
msgstr ""

#: gschem/scheme/gschem/builtins.scm:544
msgid ""
"Could not show documentation for selected component:\n"
"\n"
msgstr ""

#: gschem/scheme/gschem/builtins.scm:548
#, fuzzy
msgid "gschem User Guide"
msgstr "gschem _GYIK..."

#: gschem/scheme/gschem/builtins.scm:549
msgid "View the gschem User Guide in a browser."
msgstr ""

#: gschem/scheme/gschem/builtins.scm:554
#, fuzzy
msgid "gschem FAQ"
msgstr "gschem _GYIK..."

#: gschem/scheme/gschem/builtins.scm:555
msgid "Frequently Asked Questions about using gschem."
msgstr ""

#: gschem/scheme/gschem/builtins.scm:560
msgid "gEDA wiki"
msgstr ""

#: gschem/scheme/gschem/builtins.scm:561
msgid "View the front page of the gEDA wiki in a browser."
msgstr ""

#: gschem/scheme/gschem/deprecated.scm:102
#, scheme-format
msgid "Invalid text alignment ~A."
msgstr ""

#: gschem/scheme/gschem/gschemdoc.scm:241
msgid "No documentation found"
msgstr "Nem találtam dokumentumot"

#: gschem/scheme/gschem/gschem-export-menu.scm:57
msgid "Export embed symbol"
msgstr ""

#: gschem/scheme/gschem/gschem-export-menu.scm:58
#, fuzzy
msgid "Export embed picture"
msgstr "Alkatrész/kép beágyazása"

#: gschem/scheme/gschem/keymap.scm:41
#, scheme-format
msgid "~S is not a valid key combination."
msgstr ""

#: gschem/scheme/gschem/keymap.scm:156
#, scheme-format
msgid "~S is not a prefix key sequence."
msgstr ""

#~ msgid "gEDA/gschem version %s%s.%s\n"
#~ msgstr "gEDA/gschem verzió %s%s.%s\n"

#, fuzzy
#~ msgid "Buffer"
#~ msgstr "_Buffer"

#, fuzzy
#~ msgid "Failed to write PDF to '%s': %s\n"
#~ msgstr "[%s] init scm fájl olvasása sikertelen.\n"

#, fuzzy
#~ msgid "Failed to read initialization scheme file"
#~ msgstr "[%s] init scm fájl olvasása sikertelen.\n"

#, fuzzy
#~ msgid "Invalid input attribute"
#~ msgstr "Hibás attribútum"

#, fuzzy
#~ msgid "The input attribute"
#~ msgstr "Attribútumok szerkesztése"<|MERGE_RESOLUTION|>--- conflicted
+++ resolved
@@ -7,11 +7,7 @@
 msgstr ""
 "Project-Id-Version: geda\n"
 "Report-Msgid-Bugs-To: https://bugs.launchpad.net/geda\n"
-<<<<<<< HEAD
-"POT-Creation-Date: 2016-12-20 13:44-0600\n"
-=======
 "POT-Creation-Date: 2016-12-26 06:05-0600\n"
->>>>>>> 2ea407f2
 "PO-Revision-Date: 2012-01-27 14:23+0000\n"
 "Last-Translator: kop <Unknown>\n"
 "Language-Team: gEDA developers <geda-dev@seul.org>\n"
@@ -2141,7 +2137,7 @@
 
 #: gschem/src/x/x_edit_attrib.c:406
 #, fuzzy
-msgid "Select the name of the attribute to add"
+msgid "Select the attribute name to add"
 msgstr "Válaszd ki a menteni kívánt rajzot:"
 
 #: gschem/src/x/x_edit_attrib.c:407
@@ -4653,9 +4649,8 @@
 msgstr "Ablak bezárása\n"
 
 #: gschem/etc/system-gschemrc.scm:2296
-#, fuzzy
-msgid "Display the console window"
-msgstr "Ablak bezárása\n"
+msgid "Display the console"
+msgstr ""
 
 #: gschem/etc/system-gschemrc.scm:2297
 msgid "Show Coord _Window..."
