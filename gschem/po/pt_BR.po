# Brazilian Portuguese translation for gschem
# This file is distributed under the same license as the gschem package.
# Copyright (C) 2003-2008 Antonio Augusto Todo Bom Neto <antonio@projetos.etc.br>
# Antonio Augusto Todo Bom Neto <antonio@projetos.etc.br>, 2003, 2006.
#
msgid ""
msgstr ""
"Project-Id-Version: geda\n"
"Report-Msgid-Bugs-To: https://bugs.launchpad.net/geda\n"
<<<<<<< HEAD
"POT-Creation-Date: 2016-12-20 13:44-0600\n"
=======
"POT-Creation-Date: 2016-12-26 06:05-0600\n"
>>>>>>> 2ea407f2
"PO-Revision-Date: 2012-01-31 12:08+0000\n"
"Last-Translator: Antonio Augusto Todo Bom Neto <atodobom@gmail.com>\n"
"Language-Team: gEDA developers <geda-dev@seul.org>\n"
"Language: pt_BR\n"
"MIME-Version: 1.0\n"
"Content-Type: text/plain; charset=UTF-8\n"
"Content-Transfer-Encoding: 8bit\n"
"Plural-Forms: nplurals=2; plural=(n > 1);\n"
"X-Launchpad-Export-Date: 2012-11-14 16:52+0000\n"
"X-Generator: Launchpad (build 16265)\n"

#: gschem/src/base/gschem.c:154
#, c-format
msgid "Warning: <%s> did not expand\n"
msgstr ""

#: gschem/src/base/gschem.c:155
msgid "Command-line error: disabling auto load last\n"
msgstr ""

#: gschem/src/base/gschem.c:188
msgid "Assuming schematic file suffix for"
msgstr ""

#: gschem/src/base/gschem.c:202
msgid "Assuming symbol file suffix for"
msgstr ""

#: gschem/src/base/gschem.c:233
#, fuzzy
msgid "An error was encountered loading requested session"
msgstr "ERRO: Erro desconhecido ao analisar arquivos de configuração.\n"

#: gschem/src/base/gschem.c:258
msgid "Auto Load"
msgstr ""

#: gschem/src/base/gschem.c:307
#, fuzzy
msgid ""
"You must set the GEDADATA environment variable!\n"
"\n"
"gschem cannot locate some data files. Please ensure the GEDADATA\n"
"environment variable points to the correct location.\n"
msgstr ""
"Variável ambiente GEDADATA deve ser criada!\n"
"\n"
"gschem não consegue localizar seus arquivos de dados. Crie a variável\n"
"ambiente GEDADATA para apontar a localização correta.\n"

#: gschem/src/base/gschem.c:343
#, fuzzy
msgid "Unable to locate scheme initialization file"
msgstr "Lendo o arquivo scm [%s]\n"

#: gschem/src/base/gschem.c:350
#, fuzzy
msgid "Read scheme initialization file"
msgstr "Lendo o arquivo scm [%s]\n"

#: gschem/src/base/gschem.c:353
#, fuzzy
msgid "Failed to read scheme initialization file"
msgstr "Lendo o arquivo scm [%s]\n"

#: gschem/src/base/gschem.c:379
#, fuzzy
msgid "version"
msgstr "Salvar _Tudo"

#: gschem/src/base/gschem.c:384
msgid "Logging system is disabled\n"
msgstr ""

#: gschem/src/base/gschem.c:424
#, fuzzy, c-format
msgid "ERROR: Failed to load or evaluate startup script.\n"
msgstr ""
"ERRO: Falha ao ler ou avaliar script de inicialização.\n"
"\n"
"O log do gschem log deve conter mais informações.\n"

#: gschem/src/base/gschem.c:516
msgid "Exiting normal\n"
msgstr ""

#: gschem/src/base/gschem_dialog.c:568
#, fuzzy
msgid "Parent Window"
msgstr "Nova _Janela"

#: gschem/src/base/gschem_dialog.c:569
msgid "Parent window for this dialog"
msgstr ""

#: gschem/src/base/gschem_dialog.c:589
#, fuzzy
msgid "Title"
msgstr "semnome"

#: gschem/src/base/gschem_dialog.c:590
msgid "Dialog window title"
msgstr ""

#: gschem/src/base/gschem_macro_widget.c:233
#, fuzzy
msgid "Label Text"
msgstr "Esconder Texto"

#: gschem/src/base/gschem_macro_widget.c:234
msgid "Text to be displayed for the Macro label"
msgstr ""

#: gschem/src/base/gschem_macro_widget.c:235
msgid "Macro:"
msgstr ""

#: gschem/src/base/gschem_macro_widget.c:241
#: gschem/src/base/gschem_macro_widget.c:242
msgid "Macro String"
msgstr ""

#: gschem/src/base/gschem_macro_widget.c:357
#, fuzzy
msgid "Evaluate"
msgstr "Analisar:"

#: gschem/src/base/gschem_page_view.c:250
#: gschem/src/base/gschem_page_view.c:251
msgid "Horizontal adjustment"
msgstr ""

#: gschem/src/base/gschem_page_view.c:258
#: gschem/src/base/gschem_page_view.c:259
#, fuzzy
msgid "Page"
msgstr "_Página"

#: gschem/src/base/gschem_page_view.c:265
#: gschem/src/base/gschem_page_view.c:266
msgid "Page Geometry"
msgstr ""

#: gschem/src/base/gschem_page_view.c:273
#: gschem/src/base/gschem_page_view.c:274
msgid "Vertical adjustment"
msgstr ""

#: gschem/src/base/gschem_parsecmd.c:85
#, fuzzy, c-format
msgid ""
"Usage: %s [OPTION ...] [--] [FILE ...]\n"
"\n"
"Interactively edit gEDA schematics or symbols.  If one or more FILEs\n"
"are specified, open them for editing; otherwise, create a new, empty\n"
"schematic.\n"
"\n"
"Options:\n"
"  -a, --render-adaptor <DRV> Specify which render adaptor to use, Cario or "
"X11.\n"
"  -c, --config-file <FILE>   Additional configuration file to load.\n"
"  -g, --guile <DIR>          Add DIR to the Guile path (pre-config).\n"
"  -f, --font <NAME>          set font family name\n"
"  -h, --help                 Help; this message.\n"
"  -m, --safe-mode            Safe Mode.\n"
"  -n, --no-auto              No auto load last document.\n"
"  -o, --output <FILE>        Output filename (for printing and image "
"output).\n"
"  -p, --place                Automatically place the window.\n"
"  -q, --quiet                Quiet mode.\n"
"  -r, --run <FILE>           Scheme script to run at startup.\n"
"  -s, --start <name>         Startup using the given session name.\n"
"  -t, --title-block <FILE>   Start a new drawing using the specified title-"
"block.\n"
"  -u, --undo-dir <DIR>       Specify a temporary directory for Undo files.\n"
"  -v, --verbose              Verbose mode.\n"
"  -V, --version              Show version information.\n"
"  -x (EXPR)                  Scheme expression to run at startup.\n"
"  -z, --minimized            Hide the main window, used for scripting\n"
"  --                         Treat all remaining arguments as filenames.\n"
"\n"
"Report bugs at <https://bugs.launchpad.net/geda>\n"
"gEDA homepage: <http://www.geda-project.org>\n"
msgstr ""
"Uso: %s [OPÇÃO ...] [--] [ARQUIVO ...]\n"
"\n"
"Editor interativo de esquemas e símbolos gEDA. Se um ou mais ARQUIVOs\n"
"são especificados, os abre e edita; senão, cria um esquema novo, e\n"
"vazio.\n"
"\n"
"Opções:\n"
"  -q, --quiet              Mode quieto, sem retornos.\n"
"  -v, --verbose            Oferece mais retornos.\n"
"  -r, --config-file=FILE   Arquivo de configuração adicional para carregar.\n"
"  -L DIR                   adiciona DIR ao caminho de procura de Scheme.\n"
"  -c EXPR                  Expressão Scheme para executar ao iniciar.\n"
"  -s FILE                  Script Scheme para executar ao iniciar.\n"
"  -o, --output=FILE        Arquivo de saída (para impressão).\n"
"  -p                       Posicionamento da janela automático.\n"
"  -V, --version            Apresenta informações da versão.\n"
"  -h, --help               Ajuda; esta messagem.\n"
"  --                       Todos os argumentos restantes são nomes de "
"arquivos\n"
"\n"
"Reportagens de bugs para <https://bugs.launchpad.net/geda>\n"
"Homepage gEDA/gaf: <http://www.geda-project.org/>\n"

#: gschem/src/base/gschem_parsecmd.c:128
#, fuzzy, c-format
msgid ""
"gEDA/gschem %s (%s) (g%.7s)\n"
"Copyright (C) 1998-2016 gEDA developers\n"
"This is free software, and you are welcome to redistribute it under\n"
"certain conditions. For details, see the file `COPYING', which is\n"
"included in the gEDA distribution.\n"
"There is NO WARRANTY, to the extent permitted by law.\n"
msgstr ""
"gEDA %s (g%.7s)\n"
"Copyright (C) 1998-2011 gEDA developers\n"
"Este é um software livre, e você é convidado a redistribui-lo sobcertas "
"condições. Para detalhes, veja arquivo `COPYING', o qual\n"
"é incluído na distribuição gEDA.\n"
"Ele é SEM GARANTIA, dentro do permitido pela lei.\n"

#: gschem/src/base/gschem_parsecmd.c:244
msgid "error parsing"
msgstr ""

#: gschem/src/base/gschem_parsecmd.c:280
#, fuzzy
msgid "ERROR"
msgstr "ERRO: %s\n"

#: gschem/src/base/gschem_parsecmd.c:284
msgid "option requires an argument"
msgstr ""

#: gschem/src/base/gschem_parsecmd.c:290
#, fuzzy
msgid "Unknown option"
msgstr "Desconhecido"

#: gschem/src/base/gschem_parsecmd.c:296
msgid "Unknown option character"
msgstr ""

#: gschem/src/base/gschem_parsecmd.c:302
#, fuzzy
msgid "--help for more information"
msgstr ""
"%s\n"
"\n"
"O arquivo de log pode conter mais informações."

#: gschem/src/base/gschem_parsecmd.c:304
#, fuzzy
msgid "Run"
msgstr "Redondo"

#: gschem/src/base/gschem_preview.c:299
msgid "Preview Buffer"
msgstr ""

#: gschem/src/base/gschem_preview.c:541 gschem/src/x/x_pagesel.c:1109
msgid "Filename"
msgstr "Nome do arquivo"

#: gschem/src/base/gschem_preview.c:542
msgid "name of file to be previewed"
msgstr ""

#: gschem/src/base/gschem_preview.c:549
#, fuzzy
msgid "Object List"
msgstr "Selecionar"

#: gschem/src/base/gschem_preview.c:550
msgid "List of objects to be previewed"
msgstr ""

#: gschem/src/base/gschem_preview.c:557
#, fuzzy
msgid "Active"
msgstr "Ação"

#: gschem/src/base/gschem_preview.c:558
msgid "Whether the preview widget is enabled or disabled"
msgstr ""

#: gschem/src/base/gschem_preview.c:565
msgid "Large size"
msgstr ""

#: gschem/src/base/gschem_preview.c:566
msgid "Whether the preview widget should be large or small"
msgstr ""

#: gschem/src/base/gschem_status_bar.c:587
#, fuzzy
msgid "Coordinates Mode"
msgstr "Modo de Componente"

#: gschem/src/base/gschem_status_bar.c:588
msgid "Sets the Format Mode used to display coordinates on the status bar"
msgstr ""

#: gschem/src/base/gschem_status_bar.c:597
#, fuzzy
msgid "Grid Mode"
msgstr "Modo de Arco"

#: gschem/src/base/gschem_status_bar.c:598
msgid "Sets the Gride Mode to display on the status bar"
msgstr ""

#: gschem/src/base/gschem_status_bar.c:607
#, fuzzy
msgid "Grid Size"
msgstr "Ponto de grade"

#: gschem/src/base/gschem_status_bar.c:608
msgid "Sets the Grid Size to display on the status bar"
msgstr ""

#: gschem/src/base/gschem_status_bar.c:617
#, fuzzy
msgid "height"
msgstr "Largura x Altura"

#: gschem/src/base/gschem_status_bar.c:618
msgid "Sets the height of the status bar"
msgstr ""

#: gschem/src/base/gschem_status_bar.c:627
#, fuzzy
msgid "Left Button Text"
msgstr "Da esquerda para direita"

#: gschem/src/base/gschem_status_bar.c:628
msgid "Set the string for the Left Button Text"
msgstr ""

#: gschem/src/base/gschem_status_bar.c:634
#, fuzzy
msgid "Middle Button Text"
msgstr "Esq Centro"

#: gschem/src/base/gschem_status_bar.c:635
msgid "Set the string for the Middle Button Text"
msgstr ""

#: gschem/src/base/gschem_status_bar.c:641
#, fuzzy
msgid "Right Button Text"
msgstr "Da direita para a esquerda"

#: gschem/src/base/gschem_status_bar.c:642
msgid "Set the string for the Right Button Text"
msgstr ""

#: gschem/src/base/gschem_status_bar.c:648
#, fuzzy
msgid "Snap Mode"
msgstr "Modo Centrar"

#: gschem/src/base/gschem_status_bar.c:649
msgid "Sets the Snap Mode to display on the status bar"
msgstr ""

#: gschem/src/base/gschem_status_bar.c:658 gschem/src/x/x_dialog.c:543
msgid "Snap Size"
msgstr "Tamanho do Ajuste"

#: gschem/src/base/gschem_status_bar.c:659
msgid "Sets the Size Mode to display on the status bar"
msgstr ""

#: gschem/src/base/gschem_status_bar.c:668
#, fuzzy
msgid "Status Text"
msgstr "Status"

#: gschem/src/base/gschem_status_bar.c:669
msgid "Set the string for the text on the Status Bar"
msgstr ""

#: gschem/src/base/gschem_status_bar.c:675
#: gschem/src/base/gschem_status_bar.c:676
#, fuzzy
msgid "Status State"
msgstr "Status"

#: gschem/src/base/gschem_status_bar.c:689
#, fuzzy
msgid "Status Bar Height"
msgstr "Status"

#: gschem/src/base/gschem_status_bar.c:690
msgid "Set or get the height of the status bar"
msgstr ""

#: gschem/src/base/gschem_status_bar.c:1188
msgid "Coordinate display, right click for format options"
msgstr ""

#: gschem/src/base/gschem_status_bar.c:1189
msgid "Left pointer button assignment"
msgstr ""

#: gschem/src/base/gschem_status_bar.c:1190
msgid "Middle pointer button assignment, right click for options"
msgstr ""

#: gschem/src/base/gschem_status_bar.c:1191
msgid "Right pointer button assignment, right click for options"
msgstr ""

#: gschem/src/base/gschem_status_bar.c:1192
msgid "Indicates the current snap,grid units or states"
msgstr ""

#: gschem/src/base/gschem_status_bar.c:1193
msgid "Indicates the current command state"
msgstr ""

#: gschem/src/base/gschem_status_bar.c:1194
msgid "Gschem status bar"
msgstr ""

#: gschem/src/base/gschem_status_bar.c:1888
#, fuzzy
msgid "Grid"
msgstr "Modo de Arco"

#: gschem/src/base/gschem_status_bar.c:1894
#: gschem/src/base/gschem_status_bar.c:1915
msgid "OFF"
msgstr "DESLIGADO"

#: gschem/src/base/gschem_status_bar.c:1907 gschem/src/object/o_picture.c:615
#: gschem/src/object/o_picture.c:619
#, fuzzy
msgid "Error"
msgstr "Espelhar"

#: gschem/src/base/gschem_status_bar.c:1919
msgid "NONE"
msgstr "NENHUM"

#: gschem/src/guile/g_attrib.c:97
msgid "Object ~A is not included in the current gschem page."
msgstr ""

#: gschem/src/guile/g_attrib.c:117
msgid "Invalid text name/value visibility ~A."
msgstr ""

#: gschem/src/guile/g_rc.c:86 gschem/src/guile/g_rc.c:97
#, fuzzy
msgid "Processing"
msgstr "Fechando [%s]\n"

#: gschem/src/guile/g_rc.c:90 gschem/src/guile/g_rc.c:101
msgid "Skipping"
msgstr ""

#: gschem/src/guile/g_rc.c:121
msgid "entry in rc file"
msgstr ""

#: gschem/src/guile/g_rc.c:125
#, fuzzy
msgid "Bad Value"
msgstr "Valor"

#: gschem/src/guile/g_rc.c:126
msgid "check"
msgstr ""

#: gschem/src/guile/g_rc.c:127
msgid "or Scheme, continuing with"
msgstr ""

#: gschem/src/guile/g_rc.c:135
msgid "maximum value"
msgstr ""

#: gschem/src/guile/g_rc.c:139
msgid "minimum value"
msgstr ""

#: gschem/src/guile/g_rc.c:143
msgid "default value"
msgstr ""

#: gschem/src/guile/g_rc.c:157
#, fuzzy
msgid "Invalid type assignment, check"
msgstr "Alinhamento de texto ~A inválido."

#: gschem/src/guile/g_rc.c:198
#, fuzzy
msgid "This is gEDA/gaf version"
msgstr "gEDA/gschem versão %s%s.%s\n"

#: gschem/src/guile/g_rc.c:199
msgid "but you have a version"
msgstr ""

#: gschem/src/guile/g_rc.c:200
msgid "Please be sure that you have the latest rc file"
msgstr ""

#: gschem/src/guile/g_rc.c:206
msgid "file"
msgstr ""

#: gschem/src/guile/g_rc.c:725
#, c-format
msgid "Invalid value, zoom-gain cannot be zero, check entry in rc file\n"
msgstr ""

#: gschem/src/guile/g_rc.c:730
#, c-format
msgid "Invalid type assignment, check zoom-gain entry in rc file\n"
msgstr ""

#: gschem/src/guile/g_rc.c:731 gschem/src/guile/g_rc.c:1276
#: gschem/src/guile/g_rc.c:1428 gschem/src/guile/g_rc.c:2026
msgid "Continuing with default value"
msgstr ""

#: gschem/src/guile/g_rc.c:815
#, c-format
msgid "Invalid type assignment, check logging entry in rc file\n"
msgstr ""

#: gschem/src/guile/g_rc.c:1270
#, c-format
msgid "Invalid value, snap-size cannot be zero, check entry rc file\n"
msgstr ""

#: gschem/src/guile/g_rc.c:1275
#, c-format
msgid "Invalid type assignment, check snap-size entry in rc file\n"
msgstr ""

#: gschem/src/guile/g_rc.c:1422
#, c-format
msgid "Invalid value, bus-ripper-size cannot be zero, check entry rc file\n"
msgstr ""

#: gschem/src/guile/g_rc.c:1427
#, c-format
msgid "Invalid type assignment, check bus-ripper-size entry in rc file\n"
msgstr ""

#: gschem/src/guile/g_rc.c:2020
#, c-format
msgid ""
"Can not scroll 0 steps, invalid scrollpan-steps, check entry in rc file\n"
msgstr ""

#: gschem/src/guile/g_rc.c:2025
#, c-format
msgid "Invalid type assignment, check scrollpan-steps entry in rc file\n"
msgstr ""

#: gschem/src/guile/g_rc.c:2069
#, fuzzy, c-format
msgid "Invalid zoom factor [%d] passed to %s\n"
msgstr "Tamanho [%d] inválido (text-size)\n"

#: gschem/src/guile/g_select.c:84 gschem/src/guile/g_select.c:120
#: gschem/src/guile/g_select.c:155
msgid "Object ~A is not directly included in a page."
msgstr ""

#: gschem/src/guile/g_util.c:67
#, fuzzy
msgid "Could not launch URI"
msgstr "Impossível lançar URI ~S: ~A"

#: gschem/src/guile/g_window.c:146
msgid "Found invalid gschem window smob ~S"
msgstr ""

#: gschem/src/iface/i_command.c:365
#, c-format
msgid "Processing Action <%s>, at index %d\n"
msgstr ""

#: gschem/src/iface/i_command.c:469
#, c-format
msgid "Cannot %s while inside and action!\n"
msgstr ""

#: gschem/src/iface/i_command.c:707 gschem/src/iface/i_command.c:2708
#, c-format
msgid "New page created [%s]\n"
msgstr "Criada Nova Página [%s]\n"

#: gschem/src/iface/i_command.c:745
#, c-format
msgid "New Window created [%s]\n"
msgstr "Criada nova Janela [%s]\n"

#: gschem/src/iface/i_command.c:944
msgid "Failed to Save All"
msgstr "Falha ao salvar tudo"

#: gschem/src/iface/i_command.c:947 gschem/src/iface/i_command.c:964
msgid "Saved All"
msgstr "Tudo foi salvo"

#: gschem/src/iface/i_command.c:961
msgid "Error encountered, Save Failed"
msgstr ""

#: gschem/src/iface/i_command.c:1031 gschem/src/x/x_image.c:480
#, fuzzy
msgid "Write Image"
msgstr "Gravar imagem..."

#: gschem/src/iface/i_command.c:1053
msgid "Write PDF"
msgstr ""

#: gschem/src/iface/i_command.c:1149
msgid "Close all canceled\n"
msgstr ""

#: gschem/src/iface/i_command.c:1158 gschem/src/iface/i_sessions.c:193
#, fuzzy
msgid "Closing all documents\n"
msgstr "Fechar página"

#: gschem/src/iface/i_command.c:1181
msgid "gschem: starting shut-down\n"
msgstr ""

#: gschem/src/iface/i_command.c:1195
msgid "Symbol is not embeded, export anyway?"
msgstr ""

#: gschem/src/iface/i_command.c:1219
msgid "Picture is not embeded, export anyway?"
msgstr ""

#: gschem/src/iface/i_command.c:1353
msgid "Empty buffer"
msgstr "Buffer vazio"

#: gschem/src/iface/i_command.c:1615
#, fuzzy
msgid "Offset Mode"
msgstr "Modo de Conexão (NET)"

#: gschem/src/iface/i_command.c:1616
msgid "Specify offset distance:"
msgstr ""

#: gschem/src/iface/i_command.c:2197
#, fuzzy
msgid "Zoom Magnification"
msgstr "/Zoom maior"

#: gschem/src/iface/i_command.c:2197
msgid "Specify new zoom:"
msgstr ""

#: gschem/src/iface/i_command.c:2249
#, fuzzy
msgid "No component selected\n"
msgstr "Usar grade de pontos\n"

#: gschem/src/iface/i_command.c:2794
msgid "Confirm revert ALL documents"
msgstr ""

#: gschem/src/iface/i_command.c:2975
#, c-format
msgid "Searching for source [%s]\n"
msgstr "Procurando por origem [%s]\n"

#: gschem/src/iface/i_command.c:3009
#, fuzzy
msgid "Failed to descend into"
msgstr "Falhou descendo em '%s': %s\n"

#: gschem/src/iface/i_command.c:3018
#, fuzzy
msgid "Hierarchy Error"
msgstr "Hie_rarquia"

#: gschem/src/iface/i_command.c:3095
#, c-format
msgid "Searching for symbol [%s]\n"
msgstr "Procurando por símbolo [%s]\n"

#: gschem/src/iface/i_command.c:3105
msgid "Symbol is not a real file. Symbol cannot be loaded.\n"
msgstr "Símbolo não é um arquivo real. Não pode ser lido.\n"

#: gschem/src/iface/i_command.c:3153
msgid "Cannot find any schematics above the current one!\n"
msgstr "Impossível encontrar um esquema sobre o corrente!\n"

#: gschem/src/iface/i_command.c:3671
msgid "Attribute is already attached\n"
msgstr ""

#: gschem/src/iface/i_command.c:4059
msgid "WARNING: Do not translate with snap off!\n"
msgstr "ATENÇÃO: Não translade com o Ajuste (snap) desligado!\n"

#: gschem/src/iface/i_command.c:4060
msgid "WARNING: Turning snap on and continuing with translate.\n"
msgstr "ATENÇÃO: Ligando o Ajuste e continuando o translado.\n"

#: gschem/src/iface/i_command.c:4066
msgid "WARNING: Snap grid size is not equal to 100!\n"
msgstr "ATENÇÃO: A grade de Ajuste não está em 100!\n"

#: gschem/src/iface/i_command.c:4067
msgid ""
"WARNING: If you are translating a symbol to the origin, the snap grid size "
"should be set to 100\n"
msgstr ""
"ATENÇÃO: Se transladar um símbolo para origem, a grade deve estar em 100\n"

#: gschem/src/iface/i_command.c:4242
msgid "Grid OFF\n"
msgstr "Grade DESLIGADA\n"

#: gschem/src/iface/i_command.c:4243
#, fuzzy
msgid "Dot grid activated\n"
msgstr "Usar grade de pontos\n"

#: gschem/src/iface/i_command.c:4244
#, fuzzy
msgid "Mesh grid activated\n"
msgstr "Usar grade em malha\n"

#: gschem/src/iface/i_command.c:4323
msgid "Snap OFF (CAUTION!)\n"
msgstr "Ajuste desligado (CUIDADO!)\n"

#: gschem/src/iface/i_command.c:4328
msgid "Snap ON\n"
msgstr "Ajuste ligado\n"

#: gschem/src/iface/i_command.c:4332
msgid "Snap back to the grid (CAUTION!)\n"
msgstr "Reajuste à grade (CUIDADO!)\n"

#: gschem/src/iface/i_command.c:4356
#, fuzzy
msgid "Rubber band mode is OFF\n"
msgstr "Elástico desligado \n"

#: gschem/src/iface/i_command.c:4359
#, fuzzy
msgid "Rubber band mode is ON\n"
msgstr "Elástico ligado\n"

#: gschem/src/iface/i_command.c:4370
#, fuzzy
msgid "Magnetic net mode is ON\n"
msgstr "Modo conexão magnética: LIGADA\n"

#: gschem/src/iface/i_command.c:4373
#, fuzzy
msgid "Magnetic net mode is OFF\n"
msgstr "Modo conexão magnética: DESLIGADA\n"

#: gschem/src/iface/i_command.c:4390 gschem/src/iface/i_command.c:4432
msgid "Off"
msgstr ""

#: gschem/src/iface/i_command.c:4393 gschem/src/iface/i_command.c:4435
#, fuzzy
msgid "On"
msgstr "Abrir"

#: gschem/src/iface/i_command.c:4395
#, c-format
msgid "Drag-Can-Move is now %s\n"
msgstr ""

#: gschem/src/iface/i_command.c:4407
msgid "Action feedback mode set to OUTLINE\n"
msgstr "Retorno de ação ajustado para silhueta\n"

#: gschem/src/iface/i_command.c:4411
msgid "Action feedback mode set to BOUNDINGBOX\n"
msgstr "Retorno de ação ajustado para caixa completa\n"

#: gschem/src/iface/i_command.c:4437
#, c-format
msgid "Auto-Pan is now %s\n"
msgstr ""

#: gschem/src/iface/i_command.c:4489 gschem/src/iface/i_command.c:4518
#: gschem/src/iface/i_command.c:4538 gschem/src/iface/i_command.c:4558
#, c-format
msgid "Check: path \"%s\"\n"
msgstr ""

#: gschem/src/iface/i_command.c:4658
#, c-format
msgid "(read only) width=%d, height=%d\n"
msgstr ""

#: gschem/src/iface/i_sessions.c:184
msgid "Canceled Close all\n"
msgstr ""

#: gschem/src/iface/i_sessions.c:262
#, fuzzy, c-format
msgid "Could not open session file \"%s\"\n"
msgstr "Arquivo de inicialização scm [%s] não encontrado\n"

#: gschem/src/iface/i_sessions.c:270
#, c-format
msgid "file: <%s> is not accessible\n"
msgstr ""

#: gschem/src/iface/i_sessions.c:333
#, c-format
msgid "Warning relative file names detected in session \"%s\"\n"
msgstr ""

#: gschem/src/iface/i_sessions.c:343
#, c-format
msgid "Session %s, opening %d of %d documents\n"
msgstr ""

#: gschem/src/iface/i_sessions.c:353
#, c-format
msgid "Session \"%s\" did not contain any accessible documents\n"
msgstr ""

#: gschem/src/iface/i_sessions.c:786
#, fuzzy, c-format
msgid "Sessions: %s\n"
msgstr "Fechando [%s]\n"

#: gschem/src/iface/i_sessions.c:850
#, c-format
msgid "Removing session: %s"
msgstr ""

#: gschem/src/iface/i_sessions.c:875
#, fuzzy, c-format
msgid "%s: Failed to remove session: %s"
msgstr "Falhou ao ler imagem: %s"

#: gschem/src/iface/i_sessions.c:878
msgid "<b>Could not remove session</b>"
msgstr ""

#: gschem/src/iface/i_sessions.c:926
#, c-format
msgid "session %s created with %d documents.\n"
msgstr ""

#: gschem/src/iface/i_sessions.c:935
#, fuzzy
msgid "An error occurred attemting to create session"
msgstr "ERRO: Erro desconhecido ao analisar arquivos de configuração.\n"

#: gschem/src/iface/i_sessions.c:941 gschem/src/iface/i_sessions.c:1113
#, fuzzy
msgid "<b>Session Error</b>"
msgstr "<b>Escopo</b>"

#: gschem/src/iface/i_sessions.c:941
#, fuzzy
msgid "Creation failed"
msgstr "Inserção da área de tranferência falhou"

#: gschem/src/iface/i_sessions.c:985
#, c-format
msgid "Opened session %s\n"
msgstr ""

#: gschem/src/iface/i_sessions.c:1034
#, c-format
msgid "Renaming session %s to renamed %s\n"
msgstr ""

#: gschem/src/iface/i_sessions.c:1059
#, fuzzy, c-format
msgid "%s: Failed to rename session: %s"
msgstr "Falhou ao ler imagem: %s"

#: gschem/src/iface/i_sessions.c:1062
msgid "<b>Could not rename session</b>"
msgstr ""

#: gschem/src/iface/i_sessions.c:1094
#, c-format
msgid "Created session %s with %d documents.\n"
msgstr ""

#: gschem/src/iface/i_sessions.c:1102
#, fuzzy, c-format
msgid "Saved %d documents to session %s\n"
msgstr "Página Atual"

#: gschem/src/iface/i_sessions.c:1108
#, fuzzy
msgid "An error occurred attempting to save session"
msgstr "ERRO: Erro desconhecido ao analisar arquivos de configuração.\n"

#: gschem/src/iface/i_sessions.c:1113
#, fuzzy
msgid "Save session failed"
msgstr "Salvar arquivo"

#: gschem/src/iface/i_sessions.c:1204
#, fuzzy
msgid "Show Sessions at startup is now ENABLED\n"
msgstr "Mostrar texto iniciado com:"

#: gschem/src/iface/i_sessions.c:1207
#, fuzzy
msgid "Show Sessions at startup is now DISABLED\n"
msgstr "Mostrar texto iniciado com:"

#: gschem/src/iface/i_sessions.c:1277
msgid "Session system initialized!\n"
msgstr ""

#: gschem/src/iface/i_status.c:134 gschem/etc/system-gschemrc.scm:2121
#, fuzzy
msgid "Deselect Mode"
msgstr "Modo de Seleção"

#: gschem/src/iface/i_status.c:138 gschem/src/x/x_status_bar.c:383
#: gschem/etc/system-gschemrc.scm:2120 gschem/scheme/gschem/builtins.scm:170
msgid "Select Mode"
msgstr "Modo de Seleção"

#: gschem/src/iface/i_status.c:140
#, fuzzy
msgid "Select Box Mode"
msgstr "Modo de Seleção"

#: gschem/src/iface/i_status.c:142 gschem/scheme/gschem/builtins.scm:227
msgid "Zoom Box"
msgstr "Caixa de Zoom"

#: gschem/src/iface/i_status.c:145
#, fuzzy
msgid "Copy to point"
msgstr "Copiar à área de transferência"

#: gschem/src/iface/i_status.c:147 gschem/scheme/gschem/builtins.scm:122
#: gschem/scheme/gschem/builtins.scm:125
msgid "Rotate Mode"
msgstr "Modo de Rotação"

#: gschem/src/iface/i_status.c:149
msgid "Side to offset?"
msgstr ""

#: gschem/src/iface/i_status.c:151 gschem/scheme/gschem/builtins.scm:116
msgid "Mirror Mode"
msgstr "Modo de espelho"

#: gschem/src/iface/i_status.c:153
msgid "Pan Mode"
msgstr "Modo Centrar"

#: gschem/src/iface/i_status.c:155
#, fuzzy
msgid "Choose component"
msgstr "Componente"

#: gschem/src/iface/i_status.c:158
msgid "Magnetic Net Mode"
msgstr "Modo de Conexão magnético"

#: gschem/src/iface/i_status.c:160
msgid "Net Mode"
msgstr "Modo de Conexão (NET)"

#: gschem/src/iface/i_status.c:162
msgid "Pin Mode"
msgstr "Modo de Pino"

#: gschem/src/iface/i_status.c:164
msgid "Line Mode"
msgstr "Modo de Linha"

#: gschem/src/iface/i_status.c:166
msgid "Box Mode"
msgstr "Modo de Caixa"

#: gschem/src/iface/i_status.c:168
msgid "Circle Mode"
msgstr "Modo de Círculo"

#: gschem/src/iface/i_status.c:170
msgid "Text Mode"
msgstr "Modo Texto"

#: gschem/src/iface/i_status.c:172
msgid "Arc Mode"
msgstr "Modo de Arco"

#: gschem/src/iface/i_status.c:174
#, fuzzy
msgid "Path Mode"
msgstr "Modo Centrar"

#: gschem/src/iface/i_status.c:176
msgid "Picture Mode"
msgstr "Modo Imagem"

#: gschem/src/iface/i_status.c:178
msgid "Bus Mode"
msgstr "Modo Barramento (BUS)"

#: gschem/src/iface/i_status.c:180 gschem/scheme/gschem/builtins.scm:110
msgid "Move Mode"
msgstr "Modo de Movimentação"

#: gschem/src/iface/i_status.c:183
#, c-format
msgid "Paste %d Mode"
msgstr "Modo Colar de %d"

#: gschem/src/iface/i_status.c:186
#, fuzzy
msgid "First point?"
msgstr "Ponto de grade"

#: gschem/src/iface/i_status.c:188
#, fuzzy
msgid "Second point?"
msgstr "Fim da conexão"

#: gschem/src/iface/i_status.c:190
#, fuzzy
msgid "Project Mode"
msgstr "Modo de Conexão (NET)"

#: gschem/src/iface/i_status.c:192
#, fuzzy
msgid "Select Projectiles"
msgstr "Selecionar Objetos"

#: gschem/src/iface/i_status.c:194
#, fuzzy
msgid "Select Object"
msgstr "Selecionar Objetos"

#: gschem/src/iface/i_status.c:243
msgid "Show Hidden"
msgstr "Mostrar Oculto"

#: gschem/src/iface/i_status.c:246
msgid "Snap Off"
msgstr "Ajuste desligado"

#: gschem/src/iface/i_status.c:248
msgid "Resnap Active"
msgstr "Reajuste Ativo"

#: gschem/src/iface/i_vars.c:386
msgid "Restoring user settings\n"
msgstr ""

#: gschem/src/iface/i_vars.c:775
msgid "Initializing default configuration settings\n"
msgstr ""

#: gschem/src/iface/i_vars.c:812
#, fuzzy
msgid "Failed to save user configuration to"
msgstr "Falhou descendo em '%s': %s\n"

#: gschem/src/iface/i_window.c:104
#, fuzzy
msgid "Closing Page\n"
msgstr "Fechar página"

#: gschem/src/iface/i_window.c:173
#, c-format
msgid "Set page <%s> active.\n"
msgstr ""

#: gschem/src/iface/i_window.c:198
msgid "Really revert page?"
msgstr "Reverter Página?"

#: gschem/src/iface/i_window.c:254
#, fuzzy
msgid "An error occurred while processing request to revert"
msgstr "ERRO: Erro desconhecido ao analisar arquivos de configuração.\n"

#: gschem/src/iface/i_window.c:258
#, fuzzy
msgid "<b>File error.</b>"
msgstr "<b>Escopo</b>"

#: gschem/src/iface/i_window.c:258
#, fuzzy
msgid "Revert failed"
msgstr "Reverter Página?"

#: gschem/src/iface/i_window.c:265
#, fuzzy, c-format
msgid "Error encountered during file operation <%s>\n"
msgstr "ERRO: Erro desconhecido ao analisar arquivos de configuração.\n"

#: gschem/src/iface/i_window.c:266
#, fuzzy
msgid "Recovery: undo last action\n"
msgstr "Desfazer última operação"

#: gschem/src/object/o_break.c:186 gschem/src/object/o_break.c:519
#: gschem/src/object/o_break.c:842
#, c-format
msgid "Point 2 missed x=%d, y=%d\n"
msgstr ""

#: gschem/src/object/o_break.c:189 gschem/src/object/o_break.c:522
#: gschem/src/object/o_break.c:845
#, c-format
msgid "Point 1 missed x=%d, y=%d\n"
msgstr ""

#: gschem/src/object/o_complex.c:248 gschem/src/object/o_complex.c:252
#, c-format
msgid "Translating schematic [%d %d]\n"
msgstr "Transladando diagrama [%d %d]\n"

#: gschem/src/object/o_delete.c:87
#, c-format
msgid "Delete locked object?"
msgid_plural "Delete %u locked objects?"
msgstr[0] "Apagar objeto bloqueado?"
msgstr[1] "Apagar %u objetos bloqueados?"

#: gschem/src/object/o_edit.c:517
#, c-format
msgid "%d attributes were hidden\n"
msgstr ""

#: gschem/src/object/o_edit.c:521
#, c-format
msgid "%d hidden attributes were revealed\n"
msgstr ""

#: gschem/src/object/o_edit.c:717
msgid "Hidden text is now visible\n"
msgstr "Texto oculto agora está visível\n"

#: gschem/src/object/o_edit.c:720
msgid "Hidden text is now invisible\n"
msgstr "Texto oculto agora está invisível\n"

#: gschem/src/object/o_edit.c:1121 gschem/src/x/x_edit_cprop.c:367
#, c-format
msgid "Could not find symbol [%s] in library. Update failed.\n"
msgstr "Impossível encontrar simbolo [%s] na biblioteca. Atualização falhou.\n"

#: gschem/src/object/o_edit.c:1126
#, fuzzy, c-format
msgid "Updating symbol [%s]\n"
msgstr "Procurando por símbolo [%s]\n"

#: gschem/src/object/o_move.c:524
msgid "Could not resolve which end of pin to connect\n"
msgstr ""

#: gschem/src/object/o_net.c:76
#, fuzzy
msgid "Warning: Starting net off grid coordinate\n"
msgstr "Aviso: Iniciando uma NET fora de grade\n"

#: gschem/src/object/o_net.c:485
#, fuzzy
msgid "Warning: Ending net off grid coordinate\n"
msgstr "Aviso: Fim de NET fora de grade\n"

#: gschem/src/object/o_net.c:1095
#, c-format
msgid "Bus ripper symbol [%s] was not found in any component library\n"
msgstr "Símbolo de entrada de barramento [%s] não encontrado nas bibliotecas\n"

#: gschem/src/object/o_picture.c:357
#, fuzzy
msgid "Update All"
msgstr "Atualizar"

#: gschem/src/object/o_picture.c:359
msgid "Update all selected Picture images"
msgstr ""

#: gschem/src/object/o_picture.c:397
#, fuzzy, c-format
msgid "%s: Failed to replace picture: %s"
msgstr "Falhou ao ler imagem: %s"

#: gschem/src/object/o_picture.c:400
#, fuzzy
msgid "<b>Failed to replace picture</b>"
msgstr "Falha ao substituir imagem: %s"

#: gschem/src/object/o_picture.c:425
msgid "Orginal size"
msgstr ""

#: gschem/src/object/o_picture.c:427
msgid "When checked the image size will be exported"
msgstr ""

#: gschem/src/object/o_picture.c:619
msgid "An unknown error occurred"
msgstr ""

#: gschem/src/object/o_picture.c:622
#, fuzzy
msgid "<b>Failed to load picture</b>"
msgstr "Falha ao substituir imagem: %s"

#: gschem/src/object/o_picture.c:623
msgid "Load failed"
msgstr ""

#: gschem/src/object/o_place.c:73
msgid "Buffer is empty, nothing to place\n"
msgstr ""

#: gschem/src/object/o_slot.c:113
msgid "Slot attribute malformed\n"
msgstr "Atributo Slot mau feito\n"

#: gschem/src/object/o_slot.c:120
msgid "numslots attribute missing\n"
msgstr "Sem atributo NUMSLOTS\n"

#: gschem/src/object/o_slot.c:121
msgid "Slotting not allowed for this component\n"
msgstr "Slots não disponível para este componente\n"

#: gschem/src/object/o_slot.c:136
#, fuzzy, c-format
msgid "New slot number [%d], is out of range\n"
msgstr "Número de slot fora dos limites\n"

#: gschem/src/object/o_undo.c:70
#, c-format
msgid "Undo: using tmp directory specified on command-line: <%s>\n"
msgstr ""

#: gschem/src/object/o_undo.c:71
#, c-format
msgid "Directory: %s is not read/writable, check permissions.\n"
msgstr ""

#: gschem/src/object/o_undo.c:72
msgid "<b>Auto switching Undo system to type Memory</b>\n"
msgstr ""

#: gschem/src/object/o_undo.c:117
#, fuzzy
msgid "Gschem Undo System"
msgstr "_Guia de usuário..."

#: gschem/src/object/o_undo.c:207
msgid "Undo: encountered an error: file"
msgstr ""

#: gschem/src/object/o_undo.c:208
#, c-format
msgid "Undo: system error: <%d>, switching to MEMORY mode\n"
msgstr ""

#: gschem/src/object/o_undo.c:462
#, fuzzy
msgid "An error occurred during an UNDO disk operation"
msgstr "ERRO: Erro desconhecido ao analisar arquivos de configuração.\n"

#: gschem/src/object/o_undo.c:465
#, fuzzy
msgid "Undo/Redo disabled\n"
msgstr "Desfaz e Refaz desabilitado no arquivo rc\n"

#: gschem/src/object/o_undo.c:552
#, fuzzy
msgid "<b>Undo error.</b>"
msgstr "<b>Escopo</b>"

#: gschem/src/object/o_undo.c:552
#, fuzzy
msgid "Undo failed"
msgstr "Desfaz e Refaz desabilitado no arquivo rc\n"

#: gschem/src/x/x_autonumber.c:600
msgid ""
"slotted object without slot attribute may cause problems when autonumbering "
"slots\n"
msgstr ""
"Objetos com slots, sem atributo slot, podem causar problemas na "
"autonumeraçãode slots\n"

#: gschem/src/x/x_autonumber.c:615
#, fuzzy, c-format
msgid ""
"duplicate slot may cause problems: [symbol name=%s, number=%d, slot=%d]\n"
msgstr ""
"Slots duplicados podem causar problemas: [símbolo=%s, número=%d, slot=%d]\n"

#: gschem/src/x/x_autonumber.c:913
#, fuzzy
msgid "No search string given in autonumber text.\n"
msgstr "Sem chave de pesquisa na autonumeração.\n"

#: gschem/src/x/x_autonumber.c:1128
msgid "Diagonal"
msgstr "Diagonal"

#: gschem/src/x/x_autonumber.c:1129
msgid "Top to bottom"
msgstr "De cima para baixo"

#: gschem/src/x/x_autonumber.c:1130
msgid "Bottom to top"
msgstr "De baixo para cima"

#: gschem/src/x/x_autonumber.c:1131
msgid "Left to right"
msgstr "Da esquerda para direita"

#: gschem/src/x/x_autonumber.c:1132
msgid "Right to left"
msgstr "Da direita para a esquerda"

#: gschem/src/x/x_autonumber.c:1133
msgid "File order"
msgstr "Ordem dos arquivos"

#: gschem/src/x/x_autonumber.c:1605
#, fuzzy
msgid "<b>Filter:</b>"
msgstr "Filtro:"

#: gschem/src/x/x_autonumber.c:1646
msgid "Selected objects"
msgstr "Selecionar Objetos"

#: gschem/src/x/x_autonumber.c:1647
msgid "Current page"
msgstr "Página Atual"

#: gschem/src/x/x_autonumber.c:1648
msgid "Whole hierarchy"
msgstr "Toda hierarquia"

#: gschem/src/x/x_autonumber.c:1694
msgid "Autonumber text"
msgstr "Autonumerar texto"

#: gschem/src/x/x_autonumber.c:1717
msgid "<b>Scope</b>"
msgstr "<b>Escopo</b>"

#: gschem/src/x/x_autonumber.c:1790
msgid "<b>Options</b>"
msgstr "<b>Opções</b>"

#: gschem/src/x/x_clipboard.c:320
msgid "Invalid schematic on clipboard"
msgstr ""

#: gschem/src/x/x_clipboard.c:321
#, fuzzy
msgid "An error occurred while inserting clipboard data"
msgstr ""
"<b>Diagrama inválido na área de transferência.</b>\n"
"\n"
"Um erro ocorreu inserindo dados da área de transferência: %s."

#: gschem/src/x/x_clipboard.c:322
#, fuzzy
msgid "Clipboard Insertion Failed"
msgstr "Inserção da área de tranferência falhou"

#: gschem/src/x/x_compselect.c:1256
#, fuzzy
msgid "Default is to reference the component"
msgstr "Apenas referenciar (uso padrão)"

#: gschem/src/x/x_compselect.c:1260
msgid "Embed component in schematic"
msgstr "Embutir componente no diagrama"

#: gschem/src/x/x_compselect.c:1264
msgid "Include component as individual objects"
msgstr "Incluir como objetos individuais"

#: gschem/src/x/x_compselect.c:2092 gschem/src/x/x_compselect.c:2470
msgid "Components"
msgstr "Componentes"

#: gschem/src/x/x_compselect.c:2547 gschem/src/x/x_multiattrib.c:1987
#: gschem/src/x/x_multiattrib.c:1993
msgid "Name"
msgstr "Nome"

#: gschem/src/x/x_compselect.c:2559 gschem/src/x/x_multiattrib.c:1989
#: gschem/src/x/x_multiattrib.c:1995
msgid "Value"
msgstr "Valor"

#: gschem/src/x/x_compselect.c:2741 gschem/src/x/x_dialog.c:1747
msgid "None"
msgstr ""

#: gschem/src/x/x_compselect.c:2742
msgid "Style 1"
msgstr ""

#: gschem/src/x/x_compselect.c:2743
msgid "Style 2"
msgstr ""

#: gschem/src/x/x_compselect.c:2744
msgid "Style 3"
msgstr ""

#: gschem/src/x/x_compselect.c:2745
msgid "Style 4"
msgstr ""

#: gschem/src/x/x_compselect.c:2746
msgid "Style 5"
msgstr ""

#: gschem/src/x/x_compselect.c:2747
msgid "Style 6"
msgstr ""

#: gschem/src/x/x_compselect.c:2748
msgid "Style 7"
msgstr ""

#: gschem/src/x/x_compselect.c:2749
msgid "Style 8"
msgstr ""

#: gschem/src/x/x_compselect.c:2750
msgid "All"
msgstr "Todos"

#: gschem/src/x/x_compselect.c:2786
msgid "Enable all styles"
msgstr ""

#: gschem/src/x/x_compselect.c:2787
msgid "Uncheck all styles"
msgstr ""

#: gschem/src/x/x_compselect.c:2811
msgid "Reference"
msgstr ""

#: gschem/src/x/x_compselect.c:2812
msgid "Embed"
msgstr "Embutir"

#: gschem/src/x/x_compselect.c:2813
msgid "Include"
msgstr ""

#: gschem/src/x/x_compselect.c:3207
msgid "active view"
msgstr ""

#: gschem/src/x/x_compselect.c:3208
msgid "Active sheet of the notebook"
msgstr ""

#: gschem/src/x/x_compselect.c:3219
msgid "Focus Filter"
msgstr ""

#: gschem/src/x/x_compselect.c:3220
msgid ""
"When true, initial focus will be the filter entry, otherwise the Component "
"Tree"
msgstr ""

#: gschem/src/x/x_compselect.c:3323
msgid "Rescan"
msgstr ""

#: gschem/src/x/x_compselect.c:3331
msgid "Rescan component libraries"
msgstr ""

#: gschem/src/x/x_compselect.c:3333
msgid "Set style filter"
msgstr ""

#: gschem/src/x/x_compselect.c:3534 gschem/src/x/x_fileselect.c:123
msgid "Preview"
msgstr "Visualização"

#: gschem/src/x/x_compselect.c:3570
msgid "Attributes"
msgstr "Atributos"

#: gschem/src/x/x_console.c:136
msgid "destroying history\n"
msgstr ""

#: gschem/src/x/x_console.c:147
msgid "Initializing Log & Console Systems configuration settings\n"
msgstr ""

#: gschem/src/x/x_console.c:189 gschem/src/x/x_console.c:192
#, c-format
msgid "Command interface: engaged using (%s)\n"
msgstr ""

#: gschem/src/x/x_console.c:345
msgid "** Invalid UTF-8 in log message. See stderr or gschem.log.\n"
msgstr "** Mensagem UTF-8 inválida no log. Veja stderr ou gschem.log.\n"

#: gschem/src/x/x_console.c:577
msgid "gEDA Console"
msgstr ""

#: gschem/src/x/x_coord.c:150
msgid "Drag & Drop"
msgstr ""

#: gschem/src/x/x_coord.c:155
#, fuzzy
msgid "An error occurred while receiving drag-and-drop data"
msgstr "ERRO: Erro desconhecido ao analisar arquivos de configuração.\n"

#: gschem/src/x/x_coord.c:156
#, fuzzy
msgid "Data error"
msgstr "<b>Escopo</b>"

#: gschem/src/x/x_coord.c:161 gschem/src/x/x_dnd.c:582
#, fuzzy
msgid "Drag & Drop failed"
msgstr "Inserção da área de tranferência falhou"

#: gschem/src/x/x_coord.c:471
#, fuzzy
msgid "Coordinates"
msgstr "Modo de Componente"

#: gschem/src/x/x_coord.c:486
msgid "Screen"
msgstr "Janela"

#: gschem/src/x/x_coord.c:496
msgid "World"
msgstr "Canvas"

#: gschem/src/x/x_dialog.c:442
#, fuzzy
msgid ""
"gEDA: GPL Electronic Design Automation\n"
"\n"
"glibc "
msgstr "gEDA: GPL Electronic Design Automation"

#: gschem/src/x/x_dialog.c:443
msgid ""
"\n"
"Guile "
msgstr ""

#: gschem/src/x/x_dialog.c:452
#, fuzzy
msgid ""
"\n"
"Copyright © 1998-2015 Ales Hvezda <ahvezda@geda.seul.org>\n"
"Copyright © 1998-2015 gEDA Contributors (see ChangeLog for details)"
msgstr ""
"Copyright © 1998-2011 Ales Hvezda <ahvezda@geda.seul.org>\n"
"Copyright © 1998-2011 Contribuidores gEDA  (veja ChangeLog para detalhes)"

#: gschem/src/x/x_dialog.c:461 gschem/scheme/gschem/builtins.scm:565
msgid "About gschem"
msgstr "Sobre gschem"

#: gschem/src/x/x_dialog.c:570
msgid "Enter new snap grid spacing:"
msgstr "Nova largura de grade:"

#: gschem/src/x/x_dialog.c:579
msgid ""
"Sets the default spacing\n"
"which objects snaps to."
msgstr ""

#: gschem/src/x/x_dialog.c:655
msgid "Text Size"
msgstr "Tamanho do Texto"

#: gschem/src/x/x_dialog.c:681
msgid "Enter new text size:"
msgstr "Novo tamanho do texto:"

#: gschem/src/x/x_dialog.c:691
msgid "Sets the default text font size."
msgstr ""

#: gschem/src/x/x_dialog.c:913
#, fuzzy
msgid "Arc Parameters"
msgstr "Parametros do Arco"

#: gschem/src/x/x_dialog.c:944
msgid "Arc Radius:"
msgstr "Raio do arco:"

#: gschem/src/x/x_dialog.c:950
msgid "Sets the radius of the Arc."
msgstr ""

#: gschem/src/x/x_dialog.c:952
msgid "Start Angle:"
msgstr "Ângulo Inicial:"

#: gschem/src/x/x_dialog.c:958
msgid "Sets the rotation of the arc."
msgstr ""

#: gschem/src/x/x_dialog.c:960
msgid "Degrees of Sweep:"
msgstr "Graud da varredura:"

#: gschem/src/x/x_dialog.c:966
msgid "Sets the central angle of the arc."
msgstr ""

#: gschem/src/x/x_dialog.c:1004
msgid "Background"
msgstr "Fundo"

#: gschem/src/x/x_dialog.c:1005
#, fuzzy
msgid "Pin"
msgstr "_Pino"

#: gschem/src/x/x_dialog.c:1006
#, fuzzy
msgid "Net endpoint"
msgstr "Fim da conexão"

#: gschem/src/x/x_dialog.c:1007
msgid "Graphic"
msgstr "Gráfico"

#: gschem/src/x/x_dialog.c:1008 gschem/src/x/x_edit_pin.c:140
#: gschem/src/x/x_menus.c:91
msgid "Net"
msgstr "Conexão"

#: gschem/src/x/x_dialog.c:1009
#, fuzzy
msgid "Attribute"
msgstr "Atributos"

#: gschem/src/x/x_dialog.c:1010
msgid "Logic bubble"
msgstr "Negação lógica"

#: gschem/src/x/x_dialog.c:1011
#, fuzzy
msgid "Grid point"
msgstr "Ponto de grade"

#: gschem/src/x/x_dialog.c:1012
#, fuzzy
msgid "Detached attribute"
msgstr "Atributo livre"

#: gschem/src/x/x_dialog.c:1013 gschem/src/x/x_menus.c:95
msgid "Text"
msgstr "Texto"

#: gschem/src/x/x_dialog.c:1014 gschem/src/x/x_edit_pin.c:141
#: gschem/src/x/x_menus.c:94
msgid "Bus"
msgstr "Barramento"

#: gschem/src/x/x_dialog.c:1015 gschem/src/x/x_menus.c:105
#, fuzzy
msgid "Selection"
msgstr "Selecionar"

#: gschem/src/x/x_dialog.c:1016
msgid "Bounding box"
msgstr "Caixa de contorno"

#: gschem/src/x/x_dialog.c:1017
msgid "Zoom box"
msgstr "Janela de Zoom"

#: gschem/src/x/x_dialog.c:1018
msgid "Stroke"
msgstr "Gesto"

#: gschem/src/x/x_dialog.c:1019 gschem/etc/system-gschemrc.scm:2144
#: gschem/scheme/gschem/builtins.scm:188
msgid "Lock"
msgstr "Bloquear"

#: gschem/src/x/x_dialog.c:1020
msgid "Output background"
msgstr "Plano de fundo de saída"

#: gschem/src/x/x_dialog.c:1021
#, fuzzy
msgid "Net junction"
msgstr "Função"

#: gschem/src/x/x_dialog.c:1022
msgid "Mesh grid major"
msgstr "Grade de malha maior"

#: gschem/src/x/x_dialog.c:1023
msgid "Mesh grid minor"
msgstr "Grade de malha menor"

#: gschem/src/x/x_dialog.c:1024
msgid "User Style 0"
msgstr ""

#: gschem/src/x/x_dialog.c:1025
msgid "User Style 1"
msgstr ""

#: gschem/src/x/x_dialog.c:1026
msgid "User Style 2"
msgstr ""

#: gschem/src/x/x_dialog.c:1027
msgid "User Style 3"
msgstr ""

#: gschem/src/x/x_dialog.c:1028
msgid "User Style 4"
msgstr ""

#: gschem/src/x/x_dialog.c:1029
msgid "User Style 5"
msgstr ""

#: gschem/src/x/x_dialog.c:1030
msgid "User Style 6"
msgstr ""

#: gschem/src/x/x_dialog.c:1031
msgid "User Style 7"
msgstr ""

#: gschem/src/x/x_dialog.c:1032
msgid "User Style 8"
msgstr ""

#: gschem/src/x/x_dialog.c:1033
msgid "User Style 9"
msgstr ""

#: gschem/src/x/x_dialog.c:1037
msgid "Unknown"
msgstr "Desconhecido"

#: gschem/src/x/x_dialog.c:1183
msgid "Hollow"
msgstr "Vazio"

#: gschem/src/x/x_dialog.c:1184
msgid "Filled"
msgstr "Preenchida"

#: gschem/src/x/x_dialog.c:1185
msgid "Mesh"
msgstr "Malha"

#: gschem/src/x/x_dialog.c:1186
msgid "Hatch"
msgstr "Linhas"

#: gschem/src/x/x_dialog.c:1187 gschem/src/x/x_dialog.c:1296
#: gschem/src/x/x_dialog.c:1305 gschem/src/x/x_dialog.c:1314
#: gschem/src/x/x_dialog.c:1323 gschem/src/x/x_dialog.c:1332
#: gschem/src/x/x_dialog.c:1446 gschem/src/x/x_dialog.c:1448
#: gschem/src/x/x_dialog.c:1450 gschem/src/x/x_dialog.c:1452
#: gschem/src/x/x_dialog.c:1454 gschem/src/x/x_dialog.c:1750
#: gschem/src/x/x_dialog.c:1792 gschem/src/x/x_dialog.c:1905
#: gschem/src/x/x_dialog.c:1914 gschem/src/x/x_dialog.c:1924
#: gschem/src/x/x_dialog.c:2036 gschem/src/x/x_dialog.c:2038
#: gschem/src/x/x_dialog.c:2040
msgid "*varies*"
msgstr ""

#: gschem/src/x/x_dialog.c:1594 gschem/scheme/gschem/builtins.scm:158
msgid "Edit Fill Type"
msgstr "Editar Preenchimento"

#: gschem/src/x/x_dialog.c:1616
msgid "Fill Type:"
msgstr "Preenchimento"

#: gschem/src/x/x_dialog.c:1619
msgid "Line Width:"
msgstr "Largura da Linha:"

#: gschem/src/x/x_dialog.c:1622
msgid "Angle 1:"
msgstr "Ângulo 1"

#: gschem/src/x/x_dialog.c:1625
msgid "Pitch 1:"
msgstr "Passo 1"

#: gschem/src/x/x_dialog.c:1628
msgid "Angle 2:"
msgstr "Ângulo 2:"

#: gschem/src/x/x_dialog.c:1631
msgid "Pitch 2:"
msgstr "Passo 2"

#: gschem/src/x/x_dialog.c:1638
#, fuzzy
msgid "Select fill pattern"
msgstr "_Selecionar Tudo"

#: gschem/src/x/x_dialog.c:1643
msgid "Set the width of the filler lines"
msgstr ""

#: gschem/src/x/x_dialog.c:1648
msgid "Primary angle for filler lines"
msgstr ""

#: gschem/src/x/x_dialog.c:1653
msgid "Spacing for the primary filler lines"
msgstr ""

#: gschem/src/x/x_dialog.c:1658
msgid "Secondary angle for filler lines"
msgstr ""

#: gschem/src/x/x_dialog.c:1663
msgid "Spacing for the secondary filler lines"
msgstr ""

#: gschem/src/x/x_dialog.c:1748
msgid "Square"
msgstr "Quadrado"

#: gschem/src/x/x_dialog.c:1749
msgid "Round"
msgstr "Redondo"

#: gschem/src/x/x_dialog.c:1787
msgid "Solid"
msgstr "Solido"

#: gschem/src/x/x_dialog.c:1788
msgid "Dotted"
msgstr "Pontilhado"

#: gschem/src/x/x_dialog.c:1789
msgid "Dashed"
msgstr "Tracejado"

#: gschem/src/x/x_dialog.c:1790
msgid "Center"
msgstr "Centro"

#: gschem/src/x/x_dialog.c:1791
msgid "Phantom"
msgstr "Fantasma"

#: gschem/src/x/x_dialog.c:2174 gschem/scheme/gschem/builtins.scm:155
msgid "Edit Line Width & Type"
msgstr "Editar Largura e Tipo de Linha"

#: gschem/src/x/x_dialog.c:2197
#, fuzzy
msgid "Line Type:"
msgstr "Preenchimento"

#: gschem/src/x/x_dialog.c:2200
#, fuzzy
msgid "End Type:"
msgstr "Tipo:"

#: gschem/src/x/x_dialog.c:2203
msgid "Width:"
msgstr "Largura:"

#: gschem/src/x/x_dialog.c:2206
msgid "Dash Length:"
msgstr "Tamanho do traço"

#: gschem/src/x/x_dialog.c:2209
msgid "Dash Space:"
msgstr "Tamanho do espaço:"

#: gschem/src/x/x_dialog.c:2226
msgid "Set width of the line"
msgstr ""

#: gschem/src/x/x_dialog.c:2232
msgid "Set \"dash\" length of the line"
msgstr ""

#: gschem/src/x/x_dialog.c:2238
msgid "Set spacing between dashes in the line"
msgstr ""

#: gschem/src/x/x_dialog.c:2460
msgid "Find Text"
msgstr "Localizar Texto"

#: gschem/src/x/x_dialog.c:2479
msgid "Text to find:"
msgstr "Loc. Texto:"

#: gschem/src/x/x_dialog.c:2488
#, fuzzy
msgid "Search hidden attributes"
msgstr "Mostra atributos relativos"

#: gschem/src/x/x_dialog.c:2491
#, fuzzy
msgid "Descend into hierarchy"
msgstr "Desce à hierarquia"

#: gschem/src/x/x_dialog.c:2499
#, fuzzy
msgid "Close on ascent"
msgstr "Fechar página"

#: gschem/src/x/x_dialog.c:2587
msgid "Hide Text"
msgstr "Esconder Texto"

#: gschem/src/x/x_dialog.c:2606
msgid "Hide text starting with:"
msgstr "Ocultar texto iniciado com:"

#: gschem/src/x/x_dialog.c:2696
msgid "Show Text"
msgstr "Mostrar texto"

#: gschem/src/x/x_dialog.c:2715
msgid "Show text starting with:"
msgstr "Mostrar texto iniciado com:"

#: gschem/src/x/x_dialog.c:2840
msgid "Text Entry..."
msgstr "Inserir texto..."

#: gschem/src/x/x_dialog.c:2865
msgid ""
"Enter text, click apply,\n"
"move cursor into window, click to place text.\n"
"Middle button to rotate while placing."
msgstr ""
"Entre com o texto e clique em Aplicar, então ponha o\n"
"cursor na janela, e clique para deixar o texto.\n"
"Use botão do meio para rotacionar enquanto posiciona."

#: gschem/src/x/x_dialog.c:2985
msgid "Automatically zoom to the new extents after translation"
msgstr ""

#: gschem/src/x/x_dialog.c:2987
msgid "Translate"
msgstr "Transladar"

#: gschem/src/x/x_dialog.c:3008
msgid ""
"Offset to translate?\n"
"(0 for origin)"
msgstr ""
"Valor a transladar?\n"
"(0 para origem)"

#: gschem/src/x/x_dialog.c:3017
#, fuzzy
msgid "Auto Zoom Extents"
msgstr "/Zoom desenho"

#: gschem/src/x/x_dialog.c:3187
msgid "Hotkeys"
msgstr "Atalhos"

#: gschem/src/x/x_dialog.c:3274
msgid "Icon"
msgstr ""

#: gschem/src/x/x_dialog.c:3288
msgid "Action"
msgstr "Ação"

#: gschem/src/x/x_dialog.c:3298
msgid "Keystroke(s)"
msgstr "Arranjos de tecla"

#: gschem/src/x/x_dialog.c:3308
#, fuzzy
msgid "Command"
msgstr "_Componente..."

#: gschem/src/x/x_dialog.c:3544
msgid "Major symbol changes detected."
msgstr "Alterações de símbolo detectada."

#: gschem/src/x/x_dialog.c:3571
msgid ""
"Changes have occurred to the symbols shown below.\n"
"\n"
"Be sure to verify each of these symbols."
msgstr ""
"Mudanças ocorreram nos símbolos abaixo.\n"
"\n"
"Verifique cada um dos símbolos."

#: gschem/src/x/x_dialog.c:3612
msgid "Symbol"
msgstr "Símbolo"

#: gschem/src/x/x_dialog.c:3659
msgid "Dismiss this dialog"
msgstr ""

#: gschem/src/x/x_dialog.c:3700
#, fuzzy
msgid "Input attribute is invalid"
msgstr "Sem atributo NUMSLOTS\n"

#: gschem/src/x/x_dialog.c:3701
msgid "Please correct in order to continue"
msgstr ""

#: gschem/src/x/x_dialog.c:3702
#, fuzzy
msgid ""
"The name and value must be non-empty.\n"
"The name cannot end with a space.\n"
"The value cannot start with a space"
msgstr ""
"<span weight=\"bold\" size=\"larger\">O atributo de entrada \"%s\" é "
"inválido\n"
"Por favor corrija para continuar</span>\n"
"\n"
"O nome e valor não podem ser vazios.\n"
"O nome não pode acabar com espaço.\n"
"O valor não pode começar com espaço."

#: gschem/src/x/x_dialog.c:3710
msgid "Invalid Attribute"
msgstr "Atributo Inválido"

#: gschem/src/x/x_dnd.c:435
#, fuzzy, c-format
msgid "Could not locate symbol [%s] in library, try refreshing\n"
msgstr "Impossível encontrar simbolo [%s] na biblioteca. Atualização falhou.\n"

#: gschem/src/x/x_dnd.c:439
#, c-format
msgid "symbol [%s] not in library opening as page\n"
msgstr ""

#: gschem/src/x/x_dnd.c:580
#, fuzzy
msgid "An error occurred while dropping data"
msgstr "ERRO: Erro desconhecido ao analisar arquivos de configuração.\n"

#: gschem/src/x/x_dnd.c:582
msgid "<b>Invalid Data.</b>"
msgstr ""

#: gschem/src/x/x_draw.cpp:463
msgid "Initializing: Graphics Renderer Adaptor...."
msgstr ""

#: gschem/src/x/x_draw.cpp:479
msgid "done\n"
msgstr ""

#: gschem/src/x/x_draw.cpp:485
msgid "Shutting down: Graphics Renderer Adaptor..."
msgstr ""

#: gschem/src/x/x_draw.cpp:487
msgid "Done, renderer is down\n"
msgstr ""

#: gschem/src/x/x_edit_attrib.c:209
#, c-format
msgid "Got invalid show option; defaulting to show both\n"
msgstr "Opção Visualização inválida; redefinindo para Ambos\n"

#: gschem/src/x/x_edit_attrib.c:319
msgid "Select to choose an attribute visibility options"
msgstr ""

#: gschem/src/x/x_edit_attrib.c:320
#, fuzzy
msgid "Show only the name of the attribute"
msgstr "Mostra atributos relativos"

#: gschem/src/x/x_edit_attrib.c:321
#, fuzzy
msgid "Show only the value of the attribute"
msgstr "Mostra atributos relativos"

#: gschem/src/x/x_edit_attrib.c:322
msgid "Show both the name and the value of the attribute"
msgstr ""

#: gschem/src/x/x_edit_attrib.c:330
msgid "Show Value Only"
msgstr "Mostra só o valor"

#: gschem/src/x/x_edit_attrib.c:334
msgid "Show Name Only"
msgstr "Mostra só o nome"

#: gschem/src/x/x_edit_attrib.c:338 gschem/src/x/x_multiattrib.c:1633
#: gschem/scheme/gschem/builtins.scm:413
msgid "Show Name & Value"
msgstr "Mostra ambos"

#: gschem/src/x/x_edit_attrib.c:402
msgid "Enter or type an attribute name"
msgstr ""

#: gschem/src/x/x_edit_attrib.c:403
msgid "<b>Add Attribute</b>"
msgstr "<b>Adicionar Atributo</b>"

#: gschem/src/x/x_edit_attrib.c:404
msgid "<b>Edit Attribute</b>"
msgstr "<b>Editar Atributo</b>"

#: gschem/src/x/x_edit_attrib.c:406
#, fuzzy
msgid "Select the name of the attribute to add"
msgstr "Atributo Slot mau feito\n"

#: gschem/src/x/x_edit_attrib.c:407
msgid "Select the name of the attribute to edit"
msgstr ""

#: gschem/src/x/x_edit_attrib.c:409
msgid "Input a value for the new attribute"
msgstr ""

#: gschem/src/x/x_edit_attrib.c:410
msgid "Input or edit the value of the attribute"
msgstr ""

#: gschem/src/x/x_edit_attrib.c:412
msgid "Enable or disable visibility of the attribute"
msgstr ""

#: gschem/src/x/x_edit_attrib.c:429
msgid "Single Attribute Editor"
msgstr "Editor de atributo único"

#: gschem/src/x/x_edit_attrib.c:457 gschem/src/x/x_multiattrib.c:2196
msgid "Name:"
msgstr "Nome:"

#: gschem/src/x/x_edit_attrib.c:474 gschem/src/x/x_multiattrib.c:2215
msgid "Value:"
msgstr "Valor:"

#: gschem/src/x/x_edit_attrib.c:488 gschem/src/x/x_multiattrib.c:1991
#: gschem/src/x/x_multiattrib.c:2271
msgid "Visible"
msgstr "Visível"

#: gschem/src/x/x_edit_attrib.c:517 gschem/src/x/x_edit_text.c:590
#: gschem/src/x/x_edit_text.c:602
#, fuzzy
msgid "Atrribute Name List"
msgstr "Atributos"

#: gschem/src/x/x_edit_attrib.c:521 gschem/src/x/x_edit_text.c:598
#, fuzzy
msgid "Attribute Value Entry"
msgstr "Atributo"

#: gschem/src/x/x_edit_color.c:155
msgid "Color Edit"
msgstr "Edição de Cor"

#: gschem/src/x/x_edit_color.c:176
msgid "Object color:"
msgstr "Cor do objeto:"

#: gschem/src/x/x_edit_color.c:182
#, fuzzy
msgid "Select a color for the selected objects."
msgstr "Selecionar Objetos"

#: gschem/src/x/x_edit_cprop.c:267
msgid "Symbol renamed, cannot be undone\n"
msgstr ""

#: gschem/src/x/x_edit_cprop.c:1153
#, fuzzy
msgid "Edit Component Properties"
msgstr "Editar Propriedades do Texto"

#: gschem/src/x/x_edit_cprop.c:1168
#, fuzzy
msgid "_Symbol:"
msgstr "Símbolo"

#: gschem/src/x/x_edit_cprop.c:1179
msgid "_Device:"
msgstr ""

#: gschem/src/x/x_edit_cprop.c:1190
msgid "_Author:"
msgstr ""

#: gschem/src/x/x_edit_cprop.c:1201
msgid "_Version:"
msgstr ""

#: gschem/src/x/x_edit_cprop.c:1219
msgid "_Enable"
msgstr ""

#: gschem/src/x/x_edit_cprop.c:1227
msgid "_use-license:"
msgstr ""

#: gschem/src/x/x_edit_cprop.c:1238
msgid "dist-_license:"
msgstr ""

#: gschem/src/x/x_edit_cprop.c:1249
#, fuzzy
msgid "Descr_iption:"
msgstr "Junção de conexão"

#: gschem/src/x/x_edit_cprop.c:1260
#, fuzzy
msgid "Documen_tation:"
msgstr "D_ocumentação..."

#: gschem/src/x/x_edit_cprop.c:1271
#, fuzzy
msgid "_Comment:"
msgstr "_Componente..."

#: gschem/src/x/x_edit_cprop.c:1296
msgid "_Electrical:"
msgstr ""

#: gschem/src/x/x_edit_cprop.c:1324
msgid "_Ref Des:"
msgstr ""

#: gschem/src/x/x_edit_cprop.c:1337
msgid "_No. Slot:"
msgstr ""

#: gschem/src/x/x_edit_cprop.c:1348
msgid "No. _Pins:"
msgstr ""

#: gschem/src/x/x_edit_cprop.c:1358
#, fuzzy
msgid "_Value:"
msgstr "Valor:"

#: gschem/src/x/x_edit_cprop.c:1372
msgid "_Foot Print:"
msgstr ""

#: gschem/src/x/x_edit_cprop.c:1383
#, fuzzy
msgid "Spice Type:"
msgstr "Preenchimento"

#: gschem/src/x/x_edit_cprop.c:1394
#, fuzzy
msgid "Model Name:"
msgstr "Nome:"

#: gschem/src/x/x_edit_cprop.c:1428
msgid "File name entry of component symbol"
msgstr ""

#: gschem/src/x/x_edit_cprop.c:1435
msgid "Device identifier entry"
msgstr ""

#: gschem/src/x/x_edit_cprop.c:1441
#, fuzzy
msgid "Entry for name of the author"
msgstr "Mostra atributos relativos"

#: gschem/src/x/x_edit_cprop.c:1447
msgid "Entry for the version of this symbol"
msgstr ""

#: gschem/src/x/x_edit_cprop.c:1453
msgid "Enable or Disable version checking of this component"
msgstr ""

#: gschem/src/x/x_edit_cprop.c:1460
msgid "User license entry"
msgstr ""

#: gschem/src/x/x_edit_cprop.c:1467
msgid "Entry for distribution license of the symbol"
msgstr ""

#: gschem/src/x/x_edit_cprop.c:1474
#, fuzzy
msgid "Description of the component"
msgstr "Apenas referenciar (uso padrão)"

#: gschem/src/x/x_edit_cprop.c:1481
#, fuzzy
msgid "Link to documentation for this device"
msgstr "Documento não encontrado"

#: gschem/src/x/x_edit_cprop.c:1488
#, fuzzy
msgid "Entry for comments"
msgstr "Símbolo de entrada de barramento [%s] não encontrado nas bibliotecas\n"

#: gschem/src/x/x_edit_cprop.c:1495
msgid "Checkbox to enable electrical properties"
msgstr ""

#: gschem/src/x/x_edit_cprop.c:1502
#, fuzzy
msgid "Entry for reference designator"
msgstr "Mostra atributos relativos"

#: gschem/src/x/x_edit_cprop.c:1509
msgid "Spinner with entry for number of slots"
msgstr ""

#: gschem/src/x/x_edit_cprop.c:1516
msgid "Spinner with entry for number of pins"
msgstr ""

#: gschem/src/x/x_edit_cprop.c:1523
#, fuzzy
msgid "Entry for the component value"
msgstr "Símbolo de entrada de barramento [%s] não encontrado nas bibliotecas\n"

#: gschem/src/x/x_edit_cprop.c:1530
msgid "Entry for the component foot print"
msgstr ""

#: gschem/src/x/x_edit_cprop.c:1537
msgid "Entry for spice-type over-ride"
msgstr ""

#: gschem/src/x/x_edit_cprop.c:1544
#, fuzzy
msgid "Entry for model file name"
msgstr "Mostra atributos relativos"

#: gschem/src/x/x_edit_pin.c:96
#, fuzzy
msgid "in"
msgstr "Pino"

#: gschem/src/x/x_edit_pin.c:97
#, fuzzy
msgid "out"
msgstr "Cor_tar"

#: gschem/src/x/x_edit_pin.c:98
msgid "io"
msgstr ""

#: gschem/src/x/x_edit_pin.c:99
#, fuzzy
msgid "oc"
msgstr "Bloquear"

#: gschem/src/x/x_edit_pin.c:100
#, fuzzy
msgid "oe"
msgstr "Mover"

#: gschem/src/x/x_edit_pin.c:101
msgid "pas"
msgstr ""

#: gschem/src/x/x_edit_pin.c:102
msgid "tp"
msgstr ""

#: gschem/src/x/x_edit_pin.c:103
msgid "tri"
msgstr ""

#: gschem/src/x/x_edit_pin.c:104
msgid "clk"
msgstr ""

#: gschem/src/x/x_edit_pin.c:105
msgid "pwr"
msgstr ""

#: gschem/src/x/x_edit_pin.c:106 gschem/src/x/x_edit_pin.c:191
#: gschem/src/x/x_edit_pin.c:205
msgid "*missing*"
msgstr ""

#: gschem/src/x/x_edit_pin.c:281 gschem/src/x/x_edit_pin.c:293
#, fuzzy
msgid "Pin Properties"
msgstr "Editar Propriedades do Texto"

#: gschem/src/x/x_edit_pin.c:281
msgid "Invalid Pin Node Type"
msgstr ""

#: gschem/src/x/x_edit_pin.c:293
msgid "Ignoring Pin electrical VOID"
msgstr ""

#: gschem/src/x/x_edit_pin.c:801
#, fuzzy
msgid "Pin Properties Editor"
msgstr "Editor de atributo único"

#: gschem/src/x/x_edit_pin.c:879
#, fuzzy
msgid "Set"
msgstr "Conexão"

#: gschem/src/x/x_edit_pin.c:882
msgid "Auto"
msgstr ""

#: gschem/src/x/x_edit_pin.c:913
#, fuzzy
msgid "Attribute Type List"
msgstr "Atributos"

#: gschem/src/x/x_edit_pin.c:917
msgid "Text Alignment Option"
msgstr ""

#: gschem/src/x/x_edit_pin.c:921
#, fuzzy
msgid "Pin Number"
msgstr "Número inicial"

#: gschem/src/x/x_edit_pin.c:925
msgid "Sequence Number"
msgstr ""

#: gschem/src/x/x_edit_pin.c:929
msgid "Pin Label"
msgstr ""

#: gschem/src/x/x_edit_slot.c:162
msgid "Edit slot number"
msgstr "Editar número de SLOT"

#: gschem/src/x/x_edit_slot.c:185
msgid "Number of slots:"
msgstr ""

#: gschem/src/x/x_edit_slot.c:199
msgid "Edit slot number:"
msgstr "Editar número de SLOT:"

#: gschem/src/x/x_edit_text.c:234
msgid "Upper Left"
msgstr "Esq Alto"

#: gschem/src/x/x_edit_text.c:237
msgid "Upper Middle"
msgstr "Centro Alto"

#: gschem/src/x/x_edit_text.c:240
#, fuzzy
msgid "Upper Right"
msgstr "Dir Baixo"

#: gschem/src/x/x_edit_text.c:244
msgid "Middle Left"
msgstr "Esq Centro"

#: gschem/src/x/x_edit_text.c:247
msgid "Middle Middle"
msgstr "Centro Centro"

#: gschem/src/x/x_edit_text.c:250
msgid "Middle Right"
msgstr "Dir Centro"

#: gschem/src/x/x_edit_text.c:254
msgid "Lower Left"
msgstr "Esq Baixo"

#: gschem/src/x/x_edit_text.c:257
msgid "Lower Middle"
msgstr "Centro Baixo"

#: gschem/src/x/x_edit_text.c:260
msgid "Lower Right"
msgstr "Dir Baixo"

#: gschem/src/x/x_edit_text.c:452
msgid "Edit Text Properties"
msgstr "Editar Propriedades do Texto"

#: gschem/src/x/x_edit_text.c:469
msgid "<b>Text Content</b>"
msgstr "<b>Conteúdo do Texto</b>"

#: gschem/src/x/x_edit_text.c:499
msgid "<b>Text Properties</b>"
msgstr "<b>Propriedades do Texto</b>"

#: gschem/src/x/x_edit_text.c:594
#, fuzzy
msgid "Text Alignment Attribute"
msgstr "Editar Atributos"

#: gschem/src/x/x_edit_text.c:606
msgid "Text Rotation Angle Spinner Entry"
msgstr ""

#: gschem/src/x/x_fileselect.c:144
msgid "Large"
msgstr ""

#: gschem/src/x/x_fileselect.c:145
msgid "Enable to enlagre the preview"
msgstr ""

#: gschem/src/x/x_fileselect.c:286
msgid "Auto file Suffix"
msgstr ""

#: gschem/src/x/x_fileselect.c:289
msgid "Automatically append the file extension"
msgstr ""

#: gschem/src/x/x_fileselect.c:332
#, c-format
msgid ""
"The selected file `%s' already exists.\n"
"\n"
"Would you like to overwrite it?"
msgstr ""
"Os arquivos selecionados `%s' já existem.\n"
"\n"
"Deseja sobrescrevê-los?"

#: gschem/src/x/x_fileselect.c:335
msgid "Overwrite file?"
msgstr "Sobrescrever arquivo?"

#: gschem/src/x/x_fileselect.c:337
#, fuzzy
msgid "Save canceled on user request\n"
msgstr "Salvar cancelado a pedido do usuário\n"

#: gschem/src/x/x_fileselect.c:476
msgid ""
"\n"
"If you load the original file, the backup file will be overwritten in the "
"next autosave timeout and it will be lost.\n"
"\n"
"Do you want to load the backup file?\n"
msgstr ""
"\n"
"Se ler o arquivo original, o arquivo backup será sobrescrito na próxima vez "
"que houver autosalvamento, e será perdido.\n"
"\n"
"Você quer ler o arquivo de backup?\n"

#: gschem/src/x/x_icons.c:421
msgid "Shutting down icon factory\n"
msgstr ""

#: gschem/src/x/x_icons.c:440
msgid "Initializing icon factory\n"
msgstr ""

#: gschem/src/x/x_image.c:114
msgid "Click to select size of the image to be created"
msgstr ""

#: gschem/src/x/x_image.c:188
msgid "Click to select the type of image to be created"
msgstr ""

#: gschem/src/x/x_image.c:212
msgid "Encapsulated Postscript"
msgstr ""

#: gschem/src/x/x_image.c:356
#, fuzzy, c-format
msgid "Error: Unable to write eps file %s.\n"
msgstr "x_image_lowlevel: Impossível captura do pixbuf da janela gschem.\n"

#: gschem/src/x/x_image.c:359 gschem/src/x/x_image.c:497
#, c-format
msgid "Wrote black and white image to [%s] [%d x %d]\n"
msgstr "Imagem em preto e branco salva [%s] [%d x %d]\n"

#: gschem/src/x/x_image.c:465
#, fuzzy, c-format
msgid "Generated PDF file [%s]\n"
msgstr "Novo arquivo [%s]\n"

#: gschem/src/x/x_image.c:476
#, fuzzy, c-format
msgid "Unable to write %s file %s. %s\n"
msgstr "x_image_lowlevel: Impossível captura do pixbuf da janela gschem.\n"

#: gschem/src/x/x_image.c:477
#, fuzzy, c-format
msgid ""
"An error occured while saving image with type %s to filename:\n"
"%s\n"
"\n"
"%s.\n"
msgstr ""
"Existem os seguintes erros ao salvar a imagem com o tipo %s ao arquivo:\n"
"%s\n"
"\n"
"%s.\n"

#: gschem/src/x/x_image.c:480
msgid "<b>Error Writing Imaging.</b>"
msgstr ""

#: gschem/src/x/x_image.c:493
#, c-format
msgid "Wrote color image to [%s] [%d x %d]\n"
msgstr "Salva imagem colorida [%s] [%d x %d]\n"

#: gschem/src/x/x_image.c:507
#, fuzzy
msgid "Unable to get pixbuf from gschem's window.\n"
msgstr "x_image_lowlevel: Impossível captura do pixbuf da janela gschem.\n"

#: gschem/src/x/x_image.c:660
msgid "Write image..."
msgstr "Gravar imagem..."

#: gschem/src/x/x_image.c:690
msgid "Width x Height"
msgstr "Largura x Altura"

#: gschem/src/x/x_image.c:702
msgid "Image type"
msgstr "Tipo de imagem"

#: gschem/src/x/x_image.c:767
msgid "Enable to use the Print color map instead of the display color map"
msgstr ""

#: gschem/src/x/x_image.c:768
msgid ""
"When enbled for reversed color images, only black and white will be reversed"
msgstr ""

#: gschem/src/x/x_menus.c:86
msgid "Select"
msgstr "Selecionar"

#: gschem/src/x/x_menus.c:86 gschem/etc/system-gschemrc.scm:2120
#, fuzzy
msgid "Activate Select mode"
msgstr "Modo de Seleção"

#: gschem/src/x/x_menus.c:90
#, fuzzy
msgid "Add"
msgstr "_Adicionar"

#: gschem/src/x/x_menus.c:90
#, fuzzy
msgid "Add modes"
msgstr "/Inserir Componente..."

#: gschem/src/x/x_menus.c:91 gschem/etc/system-gschemrc.scm:2239
#, fuzzy
msgid "Add net"
msgstr "/Inserir Conexão"

#: gschem/src/x/x_menus.c:92
#, fuzzy
msgid "Attribute..."
msgstr "_Atributo..."

#: gschem/src/x/x_menus.c:92 gschem/etc/system-gschemrc.scm:2241
#, fuzzy
msgid "Add attribute"
msgstr "Inserir atributo"

#: gschem/src/x/x_menus.c:93 gschem/src/x/x_menus.c:112
#, fuzzy
msgid "Component..."
msgstr "_Componente..."

#: gschem/src/x/x_menus.c:93 gschem/etc/system-gschemrc.scm:2238
#, fuzzy
msgid "Insert a symbol from the component library"
msgstr "Símbolo de entrada de barramento [%s] não encontrado nas bibliotecas\n"

#: gschem/src/x/x_menus.c:94 gschem/etc/system-gschemrc.scm:2240
#, fuzzy
msgid "Add bus"
msgstr "/Inserir Barramento"

#: gschem/src/x/x_menus.c:95 gschem/etc/system-gschemrc.scm:2242
#, fuzzy
msgid "Add text"
msgstr "/Inserir Texto"

#: gschem/src/x/x_menus.c:99
#, fuzzy
msgid "Zoom"
msgstr "/Zoom maior"

#: gschem/src/x/x_menus.c:99
#, fuzzy
msgid "Add operations"
msgstr "Linha"

#: gschem/src/x/x_menus.c:100 gschem/src/x/x_menus.c:152
msgid "In"
msgstr ""

#: gschem/src/x/x_menus.c:100 gschem/src/x/x_menus.c:152
#: gschem/etc/system-gschemrc.scm:2186
msgid "Increase the Zoom magnification"
msgstr ""

#: gschem/src/x/x_menus.c:101 gschem/src/x/x_menus.c:153
#, fuzzy
msgid "Out"
msgstr "Cor_tar"

#: gschem/src/x/x_menus.c:101 gschem/src/x/x_menus.c:153
#: gschem/etc/system-gschemrc.scm:2187
msgid "Decrease the Zoom magnification"
msgstr ""

#: gschem/src/x/x_menus.c:102
msgid "Box"
msgstr "Caixa"

#: gschem/src/x/x_menus.c:102 gschem/etc/system-gschemrc.scm:2184
msgid "Zoom to a Windowed region"
msgstr ""

#: gschem/src/x/x_menus.c:103 gschem/src/x/x_menus.c:154
#, fuzzy
msgid "Extents"
msgstr "/Zoom desenho"

#: gschem/src/x/x_menus.c:103 gschem/src/x/x_menus.c:154
#: gschem/etc/system-gschemrc.scm:2185
msgid "Zoom to the extents of the drawing"
msgstr ""

#: gschem/src/x/x_menus.c:104
msgid "Mag"
msgstr ""

#: gschem/src/x/x_menus.c:104 gschem/etc/system-gschemrc.scm:2188
#, fuzzy
msgid "Zoom to a specified level"
msgstr "Selecionar Objetos"

#: gschem/src/x/x_menus.c:105 gschem/etc/system-gschemrc.scm:2189
#, fuzzy
msgid "Zoom to selected objects"
msgstr "Selecionar Objetos"

#: gschem/src/x/x_menus.c:109
msgid "Edit"
msgstr "Editar"

#: gschem/src/x/x_menus.c:109
#, fuzzy
msgid "Edit modes"
msgstr "Editar Propriedades do Texto"

#: gschem/src/x/x_menus.c:110
msgid "Object..."
msgstr ""

#: gschem/src/x/x_menus.c:110 gschem/etc/system-gschemrc.scm:2108
#, fuzzy
msgid "Edit Object Attributes"
msgstr "Editar Atributos"

#: gschem/src/x/x_menus.c:111
msgid "Color..."
msgstr "Cor..."

#: gschem/src/x/x_menus.c:111 gschem/etc/system-gschemrc.scm:2110
msgid "Open the Color Editor Dialog"
msgstr ""

#: gschem/src/x/x_menus.c:112 gschem/etc/system-gschemrc.scm:2114
#, fuzzy
msgid "Open the Component Editor Dialog"
msgstr "Editor de atributo único"

#: gschem/src/x/x_menus.c:113
#, fuzzy
msgid "Pin type..."
msgstr "Preenchimento..."

#: gschem/src/x/x_menus.c:113 gschem/etc/system-gschemrc.scm:2111
msgid "Open the Pin Type Dialog"
msgstr ""

#: gschem/src/x/x_menus.c:117
msgid "Array"
msgstr ""

#: gschem/src/x/x_menus.c:117 gschem/etc/system-gschemrc.scm:2103
msgid "Create and array of objects"
msgstr ""

#: gschem/src/x/x_menus.c:118
msgid "Break"
msgstr ""

#: gschem/src/x/x_menus.c:118
msgid "Break an object into separate objects"
msgstr ""

#: gschem/src/x/x_menus.c:119
#, fuzzy
msgid "Extend"
msgstr "/Zoom desenho"

#: gschem/src/x/x_menus.c:119 gschem/etc/system-gschemrc.scm:2105
msgid "Project a linear objects to other objects"
msgstr ""

#: gschem/src/x/x_menus.c:120 gschem/src/x/x_multiattrib.c:1673
#: gschem/scheme/gschem/builtins.scm:104
msgid "Delete"
msgstr "Apagar"

#: gschem/src/x/x_menus.c:120 gschem/etc/system-gschemrc.scm:2091
msgid "Delete the current selection"
msgstr ""

#: gschem/src/x/x_menus.c:121 gschem/scheme/gschem/builtins.scm:200
msgid "Copy"
msgstr "Copiar"

#: gschem/src/x/x_menus.c:121 gschem/etc/system-gschemrc.scm:2094
#, fuzzy
msgid "Copy selection"
msgstr "Seleção"

#: gschem/src/x/x_menus.c:122
#, fuzzy
msgid "MCopy"
msgstr "Copiar"

#: gschem/src/x/x_menus.c:122 gschem/etc/system-gschemrc.scm:2095
msgid "Make multible copies of selection"
msgstr ""

#: gschem/src/x/x_menus.c:123
msgid "Move"
msgstr "Mover"

#: gschem/src/x/x_menus.c:123 gschem/etc/system-gschemrc.scm:2097
#, fuzzy
msgid "Move selection"
msgstr "Seleção"

#: gschem/src/x/x_menus.c:124
msgid "Mirror"
msgstr "Espelhar"

#: gschem/src/x/x_menus.c:124 gschem/etc/system-gschemrc.scm:2096
msgid "Mirror an object about a point"
msgstr ""

#: gschem/src/x/x_menus.c:125
msgid "Rotate"
msgstr "Rotacionar"

#: gschem/src/x/x_menus.c:125 gschem/etc/system-gschemrc.scm:2099
msgid "Rotate the current selection about a point"
msgstr ""

#: gschem/src/x/x_menus.c:126
#, fuzzy
msgid "Snap"
msgstr "Ajuste ligado\n"

#: gschem/src/x/x_menus.c:126
#, fuzzy
msgid "Snap objects to the current grid"
msgstr "Página Atual"

#: gschem/src/x/x_menus.c:132
#, fuzzy
msgid "Hierarchy"
msgstr "Hie_rarquia"

#: gschem/src/x/x_menus.c:132
#, fuzzy
msgid "Edit operations"
msgstr "Editar Propriedades do Texto"

#: gschem/src/x/x_menus.c:133 gschem/scheme/gschem/builtins.scm:329
#, fuzzy
msgid "Down Schematic"
msgstr "/Descer ao Esquemático"

#: gschem/src/x/x_menus.c:133 gschem/etc/system-gschemrc.scm:2227
#, fuzzy
msgid "Descend down in the schematic hierarchy"
msgstr "Desce à hierarquia"

#: gschem/src/x/x_menus.c:134 gschem/scheme/gschem/builtins.scm:332
#, fuzzy
msgid "Down Symbol"
msgstr "/Descer ao Símbolo"

#: gschem/src/x/x_menus.c:134 gschem/etc/system-gschemrc.scm:2228
#, fuzzy
msgid "Descend down in the symbol hierarchy"
msgstr "Desce à hierarquia"

#: gschem/src/x/x_menus.c:135
#, fuzzy
msgid "Up"
msgstr "/Subir"

#: gschem/src/x/x_menus.c:135 gschem/etc/system-gschemrc.scm:2229
#, fuzzy
msgid "ascend up in the schematic hierarchy"
msgstr "Desce à hierarquia"

#: gschem/src/x/x_menus.c:140
#, fuzzy
msgid "Cut to Clipboard"
msgstr "Cortar à área de transferência"

#: gschem/src/x/x_menus.c:140 gschem/etc/system-gschemrc.scm:2088
msgid "Cut the current selection to the system clipboard"
msgstr ""

#: gschem/src/x/x_menus.c:141
#, fuzzy
msgid "Copy to Clipboard"
msgstr "Copiar à área de transferência"

#: gschem/src/x/x_menus.c:141 gschem/etc/system-gschemrc.scm:2089
msgid "Copy the current selection to the system clipboard"
msgstr ""

#: gschem/src/x/x_menus.c:142
#, fuzzy
msgid "Paste Clipboard"
msgstr "Colar da área de transferência"

#: gschem/src/x/x_menus.c:142 gschem/etc/system-gschemrc.scm:2090
msgid "Paste the contents of the system clipboard"
msgstr ""

#: gschem/src/x/x_menus.c:148
#, fuzzy
msgid "Close"
msgstr "_Fechar"

#: gschem/src/x/x_menus.c:148
#, fuzzy
msgid "Close the current path"
msgstr "Página Atual"

#: gschem/src/x/x_menus.c:149
msgid "Done"
msgstr ""

#: gschem/src/x/x_menus.c:149
#, fuzzy
msgid "Terminate the current path"
msgstr "Página Atual"

#: gschem/src/x/x_menus.c:150
#, fuzzy
msgid "End"
msgstr "/Zoom desenho"

#: gschem/src/x/x_menus.c:150
msgid "End this path and exit path mode"
msgstr ""

#: gschem/src/x/x_menus.c:156
msgid "Continue"
msgstr ""

#: gschem/src/x/x_menus.c:156
#, fuzzy
msgid "Resume input of the current path"
msgstr "Página Atual"

#: gschem/src/x/x_menus.c:157 gschem/src/x/x_settings_dialog.c:1249
#: gschem/scheme/gschem/builtins.scm:44
#, fuzzy
msgid "Cancel"
msgstr "Pan/Cancelar"

#: gschem/src/x/x_menus.c:157
msgid "Cancel path mode"
msgstr ""

#: gschem/src/x/x_menus.c:418 gschem/etc/system-gschemrc.scm:2052
msgid "Open an existing schematic or symbol file"
msgstr ""

#: gschem/src/x/x_menus.c:429 gschem/etc/system-gschemrc.scm:2057
msgid "Save the current document"
msgstr ""

#: gschem/src/x/x_menus.c:439 gschem/etc/system-gschemrc.scm:2076
msgid "Quit gschem and exit"
msgstr ""

#: gschem/src/x/x_menus.c:472 gschem/etc/system-gschemrc.scm:2180
msgid "redraw the current window"
msgstr ""

#: gschem/src/x/x_menus.c:512 gschem/src/x/x_menus.c:515
#, c-format
msgid "Error reading menu item <%d>, Bad string\n"
msgstr ""

#: gschem/src/x/x_menus.c:720
#, c-format
msgid "Oops.. got a NULL menu name in %s()\n"
msgstr ""

#: gschem/src/x/x_menus.c:840
msgid "Toggle visibility of the Standard toolbar"
msgstr ""

#: gschem/src/x/x_menus.c:841
msgid "Toggle visibility of the Selection toolbar"
msgstr ""

#: gschem/src/x/x_menus.c:842
msgid "Toggle visibility of the Page toolbar"
msgstr ""

#: gschem/src/x/x_menus.c:843
msgid "Toggle visibility of the Add toolbar"
msgstr ""

#: gschem/src/x/x_menus.c:844
msgid "Toggle visibility of the Zoom toolbar"
msgstr ""

#: gschem/src/x/x_menus.c:845
msgid "Toggle visibility of the Edit toolbar"
msgstr ""

#: gschem/src/x/x_menus.c:846
msgid "Toggle visibility of the Attributes toolbar"
msgstr ""

#: gschem/src/x/x_menus.c:847
msgid "Toggle visibility of the Grid/Snap toolbar"
msgstr ""

#: gschem/src/x/x_menus.c:902
msgid "Display Icons on the toolbar"
msgstr ""

#: gschem/src/x/x_menus.c:903
msgid "Display Text on the toolbar"
msgstr ""

#: gschem/src/x/x_menus.c:904
msgid "Display Icons and Text vertically on the toolbar"
msgstr ""

#: gschem/src/x/x_menus.c:905
msgid "Display Icons and Text horizontally on the toolbar"
msgstr ""

#: gschem/src/x/x_menus.c:969
msgid "Toggle visibility of main menu icons"
msgstr ""

#: gschem/src/x/x_menus.c:970
msgid "Toggle main menu tooltips"
msgstr ""

#: gschem/src/x/x_menus.c:971
msgid "Toggle visibility of main context menu icons"
msgstr ""

#: gschem/src/x/x_menus.c:972
msgid "Toggle main context menu tooltips"
msgstr ""

#: gschem/src/x/x_menus.c:1319
#, c-format
msgid "Tried to set the sensitivity on non-existent menu item '%s'\n"
msgstr "Tentou-se dar sensibilidade a item não existente '%s'\n"

#: gschem/src/x/x_menus.c:1323
#, fuzzy, c-format
msgid "Tried to set the sensitivity on non-existent menu item '%s',\n"
msgstr "Tentou-se dar sensibilidade a item não existente '%s'\n"

#: gschem/src/x/x_menus.c:1327
#, c-format
msgid "Excessive errors <%d>, disabling sensitivity warnings\n"
msgstr ""

#: gschem/src/x/x_menus.c:1348
#, fuzzy, c-format
msgid "Popup menu widget doesn't exist!\n"
msgstr "Popup_menu_item_factory inexistente!\n"

#: gschem/src/x/x_menus.c:1403
msgid "Saving menu toolbar options..."
msgstr ""

#: gschem/src/x/x_menus.c:1413
msgid " done\n"
msgstr ""

#: gschem/src/x/x_menus.c:1416
#, c-format
msgid " there were %d errors\n"
msgstr ""

#: gschem/src/x/x_menus.c:1461
msgid "gschem: Enabling menu icons\n"
msgstr ""

#: gschem/src/x/x_menus.c:1464
msgid "gschem: Disabling menu icons\n"
msgstr ""

#: gschem/src/x/x_menus.c:1527
msgid "Enabling menu tooltips\n"
msgstr ""

#: gschem/src/x/x_menus.c:1530
msgid "Disabling menu tooltips\n"
msgstr ""

#: gschem/src/x/x_menus.c:1571
#, c-format
msgid "%s: Action not found, \"%s\" \n"
msgstr ""

#: gschem/src/x/x_menus.c:1574
#, c-format
msgid "%s: Menu path not found, \"%s\" \n"
msgstr ""

#: gschem/src/x/x_menus.c:1577
#, c-format
msgid "%s: invalid pointer [menubar]\n"
msgstr ""

#: gschem/src/x/x_menus.c:1653
#, c-format
msgid "Error, x_menu_set_toolbar_toggle: Did not find path \"%s\"\n"
msgstr ""

#: gschem/src/x/x_menus.c:1753
#, fuzzy, c-format
msgid "Could not open file %s\n"
msgstr "Arquivo de inicialização scm [%s] não encontrado\n"

#: gschem/src/x/x_menus.c:1854
#, fuzzy
msgid "Open"
msgstr "Abrir..."

#: gschem/src/x/x_menus.c:1863
#, fuzzy
msgid "Remove"
msgstr "Remover números"

#: gschem/src/x/x_menus.c:1872
#, fuzzy
msgid "_Show path"
msgstr "Mostrar Am_bos"

#: gschem/src/x/x_menus.c:1997
msgid "Clear"
msgstr ""

#: gschem/src/x/x_misc.c:73
msgid "The operating system is out of memory or resources."
msgstr "Sistema sem memória ou recursos suficientes."

#: gschem/src/x/x_multiattrib.c:796 gschem/src/x/x_multiattrib.c:2739
msgid "<various>"
msgstr ""

#: gschem/src/x/x_multiattrib.c:918
#, fuzzy
msgid "Attribute name must not be empty. Please set a name."
msgstr "Atributos com nome vazio não são permitidos. Defina um nome."

#: gschem/src/x/x_multiattrib.c:920
#, fuzzy
msgid "Multi-Attribute Editor"
msgstr "Editor de atributo único"

#: gschem/src/x/x_multiattrib.c:1616
#, fuzzy
msgid "Select an attribute to add"
msgstr "Atributo Slot mau feito\n"

#: gschem/src/x/x_multiattrib.c:1635
msgid "Show Value only"
msgstr "Mostra apenas Valor"

#: gschem/src/x/x_multiattrib.c:1637
msgid "Show Name only"
msgstr "Mostra apenas Nome"

#: gschem/src/x/x_multiattrib.c:1641
msgid "Select an attribute visibility option"
msgstr ""

#: gschem/src/x/x_multiattrib.c:1667
msgid "Promote"
msgstr "Promover"

#: gschem/src/x/x_multiattrib.c:1672
msgid "Duplicate"
msgstr "Duplicar"

#: gschem/src/x/x_multiattrib.c:1674
#, fuzzy
msgid "Copy to all"
msgstr "Copiar para 1"

#: gschem/src/x/x_multiattrib.c:2037 gschem/src/x/x_multiattrib.c:2562
msgid "Edit Attributes"
msgstr "Editar Atributos"

#: gschem/src/x/x_multiattrib.c:2179 gschem/scheme/gschem/builtins.scm:350
msgid "Add Attribute"
msgstr "Inserir atributo"

#: gschem/src/x/x_multiattrib.c:2230
msgid "Ctrl+Enter inserts new line; Ctrl+Tab inserts Tab"
msgstr ""

#: gschem/src/x/x_multiattrib.c:2261
msgid "Enter or type a value for the new attribute then press the Add button"
msgstr ""

#: gschem/src/x/x_multiattrib.c:2276
msgid "Enable or disable attribute visibility"
msgstr ""

#: gschem/src/x/x_multiattrib.c:2291
msgid "Add new attribute to component"
msgstr ""

#: gschem/src/x/x_multiattrib.c:2581
#, fuzzy
msgid "symbols"
msgstr "Símbolos"

#: gschem/src/x/x_multiattrib.c:2585
#, fuzzy
msgid "symbol"
msgstr "Símbolo"

#: gschem/src/x/x_multiattrib.c:2596
msgid "pins"
msgstr ""

#: gschem/src/x/x_multiattrib.c:2600
#, fuzzy
msgid "pin"
msgstr "Pino"

#: gschem/src/x/x_multiattrib.c:2611
msgid "nets"
msgstr ""

#: gschem/src/x/x_multiattrib.c:2615
#, fuzzy
msgid "net"
msgstr "Conexão"

#: gschem/src/x/x_multiattrib.c:2626
msgid "buses"
msgstr ""

#: gschem/src/x/x_multiattrib.c:2630
#, fuzzy
msgid "bus"
msgstr "Barramento"

#: gschem/src/x/x_multiattrib.c:2641
#, fuzzy
msgid "attributes"
msgstr "Atributos"

#: gschem/src/x/x_multiattrib.c:2645
#, fuzzy
msgid "attribute"
msgstr "Atributos"

#: gschem/src/x/x_pagesel.c:594
#, fuzzy
msgid "Move Up"
msgstr "Mover"

#: gschem/src/x/x_pagesel.c:595
#, fuzzy
msgid "Move Down"
msgstr "Modo Centrar"

#: gschem/src/x/x_pagesel.c:597
msgid "New Blank"
msgstr ""

#: gschem/src/x/x_pagesel.c:598 gschem/scheme/gschem/builtins.scm:308
msgid "New Page"
msgstr "Nova página"

#: gschem/src/x/x_pagesel.c:599
#, fuzzy
msgid "Open Page..."
msgstr "Abrir arquivo..."

#: gschem/src/x/x_pagesel.c:601
msgid "Save Page"
msgstr "Salvar página"

#: gschem/src/x/x_pagesel.c:602 gschem/scheme/gschem/builtins.scm:320
msgid "Close Page"
msgstr "Fechar página"

#: gschem/src/x/x_pagesel.c:603 gschem/scheme/gschem/builtins.scm:323
msgid "Discard Page"
msgstr "Descartar"

#: gschem/src/x/x_pagesel.c:1048 gschem/scheme/gschem/builtins.scm:287
msgid "Page Manager"
msgstr "Gerenciador de Páginas"

#: gschem/src/x/x_pagesel.c:1138
msgid "Changed"
msgstr "Alterado"

#: gschem/src/x/x_pagesel.c:1168
#, fuzzy
msgid "Right click on rows for more options..."
msgstr "Clique direito no arquivo para opções..."

#: gschem/src/x/x_print.c:90
#, fuzzy
msgid "Select PostScript Filename..."
msgstr "Selecione um arquivo de imagem..."

#: gschem/src/x/x_print.c:175
msgid "Extents with margins"
msgstr ""

#: gschem/src/x/x_print.c:179
msgid "Extents no margins"
msgstr ""

#: gschem/src/x/x_print.c:184
#, fuzzy
msgid "Current Window"
msgstr "_Fechar janela"

#: gschem/src/x/x_print.c:217
msgid "Landscape"
msgstr ""

#: gschem/src/x/x_print.c:223
msgid "Portrait"
msgstr ""

#: gschem/src/x/x_print.c:484
#, fuzzy
msgid "Print..."
msgstr "Im_primir..."

#: gschem/src/x/x_print.c:492
msgid "Settings"
msgstr ""

#: gschem/src/x/x_print.c:504
msgid "Output paper size:"
msgstr ""

#: gschem/src/x/x_print.c:514
msgid "Type:"
msgstr "Tipo:"

#: gschem/src/x/x_print.c:524
msgid "Orientation:"
msgstr ""

#: gschem/src/x/x_print.c:535
#, fuzzy
msgid "Destination"
msgstr "Junção de conexão"

#: gschem/src/x/x_print.c:548
#, fuzzy
msgid "File:"
msgstr "Arquivo"

#: gschem/src/x/x_print.c:578
msgid "Command:"
msgstr ""

#: gschem/src/x/x_print.c:778
msgid "No print destination specified\n"
msgstr ""

#: gschem/src/x/x_print.c:787
#, fuzzy
msgid "Cannot print current schematic to"
msgstr "Carregando o diagrama [%s]\n"

#: gschem/src/x/x_print.c:790 gschem/src/x/x_print.c:1226
#, fuzzy
msgid "An error occurred while printing"
msgstr "ERRO: Erro desconhecido ao analisar arquivos de configuração.\n"

#: gschem/src/x/x_print.c:794
#, fuzzy
msgid "check the log for more information"
msgstr ""
"%s\n"
"\n"
"O arquivo de log pode conter mais informações."

#: gschem/src/x/x_print.c:795 gschem/src/x/x_print.c:1229
#, fuzzy
msgid "Print Error"
msgstr "Im_primir..."

#: gschem/src/x/x_print.c:800
#, fuzzy
msgid "Printed current schematic to"
msgstr "Carregando o diagrama [%s]\n"

#: gschem/src/x/x_print.c:1109 gschem/src/x/x_print.c:1171
#, fuzzy
msgid "Failed to write PDF to"
msgstr "Falhou ao salvar PDF em '%s': %s\n"

#: gschem/src/x/x_print.c:1224
#, fuzzy
msgid "Error printing file"
msgstr ""
"Erro imprimindo arquivo:\n"
"%s"

#: gschem/src/x/x_rc.c:84
msgid "<b>Error Proccessing Configuration.</b>"
msgstr ""

#: gschem/src/x/x_rc.c:85
msgid "gschem RC File Error"
msgstr ""

#: gschem/src/x/x_rc.c:86
#, fuzzy
msgid "An unknown error occurred while parsing configuration files."
msgstr "ERRO: Erro desconhecido ao analisar arquivos de configuração.\n"

#: gschem/src/x/x_rc.c:87
#, fuzzy
msgid "The log may contain more information."
msgstr ""
"%s\n"
"\n"
"O arquivo de log pode conter mais informações."

#: gschem/src/x/x_rc.c:100 gschem/src/x/x_rc.c:136
#, c-format
msgid "ERROR: %s\n"
msgstr "ERRO: %s\n"

#: gschem/src/x/x_sessions.c:139
msgid "Rename Session"
msgstr ""

#: gschem/src/x/x_sessions.c:140 gschem/src/x/x_sessions.c:819
#: gschem/src/x/x_sessions.c:842
msgid "Specify new name for Session:"
msgstr ""

#: gschem/src/x/x_sessions.c:228
#, fuzzy
msgid "Select export file"
msgstr "Selecione um arquivo de imagem..."

#: gschem/src/x/x_sessions.c:232
#, c-format
msgid "Exported session %s to %s\n"
msgstr ""

#: gschem/src/x/x_sessions.c:413
#, fuzzy
msgid "Loads the selected session"
msgstr "Selecionar Objetos"

#: gschem/src/x/x_sessions.c:414
msgid ""
"Show the Open Session dialog at start-up, over-rides auto-load-last feature"
msgstr ""

#: gschem/src/x/x_sessions.c:415
msgid "Add and remove files to the sessions automatically"
msgstr ""

#: gschem/src/x/x_sessions.c:420
#, fuzzy
msgid "Show at start-up"
msgstr "Mostrar texto iniciado com:"

#: gschem/src/x/x_sessions.c:427
msgid "Auto update"
msgstr ""

#: gschem/src/x/x_sessions.c:524
#, fuzzy
msgid "Session Name"
msgstr "Mostrar _Nome"

#: gschem/src/x/x_sessions.c:539
#, fuzzy
msgid "File Count"
msgstr "Ordem dos arquivos"

#: gschem/src/x/x_sessions.c:589
#, fuzzy
msgid "Rename the selected session"
msgstr "Página Atual"

#: gschem/src/x/x_sessions.c:590
msgid "Delete the selected session"
msgstr ""

#: gschem/src/x/x_sessions.c:591
msgid "Export the selected session to a project file"
msgstr ""

#: gschem/src/x/x_sessions.c:593 gschem/scheme/gschem/builtins.scm:392
msgid "Manage Sessions"
msgstr ""

#: gschem/src/x/x_sessions.c:628
#, fuzzy
msgid "_Rename"
msgstr "Nome do arquivo"

#: gschem/src/x/x_sessions.c:635 gschem/etc/system-gschemrc.scm:2091
msgid "_Delete"
msgstr "_Apagar"

#: gschem/src/x/x_sessions.c:642 gschem/etc/system-gschemrc.scm:2066
msgid "_Export"
msgstr ""

#: gschem/src/x/x_sessions.c:757
msgid "Open Session"
msgstr ""

#: gschem/src/x/x_sessions.c:818
msgid "New Session"
msgstr ""

#: gschem/src/x/x_sessions.c:842 gschem/scheme/gschem/builtins.scm:389
#, fuzzy
msgid "Save Session As"
msgstr "Salvar _Tudo"

#: gschem/src/x/x_settings.c:359
#, c-format
msgid "%s: error opening: %s\n"
msgstr ""

#: gschem/src/x/x_settings.c:413
#, fuzzy, c-format
msgid "Failed to open [%s]: %s\n"
msgstr "Falhou descendo em '%s': %s\n"

#: gschem/src/x/x_settings.c:528
#, c-format
msgid "File Name error! system-%s\n"
msgstr ""

#: gschem/src/x/x_settings.c:536
#, c-format
msgid "File open for read-only error: \"%s\", %s\n"
msgstr ""

#: gschem/src/x/x_settings.c:540
#, c-format
msgid "Error, opening output \"%s\", %s\n"
msgstr ""

#: gschem/src/x/x_settings.c:594
#, c-format
msgid "Writing configuration to [%s]\n"
msgstr ""

#: gschem/src/x/x_settings.c:597
#, c-format
msgid "File error: \"%s\", %s\n"
msgstr ""

#: gschem/src/x/x_settings_dialog.c:1074
msgid "Clear attributes and restore default filter list?"
msgstr ""

#: gschem/src/x/x_settings_dialog.c:1238
msgid "Restore default"
msgstr ""

#: gschem/src/x/x_settings_dialog.c:2639
#, fuzzy
msgid "Close without changing any settings"
msgstr "_Fechar sem salvar"

#: gschem/src/x/x_settings_dialog.c:2641 gschem/scheme/gschem/builtins.scm:56
msgid "Save"
msgstr "Salvar"

#: gschem/src/x/x_settings_dialog.c:2645
msgid "Close and Write settings to disk"
msgstr ""

#: gschem/src/x/x_settings_dialog.c:2651
msgid "Change settings and close but do not write settings to storage.."
msgstr ""

#: gschem/src/x/x_status_bar.c:262 gschem/src/x/x_status_bar.c:273
#: gschem/src/x/x_status_bar.c:288 gschem/src/x/x_status_bar.c:353
#: gschem/src/x/x_status_bar.c:365
msgid "none"
msgstr "nenhum"

#: gschem/src/x/x_status_bar.c:311
msgid "Menu/Cancel"
msgstr "Menu/Cancelar"

#: gschem/src/x/x_status_bar.c:314
#, fuzzy
msgid "Pan/Cancel"
msgstr "Menu/Cancelar"

#: gschem/src/x/x_status_bar.c:357
msgid "Repeat/none"
msgstr "Repetir/nenhum"

#: gschem/src/x/x_status_bar.c:378
msgid "Pick"
msgstr "Pegar"

#: gschem/src/x/x_toolbars.c:532
#, fuzzy
msgid "Creating new Toolbar configuration\n"
msgstr "Impossível ler configuração do gschem."

#: gschem/src/x/x_toolbars.c:541
#, fuzzy
msgid "Saving Toolbar settings..."
msgstr "Impossível ler configuração do gschem."

#: gschem/src/x/x_toolbars.c:566
#, fuzzy, c-format
msgid "Could not save Toolbar configuration to %s\n"
msgstr "Falhou descendo em '%s': %s\n"

#: gschem/src/x/x_window.c:107
#, fuzzy
msgid "Could not allocate gc, w_current is NULL\n"
msgstr "Impossível alocar a cor %s!\n"

#: gschem/src/x/x_window.c:116
#, fuzzy
msgid "Could not create a Cairo context, is window drawable?\n"
msgstr "Impossível alocar a cor %s!\n"

#: gschem/src/x/x_window.c:123
#, fuzzy
msgid "Could not allocate gc, w_current->window is not a valid Window\n"
msgstr "Impossível alocar a cor %s!\n"

#: gschem/src/x/x_window.c:186
msgid "Saving main window geometry and settings.\n"
msgstr ""

#: gschem/src/x/x_window.c:310
msgid "Retrieving main Window geometry and settings.\n"
msgstr ""

#: gschem/src/x/x_window.c:672 gschem/src/x/x_window.c:1087
msgid "Aborting action\n"
msgstr ""

#: gschem/src/x/x_window.c:678
#, fuzzy
msgid "Close Window canceled\n"
msgstr "_Fechar janela"

#: gschem/src/x/x_window.c:764
#, fuzzy, c-format
msgid "Loading \"%s\"\n"
msgstr "Carregando o diagrama [%s]\n"

#: gschem/src/x/x_window.c:908
#, c-format
msgid "New file [%s]\n"
msgstr "Novo arquivo [%s]\n"

#: gschem/src/x/x_window.c:1135
#, c-format
msgid "Discarding page [%s]\n"
msgstr "Descartando página [%s]\n"

#: gschem/src/x/x_window.c:1135
#, c-format
msgid "Closing [%s]\n"
msgstr "Fechando [%s]\n"

#: gschem/src/x/x_window.c:1199
#, fuzzy, c-format
msgid "Could NOT save page [%s]:\n"
msgstr "Impossível salvar página [%s]\n"

#: gschem/src/x/x_window.c:1201
msgid "Error while trying to save"
msgstr "Erro tentando salvar"

#: gschem/src/x/x_window.c:1214
#, fuzzy, c-format
msgid "Saved as [%s] Okay\n"
msgstr "Salvar como [%s]\n"

#: gschem/src/x/x_window.c:1217
#, fuzzy, c-format
msgid "Saved [%s] Okay\n"
msgstr "Salvo [%s]\n"

#: gschem/src/x/x_window.c:1220
msgid "Saved"
msgstr "Salvo"

#: gschem/data/geda-gschem.desktop.in:3
msgid "gEDA Schematic Editor"
msgstr "Editor de Esquemas gEDA"

#: gschem/data/geda-gschem.desktop.in:4
msgid "Create and edit electrical schematics and symbols with gschem"
msgstr "Crie e edite esquemas elétricos e símbolos com o gschem"

#: gschem/etc/system-gschemrc.scm:2051 gschem/etc/system-gschemrc.scm:2259
msgid "_New"
msgstr "_Novo"

#: gschem/etc/system-gschemrc.scm:2051
msgid "Create a new empty file"
msgstr ""

#: gschem/etc/system-gschemrc.scm:2052 gschem/etc/system-gschemrc.scm:2260
msgid "_Open..."
msgstr "_Abrir..."

#: gschem/etc/system-gschemrc.scm:2053
msgid "Open Recen_t"
msgstr "Abrir Recent_e"

#: gschem/etc/system-gschemrc.scm:2053
msgid "Open recently accessed schematic or symbol files"
msgstr ""

#: gschem/etc/system-gschemrc.scm:2057 gschem/etc/system-gschemrc.scm:2263
msgid "_Save"
msgstr "_Salvar"

#: gschem/etc/system-gschemrc.scm:2058 gschem/etc/system-gschemrc.scm:2264
msgid "Save _As..."
msgstr "Salvar _Como..."

#: gschem/etc/system-gschemrc.scm:2058
msgid "Save the current document to a new name or location"
msgstr ""

#: gschem/etc/system-gschemrc.scm:2059
#, fuzzy
msgid "Save A_ll"
msgstr "Salvar _Tudo"

#: gschem/etc/system-gschemrc.scm:2059
msgid "Save all open documents"
msgstr ""

#: gschem/etc/system-gschemrc.scm:2060
#, fuzzy
msgid "Save _Modified"
msgstr "Modo de Movimentação"

#: gschem/etc/system-gschemrc.scm:2060
msgid "Save all modified documents"
msgstr ""

#: gschem/etc/system-gschemrc.scm:2061 gschem/etc/system-gschemrc.scm:2222
msgid "_Revert"
msgstr "_Recarregar"

#: gschem/etc/system-gschemrc.scm:2061
msgid "Discard changes and reload the current document"
msgstr ""

#: gschem/etc/system-gschemrc.scm:2062
#, fuzzy
msgid "Re_vert All"
msgstr "Reverter Página?"

#: gschem/etc/system-gschemrc.scm:2062
msgid "Discard changes and reload the all documents"
msgstr ""

#: gschem/etc/system-gschemrc.scm:2065
msgid "_Print..."
msgstr "Im_primir..."

#: gschem/etc/system-gschemrc.scm:2065
msgid "Print the current document"
msgstr ""

#: gschem/etc/system-gschemrc.scm:2066
msgid "Export options"
msgstr ""

#: gschem/etc/system-gschemrc.scm:2067
msgid "Write p_df"
msgstr ""

#: gschem/etc/system-gschemrc.scm:2067
msgid "Create PDF document"
msgstr ""

#: gschem/etc/system-gschemrc.scm:2068
msgid "Write _image..."
msgstr "Salvar _imagem..."

#: gschem/etc/system-gschemrc.scm:2068
msgid "This is a dummy tip"
msgstr ""

#: gschem/etc/system-gschemrc.scm:2071
#, fuzzy
msgid "E_xecute Script..."
msgstr "Executar Script..."

#: gschem/etc/system-gschemrc.scm:2071
#, fuzzy
msgid "Execute a script file"
msgstr "Executar Script..."

#: gschem/etc/system-gschemrc.scm:2074 gschem/etc/system-gschemrc.scm:2221
msgid "_Close"
msgstr "_Fechar"

#: gschem/etc/system-gschemrc.scm:2074
msgid "Close the current document"
msgstr ""

#: gschem/etc/system-gschemrc.scm:2075
#, fuzzy
msgid "Close All"
msgstr "_Fechar"

#: gschem/etc/system-gschemrc.scm:2075
msgid "Close all open documents"
msgstr ""

#: gschem/etc/system-gschemrc.scm:2076
msgid "_Quit"
msgstr "_Sair"

#: gschem/etc/system-gschemrc.scm:2084
msgid "_Undo"
msgstr "_Desfazer"

#: gschem/etc/system-gschemrc.scm:2084
#, fuzzy
msgid "Undo the last action"
msgstr "Desfazer última operação"

#: gschem/etc/system-gschemrc.scm:2085
msgid "_Redo"
msgstr "_Refazer"

#: gschem/etc/system-gschemrc.scm:2085
#, fuzzy
msgid "redo the last un-done action"
msgstr "Desfazer última operação"

#: gschem/etc/system-gschemrc.scm:2088
#, fuzzy
msgid "Cu_t clipboard"
msgstr "Cortar à área de transferência"

#: gschem/etc/system-gschemrc.scm:2089
#, fuzzy
msgid "_Copy clipboard"
msgstr "Copiar à área de transferência"

#: gschem/etc/system-gschemrc.scm:2090
#, fuzzy
msgid "_Paste clipboard"
msgstr "Colar da área de transferência"

#: gschem/etc/system-gschemrc.scm:2094
msgid "C_opy"
msgstr ""

#: gschem/etc/system-gschemrc.scm:2095
#, fuzzy
msgid "_Multiple Copy"
msgstr "Multipla Cópia"

#: gschem/etc/system-gschemrc.scm:2096
#, fuzzy
msgid "M_irror"
msgstr "Espelhar"

#: gschem/etc/system-gschemrc.scm:2097
msgid "Mo_ve"
msgstr ""

#: gschem/etc/system-gschemrc.scm:2098
#, fuzzy
msgid "O_ffset"
msgstr "Modo de Conexão (NET)"

#: gschem/etc/system-gschemrc.scm:2098
#, fuzzy
msgid "Offset the selected objects"
msgstr "Selecionar Objetos"

#: gschem/etc/system-gschemrc.scm:2099
#, fuzzy
msgid "Rotate _90"
msgstr "Rotacionar"

#: gschem/etc/system-gschemrc.scm:2100
#, fuzzy
msgid "Snap to _grid"
msgstr "Modo Centrar"

#: gschem/etc/system-gschemrc.scm:2100
msgid "Snap selection to grid to current grid"
msgstr ""

#: gschem/etc/system-gschemrc.scm:2103
msgid "_Array"
msgstr ""

#: gschem/etc/system-gschemrc.scm:2104
msgid "_Break"
msgstr ""

#: gschem/etc/system-gschemrc.scm:2104
msgid "Break a linear object into separate objects"
msgstr ""

#: gschem/etc/system-gschemrc.scm:2105
#, fuzzy
msgid "E_xtend"
msgstr "/Zoom desenho"

#: gschem/etc/system-gschemrc.scm:2108
#, fuzzy
msgid "_Edit..."
msgstr "Editar..."

#: gschem/etc/system-gschemrc.scm:2109
#, fuzzy
msgid "E_dit Text..."
msgstr "Editar Texto..."

#: gschem/etc/system-gschemrc.scm:2109
msgid "Open the Text Editor Dialog"
msgstr ""

#: gschem/etc/system-gschemrc.scm:2110
#, fuzzy
msgid "Co_lor..."
msgstr "Cor..."

#: gschem/etc/system-gschemrc.scm:2111
#, fuzzy
msgid "Edit Pi_n..."
msgstr "/Editar tipo de pino..."

#: gschem/etc/system-gschemrc.scm:2112
#, fuzzy
msgid "Line _Width & Type..."
msgstr "Largura/Tipo de Linha..."

#: gschem/etc/system-gschemrc.scm:2112
msgid "Open the Line Editor Dialog"
msgstr ""

#: gschem/etc/system-gschemrc.scm:2113
#, fuzzy
msgid "Fill T_ype..."
msgstr "Preenchimento..."

#: gschem/etc/system-gschemrc.scm:2113
msgid "Open the Fill Editor Dialog"
msgstr ""

#: gschem/etc/system-gschemrc.scm:2114
#, fuzzy
msgid "Edit Component..."
msgstr "/Inserir Componente..."

#: gschem/etc/system-gschemrc.scm:2115
#, fuzzy
msgid "_Slot..."
msgstr "Slot..."

#: gschem/etc/system-gschemrc.scm:2115
msgid "Open the Slot Editor Dialog"
msgstr ""

#: gschem/etc/system-gschemrc.scm:2121
#, fuzzy
msgid "Activate Deselect mode"
msgstr "Modo de Seleção"

#: gschem/etc/system-gschemrc.scm:2122 gschem/scheme/gschem/builtins.scm:173
msgid "Select All"
msgstr "_Selecionar Tudo"

#: gschem/etc/system-gschemrc.scm:2122
#, fuzzy
msgid "Select all objects"
msgstr "Selecionar Objetos"

#: gschem/etc/system-gschemrc.scm:2123 gschem/scheme/gschem/builtins.scm:185
#, fuzzy
msgid "Deselect All"
msgstr "_Selecionar Tudo"

#: gschem/etc/system-gschemrc.scm:2123
msgid "Unselect everything"
msgstr ""

#: gschem/etc/system-gschemrc.scm:2124
#, fuzzy
msgid "_Invert Selection"
msgstr "Seleção"

#: gschem/etc/system-gschemrc.scm:2124
msgid "Invert the current selection set"
msgstr ""

#: gschem/etc/system-gschemrc.scm:2127
msgid "Copy into 1"
msgstr "Copiar para 1"

#: gschem/etc/system-gschemrc.scm:2127
msgid "Copy selection to first auxiliary buffer"
msgstr ""

#: gschem/etc/system-gschemrc.scm:2128
msgid "Copy into 2"
msgstr "Copiar para 2"

#: gschem/etc/system-gschemrc.scm:2128
msgid "Copy selection to second auxiliary buffer"
msgstr ""

#: gschem/etc/system-gschemrc.scm:2129
msgid "Copy into 3"
msgstr "Copiar para 3"

#: gschem/etc/system-gschemrc.scm:2129
msgid "Copy selection to third auxiliary buffer"
msgstr ""

#: gschem/etc/system-gschemrc.scm:2130
msgid "Copy into 4"
msgstr "Copiar para 4"

#: gschem/etc/system-gschemrc.scm:2130
msgid "Copy selection to forth auxiliary buffer"
msgstr ""

#: gschem/etc/system-gschemrc.scm:2131
msgid "Copy into 5"
msgstr "Copiar para 5"

#: gschem/etc/system-gschemrc.scm:2131
msgid "Copy selection to fifth auxiliary buffer"
msgstr ""

#: gschem/etc/system-gschemrc.scm:2132
msgid "Cut into 1"
msgstr "Cortar para 1"

#: gschem/etc/system-gschemrc.scm:2132
msgid "Cut selection to first auxiliary buffer"
msgstr ""

#: gschem/etc/system-gschemrc.scm:2133
msgid "Cut into 2"
msgstr "Cortar para 2"

#: gschem/etc/system-gschemrc.scm:2133
msgid "Cut selection to second auxiliary buffer"
msgstr ""

#: gschem/etc/system-gschemrc.scm:2134
msgid "Cut into 3"
msgstr "Cortar para 3"

#: gschem/etc/system-gschemrc.scm:2134
msgid "Cut selection to third auxiliary buffer"
msgstr ""

#: gschem/etc/system-gschemrc.scm:2135
msgid "Cut into 4"
msgstr "Cortar para 4"

#: gschem/etc/system-gschemrc.scm:2135
msgid "Cut selection to forth auxiliary buffer"
msgstr ""

#: gschem/etc/system-gschemrc.scm:2136
msgid "Cut into 5"
msgstr "Cortar para 5"

#: gschem/etc/system-gschemrc.scm:2136
msgid "Cut selection to fifth auxiliary buffer"
msgstr ""

#: gschem/etc/system-gschemrc.scm:2137
msgid "Paste from 1"
msgstr "Colar de 1"

#: gschem/etc/system-gschemrc.scm:2137
msgid "Insert contents of the first auxiliary buffer"
msgstr ""

#: gschem/etc/system-gschemrc.scm:2138
msgid "Paste from 2"
msgstr "Colar de 2"

#: gschem/etc/system-gschemrc.scm:2138
msgid "Insert contents of the second auxiliary buffer"
msgstr ""

#: gschem/etc/system-gschemrc.scm:2139
msgid "Paste from 3"
msgstr "Colar de 3"

#: gschem/etc/system-gschemrc.scm:2139
msgid "Insert contents of the third auxiliary buffer"
msgstr ""

#: gschem/etc/system-gschemrc.scm:2140
msgid "Paste from 4"
msgstr "Colar de 4"

#: gschem/etc/system-gschemrc.scm:2140
msgid "Insert contents of the forth auxiliary buffer"
msgstr ""

#: gschem/etc/system-gschemrc.scm:2141
msgid "Paste from 5"
msgstr "Colar de 5"

#: gschem/etc/system-gschemrc.scm:2141
msgid "Insert contents of the fifth auxiliary buffer"
msgstr ""

#: gschem/etc/system-gschemrc.scm:2144
#, fuzzy
msgid "Lock selected objects"
msgstr "Selecionar Objetos"

#: gschem/etc/system-gschemrc.scm:2145 gschem/scheme/gschem/builtins.scm:191
msgid "Unlock"
msgstr "Desbloquear"

#: gschem/etc/system-gschemrc.scm:2145
#, fuzzy
msgid "Unlock selected objects"
msgstr "Selecionar Objetos"

#: gschem/etc/system-gschemrc.scm:2180
msgid "_Redraw"
msgstr "_Redesenhar"

#: gschem/etc/system-gschemrc.scm:2181
msgid "_Pan"
msgstr "_Pan"

#: gschem/etc/system-gschemrc.scm:2181
msgid "Activate Panning"
msgstr ""

#: gschem/etc/system-gschemrc.scm:2183
#, fuzzy
msgid "Zoom _All"
msgstr "Ver todo o canvas"

#: gschem/etc/system-gschemrc.scm:2183
msgid "Zoom to the limits of the drawing area"
msgstr ""

#: gschem/etc/system-gschemrc.scm:2184
msgid "Zoom _Box"
msgstr "Zoom - _Caixa"

#: gschem/etc/system-gschemrc.scm:2185
msgid "Zoom _Extents"
msgstr "Zoom - _Extensão"

#: gschem/etc/system-gschemrc.scm:2186
msgid "Zoom _In"
msgstr "Ampliar"

#: gschem/etc/system-gschemrc.scm:2187
msgid "Zoom _Out"
msgstr "Reduzir"

#: gschem/etc/system-gschemrc.scm:2188
#, fuzzy
msgid "Zoom _Mag"
msgstr "Ampliar"

#: gschem/etc/system-gschemrc.scm:2189
#, fuzzy
msgid "Zoom _Selection"
msgstr "Seleção"

#: gschem/etc/system-gschemrc.scm:2192 gschem/etc/system-gschemrc.scm:2230
msgid "D_ocumentation..."
msgstr "D_ocumentação..."

#: gschem/etc/system-gschemrc.scm:2193
msgid "Show/Hide Inv Text"
msgstr "Exibir/Ocultar textos ocultos"

#: gschem/etc/system-gschemrc.scm:2193
#, fuzzy
msgid "Toggle hidden text attributes"
msgstr "Mostra atributos relativos"

#: gschem/etc/system-gschemrc.scm:2194
#, fuzzy
msgid "Show/Hide Net Names"
msgstr "Exibir/Ocultar textos ocultos"

#: gschem/etc/system-gschemrc.scm:2194
#, fuzzy
msgid "Toggle hidden net name attributes"
msgstr "Mostra atributos relativos"

#: gschem/etc/system-gschemrc.scm:2197
msgid "_Dark color scheme"
msgstr "Esquema de cores Escuro"

#: gschem/etc/system-gschemrc.scm:2197
msgid "Set the color map to the Dark set"
msgstr ""

#: gschem/etc/system-gschemrc.scm:2198
msgid "_Light color scheme"
msgstr "Esquema de cores Claro"

#: gschem/etc/system-gschemrc.scm:2198
msgid "Set the color map to the Light set"
msgstr ""

#: gschem/etc/system-gschemrc.scm:2199
msgid "B_W color scheme"
msgstr "Esquema Preto e Branco"

#: gschem/etc/system-gschemrc.scm:2199
msgid "Set the color map to Black and White"
msgstr ""

#: gschem/etc/system-gschemrc.scm:2208
msgid "_Draw Order"
msgstr ""

#: gschem/etc/system-gschemrc.scm:2208
msgid "Change order objects are drawn"
msgstr ""

#: gschem/etc/system-gschemrc.scm:2211
msgid "_Manager..."
msgstr "_Gerenciador..."

#: gschem/etc/system-gschemrc.scm:2211
#, fuzzy
msgid "Open the Page Manager"
msgstr "Gerenciador de Páginas"

#: gschem/etc/system-gschemrc.scm:2212
msgid "_First"
msgstr ""

#: gschem/etc/system-gschemrc.scm:2212
#, fuzzy
msgid "Goto the first page"
msgstr "Página Atual"

#: gschem/etc/system-gschemrc.scm:2213
msgid "_Previous"
msgstr "_Anterior"

#: gschem/etc/system-gschemrc.scm:2213
msgid "Switch to the previous page"
msgstr ""

#: gschem/etc/system-gschemrc.scm:2214
msgid "_Next"
msgstr "_Próximo"

#: gschem/etc/system-gschemrc.scm:2214
msgid "Switch to the next page"
msgstr ""

#: gschem/etc/system-gschemrc.scm:2215
msgid "_Up"
msgstr "S_ubir"

#: gschem/etc/system-gschemrc.scm:2215
msgid "Go up one page"
msgstr ""

#: gschem/etc/system-gschemrc.scm:2216
#, fuzzy
msgid "_Down"
msgstr "Modo Centrar"

#: gschem/etc/system-gschemrc.scm:2216
msgid "Go down one page"
msgstr ""

#: gschem/etc/system-gschemrc.scm:2217
msgid "_Last"
msgstr ""

#: gschem/etc/system-gschemrc.scm:2217
#, fuzzy
msgid "Goto the last page"
msgstr "Desfazer última operação"

#: gschem/etc/system-gschemrc.scm:2218
msgid "Ne_w"
msgstr "_Novo"

#: gschem/etc/system-gschemrc.scm:2218
msgid "Create a new Page"
msgstr ""

#: gschem/etc/system-gschemrc.scm:2221
#, fuzzy
msgid "Close the current page"
msgstr "Página Atual"

#: gschem/etc/system-gschemrc.scm:2222
msgid "Discard changes and reload the current documents"
msgstr ""

#: gschem/etc/system-gschemrc.scm:2223
#, fuzzy
msgid "D_iscard"
msgstr "_Descartar"

#: gschem/etc/system-gschemrc.scm:2223
#, fuzzy
msgid "Close the current page without saving"
msgstr "_Fechar sem salvar"

#: gschem/etc/system-gschemrc.scm:2224
#, fuzzy
msgid "Prin_t"
msgstr "Im_primir..."

#: gschem/etc/system-gschemrc.scm:2224
#, fuzzy
msgid "Print the current page"
msgstr "Página Atual"

#: gschem/etc/system-gschemrc.scm:2227
#, fuzzy
msgid "Down _Schematic"
msgstr "/Descer ao Esquemático"

#: gschem/etc/system-gschemrc.scm:2228
#, fuzzy
msgid "Down S_ymbol"
msgstr "/Descer ao Símbolo"

#: gschem/etc/system-gschemrc.scm:2229
#, fuzzy
msgid "_Hierarchy Up"
msgstr "Hie_rarquia"

#: gschem/etc/system-gschemrc.scm:2230
#, fuzzy
msgid "Find component documentation"
msgstr "_Documentação de componente"

#: gschem/etc/system-gschemrc.scm:2238
msgid "_Component..."
msgstr "_Componente..."

#: gschem/etc/system-gschemrc.scm:2239
msgid "_Net"
msgstr "Co_nexão"

#: gschem/etc/system-gschemrc.scm:2240
msgid "B_us"
msgstr "_Barramento"

#: gschem/etc/system-gschemrc.scm:2241
msgid "_Attribute..."
msgstr "_Atributo..."

#: gschem/etc/system-gschemrc.scm:2242
msgid "_Text..."
msgstr "_Texto..."

#: gschem/etc/system-gschemrc.scm:2245
msgid "A_rc"
msgstr "A_rco"

#: gschem/etc/system-gschemrc.scm:2245
msgid "Create arc"
msgstr ""

#: gschem/etc/system-gschemrc.scm:2246
msgid "_Box"
msgstr "_Caixa"

#: gschem/etc/system-gschemrc.scm:2246
#, fuzzy
msgid "Add box"
msgstr "/Inserir Barramento"

#: gschem/etc/system-gschemrc.scm:2247
msgid "C_ircle"
msgstr "C_irculo"

#: gschem/etc/system-gschemrc.scm:2247
#, fuzzy
msgid "Add circle"
msgstr "Círculo"

#: gschem/etc/system-gschemrc.scm:2248
msgid "_Line"
msgstr "_Linha"

#: gschem/etc/system-gschemrc.scm:2248
#, fuzzy
msgid "Add line"
msgstr "Linha"

#: gschem/etc/system-gschemrc.scm:2249
msgid "Pat_h"
msgstr ""

#: gschem/etc/system-gschemrc.scm:2249 gschem/scheme/gschem/builtins.scm:371
#, fuzzy
msgid "Add Path"
msgstr "/Inserir Conexão"

#: gschem/etc/system-gschemrc.scm:2250
msgid "Pictu_re..."
msgstr "Ima_gem..."

#: gschem/etc/system-gschemrc.scm:2250
msgid "Insert an image into the current document"
msgstr ""

#: gschem/etc/system-gschemrc.scm:2251
msgid "_Pin"
msgstr "_Pino"

#: gschem/etc/system-gschemrc.scm:2251
#, fuzzy
msgid "Add pin"
msgstr "Linha"

#: gschem/etc/system-gschemrc.scm:2259
msgid "Create a new session"
msgstr ""

#: gschem/etc/system-gschemrc.scm:2260
msgid "Launch the open Session dialog"
msgstr ""

#: gschem/etc/system-gschemrc.scm:2261
msgid "_Restore"
msgstr ""

#: gschem/etc/system-gschemrc.scm:2261
msgid "Restore an existing Session"
msgstr ""

#: gschem/etc/system-gschemrc.scm:2263
#, fuzzy
msgid "Save the current Session"
msgstr "Página Atual"

#: gschem/etc/system-gschemrc.scm:2264
msgid "Save the current Session to another name"
msgstr ""

#: gschem/etc/system-gschemrc.scm:2266
#, fuzzy
msgid "_Manage..."
msgstr "_Gerenciador..."

#: gschem/etc/system-gschemrc.scm:2266
#, fuzzy
msgid "Open the Session Manager dialog"
msgstr "Gerenciador de Páginas"

#: gschem/etc/system-gschemrc.scm:2274
msgid "_Attach"
msgstr "_Anexar"

#: gschem/etc/system-gschemrc.scm:2274
msgid "Attach selected attributes to symbol"
msgstr ""

#: gschem/etc/system-gschemrc.scm:2275
msgid "_Detach"
msgstr "_Desanexar"

#: gschem/etc/system-gschemrc.scm:2275
#, fuzzy
msgid "Dettach selected attributes from a symbol"
msgstr "Atributo livre"

#: gschem/etc/system-gschemrc.scm:2276
msgid "Show _Value"
msgstr "Mostrar _Valor"

#: gschem/etc/system-gschemrc.scm:2276
msgid "Set selected value visible"
msgstr ""

#: gschem/etc/system-gschemrc.scm:2277
msgid "Show _Name"
msgstr "Mostrar _Nome"

#: gschem/etc/system-gschemrc.scm:2277
msgid "Set selected name visible"
msgstr ""

#: gschem/etc/system-gschemrc.scm:2278
msgid "Show _Both"
msgstr "Mostrar Am_bos"

#: gschem/etc/system-gschemrc.scm:2278
msgid "Set selected name and value visible"
msgstr ""

#: gschem/etc/system-gschemrc.scm:2280
msgid "_Toggle Visibility"
msgstr "Al_ternar visibilidade"

#: gschem/etc/system-gschemrc.scm:2280
#, fuzzy
msgid "Toggle attribute visibilty"
msgstr "Al_ternar visibilidade"

#: gschem/etc/system-gschemrc.scm:2281
#, fuzzy
msgid "_Reset Position"
msgstr "Junção de conexão"

#: gschem/etc/system-gschemrc.scm:2281
msgid "Restore attribute positions and orientation"
msgstr ""

#: gschem/etc/system-gschemrc.scm:2283
msgid "_Find Specific Text..."
msgstr "Procurar um texto..."

#: gschem/etc/system-gschemrc.scm:2283
#, fuzzy
msgid "Find an attribute"
msgstr "Inserir atributo"

#: gschem/etc/system-gschemrc.scm:2284
msgid "_Hide Specific Text..."
msgstr "Ocultar um texto..."

#: gschem/etc/system-gschemrc.scm:2284
#, fuzzy
msgid "Hide selected attribute"
msgstr "Atributo livre"

#: gschem/etc/system-gschemrc.scm:2285
msgid "_Show Specific Text..."
msgstr "Mostrar um texto..."

#: gschem/etc/system-gschemrc.scm:2285
#, fuzzy
msgid "Show a specific attribute"
msgstr "Mostra atributos relativos"

#: gschem/etc/system-gschemrc.scm:2287
#, fuzzy
msgid "Attribute _Editor..."
msgstr "Editor de atributo único"

#: gschem/etc/system-gschemrc.scm:2287
#, fuzzy
msgid "Open the Attibutes Editor Dialog"
msgstr "Editor de atributo único"

#: gschem/etc/system-gschemrc.scm:2295
msgid "A_utonumber Text..."
msgstr "A_utonumerar textos..."

#: gschem/etc/system-gschemrc.scm:2295
msgid "Open Auto Number dialog"
msgstr ""

#: gschem/etc/system-gschemrc.scm:2296
#, fuzzy
msgid "Show _Console Window..."
msgstr "Mostra _Coordenadas"

#: gschem/etc/system-gschemrc.scm:2296
#, fuzzy
msgid "Display the console window"
msgstr "Mostra _Coordenadas"

#: gschem/etc/system-gschemrc.scm:2297
#, fuzzy
msgid "Show Coord _Window..."
msgstr "Mostra _Coordenadas"

#: gschem/etc/system-gschemrc.scm:2297
msgid "Display coordinates"
msgstr ""

#: gschem/etc/system-gschemrc.scm:2300 gschem/scheme/gschem/builtins.scm:445
msgid "Invoke Macro"
msgstr "Chamar Macro"

#: gschem/etc/system-gschemrc.scm:2300
#, fuzzy
msgid "Invoke a macro"
msgstr "Chamar Macro"

#: gschem/etc/system-gschemrc.scm:2301
msgid "G_uile Path..."
msgstr ""

#: gschem/etc/system-gschemrc.scm:2301
msgid "View or manage guile path"
msgstr ""

#: gschem/etc/system-gschemrc.scm:2305 gschem/scheme/gschem/builtins.scm:451
msgid "Embed Component/Picture"
msgstr "Embutir Componente/Imagem"

#: gschem/etc/system-gschemrc.scm:2305
#, fuzzy
msgid "Embed a component or image object"
msgstr "Embutir componente no diagrama"

#: gschem/etc/system-gschemrc.scm:2306 gschem/scheme/gschem/builtins.scm:454
msgid "Unembed Component/Picture"
msgstr "Desembutir Componente/Imagem"

#: gschem/etc/system-gschemrc.scm:2306
#, fuzzy
msgid "Unembed a component or image object"
msgstr "Desembutir Componente/Imagem"

#: gschem/etc/system-gschemrc.scm:2307 gschem/scheme/gschem/builtins.scm:457
msgid "Update Component"
msgstr "Atualizar Componente"

#: gschem/etc/system-gschemrc.scm:2307
msgid "Reload definition of selected component"
msgstr ""

#: gschem/etc/system-gschemrc.scm:2315
msgid "Cycle _grid styles"
msgstr "Ciclar estilos de _grade"

#: gschem/etc/system-gschemrc.scm:2315
msgid "Toggle grid between Dot, Mesh and Off"
msgstr ""

#: gschem/etc/system-gschemrc.scm:2316
msgid "Scale _up Grid Spacing"
msgstr "A_umentar espaço de grade"

#: gschem/etc/system-gschemrc.scm:2316 gschem/etc/system-gschemrc.scm:2317
msgid "Increase the snap size"
msgstr ""

#: gschem/etc/system-gschemrc.scm:2317
msgid "Scale _down Grid Spacing"
msgstr "_Diminuir espaço de grade"

#: gschem/etc/system-gschemrc.scm:2318
#, fuzzy
msgid "S_nap Grid Spacing..."
msgstr "Ta_manho de grade..."

#: gschem/etc/system-gschemrc.scm:2318
msgid "Adjust snap size"
msgstr ""

#: gschem/etc/system-gschemrc.scm:2321
#, fuzzy
msgid "Toggle _Snap On-Off"
msgstr "Alternar Ajuste (_Snap)"

#: gschem/etc/system-gschemrc.scm:2321
msgid "Toggle the object snap mode"
msgstr ""

#: gschem/etc/system-gschemrc.scm:2322
#, fuzzy
msgid "Toggle _Rubberband"
msgstr "Alterna_r conexão elástica"

#: gschem/etc/system-gschemrc.scm:2322
#, fuzzy
msgid "Toggle rubberband net mode"
msgstr "Alterna_r conexão elástica"

#: gschem/etc/system-gschemrc.scm:2323
msgid "Toggle _Magnetic Net"
msgstr "Alternar conexão _Magnética"

#: gschem/etc/system-gschemrc.scm:2323
#, fuzzy
msgid "Toggle magnetic net mode"
msgstr "Alternar conexão _Magnética"

#: gschem/etc/system-gschemrc.scm:2324
#, fuzzy
msgid "Toggle _Drag Move"
msgstr "Alternar conexão _Magnética"

#: gschem/etc/system-gschemrc.scm:2324
#, fuzzy
msgid "Toggle Drag-can-Move mode"
msgstr "Alternar conexão _Magnética"

#: gschem/etc/system-gschemrc.scm:2325
#, fuzzy
msgid "Toggle _Outline-Box"
msgstr "Alternar _Caixa limite"

#: gschem/etc/system-gschemrc.scm:2325
msgid "Toggle action feedback"
msgstr ""

#: gschem/etc/system-gschemrc.scm:2326
#, fuzzy
msgid "Toggle _Auto-Pan"
msgstr "Alterna_r conexão elástica"

#: gschem/etc/system-gschemrc.scm:2326
#, fuzzy
msgid "Toggle auto panning mode"
msgstr "Alternar conexão _Magnética"

#: gschem/etc/system-gschemrc.scm:2329
msgid "_Text Size..."
msgstr "Tamanho do _Texto..."

#: gschem/etc/system-gschemrc.scm:2329
msgid "Open the Text Size settings"
msgstr ""

#: gschem/etc/system-gschemrc.scm:2330
msgid "_Preferences..."
msgstr ""

#: gschem/etc/system-gschemrc.scm:2330
msgid "Open the Preferences dialog"
msgstr ""

#: gschem/etc/system-gschemrc.scm:2339
#, fuzzy
msgid "Gschem Guide"
msgstr "_Guia de usuário..."

#: gschem/etc/system-gschemrc.scm:2340
msgid "_Hotkeys..."
msgstr "Atalhos..."

#: gschem/etc/system-gschemrc.scm:2341
msgid "gschem _FAQ..."
msgstr "Perguntas e Respostas"

#: gschem/etc/system-gschemrc.scm:2343
msgid "Component D_ocumentation..."
msgstr "_Documentação de componente"

#: gschem/etc/system-gschemrc.scm:2345
msgid "gEDA Docu_mentation..."
msgstr "gEDA Docu_mentação..."

#: gschem/etc/system-gschemrc.scm:2346
msgid "gEDA _Wiki..."
msgstr "_Wiki gEDA..."

#: gschem/etc/system-gschemrc.scm:2347
msgid "_About..."
msgstr "Sobre..."

#: gschem/etc/system-gschemrc.scm:2355
msgid "Draw objects before another object"
msgstr ""

#: gschem/etc/system-gschemrc.scm:2356
msgid "Draw object after another object"
msgstr ""

#: gschem/etc/system-gschemrc.scm:2358
msgid "Raise objects to top of drawing order"
msgstr ""

#: gschem/etc/system-gschemrc.scm:2359
msgid "Lower to bottom of the drawing order"
msgstr ""

#: gschem/etc/system-gschemrc.scm:2367
msgid "_File"
msgstr "Arquivo"

#: gschem/etc/system-gschemrc.scm:2368
msgid "_Edit"
msgstr "_Editar"

#: gschem/etc/system-gschemrc.scm:2369
#, fuzzy
msgid "_Select"
msgstr "Selecionar"

#: gschem/etc/system-gschemrc.scm:2371
msgid "_View"
msgstr "Exibir"

#: gschem/etc/system-gschemrc.scm:2372
msgid "_Page"
msgstr "_Página"

#: gschem/etc/system-gschemrc.scm:2373
msgid "_Add"
msgstr "_Adicionar"

#: gschem/etc/system-gschemrc.scm:2374
msgid "Sessio_ns"
msgstr ""

#: gschem/etc/system-gschemrc.scm:2375
#, fuzzy
msgid "Attri_butes"
msgstr "Atributos"

#: gschem/etc/system-gschemrc.scm:2376
msgid "_Tools"
msgstr ""

#: gschem/etc/system-gschemrc.scm:2386
msgid "_Options"
msgstr "_Opções"

#: gschem/etc/system-gschemrc.scm:2387
msgid "_Help"
msgstr "Ajuda"

#: gschem/scheme/gschem/action.scm:45
#, fuzzy, scheme-format
msgid "~S is not a valid gschem action."
msgstr "~S não é uma combinação válida."

#: gschem/scheme/gschem/action.scm:158
msgid "Repeat Last Action"
msgstr ""

#: gschem/scheme/gschem/builtins.scm:50
#, fuzzy
msgid "New File"
msgstr "Novo arquivo"

#: gschem/scheme/gschem/builtins.scm:53
#, fuzzy
msgid "Open File"
msgstr "Abrir arquivo..."

#: gschem/scheme/gschem/builtins.scm:59
#, fuzzy
msgid "Save As"
msgstr "Salvar _Tudo"

#: gschem/scheme/gschem/builtins.scm:62
msgid "Save All"
msgstr "Salvar _Tudo"

#: gschem/scheme/gschem/builtins.scm:65
#, fuzzy
msgid "Save Modified"
msgstr "Modo de Movimentação"

#: gschem/scheme/gschem/builtins.scm:68
#, fuzzy
msgid "Print"
msgstr "Im_primir..."

#: gschem/scheme/gschem/builtins.scm:71
msgid "Export Image"
msgstr ""

#: gschem/scheme/gschem/builtins.scm:74
msgid "Run Script"
msgstr ""

#: gschem/scheme/gschem/builtins.scm:77
msgid "New Window"
msgstr "Nova _Janela"

#: gschem/scheme/gschem/builtins.scm:80 gschem/scheme/gschem/builtins.scm:83
#, fuzzy
msgid "Close Window"
msgstr "_Fechar janela"

#: gschem/scheme/gschem/builtins.scm:86
#, fuzzy
msgid "Quit"
msgstr "_Sair"

#: gschem/scheme/gschem/builtins.scm:89
#, fuzzy
msgid "Export Symbol"
msgstr "/Descer ao Símbolo"

#: gschem/scheme/gschem/builtins.scm:92
#, fuzzy
msgid "Export Picture"
msgstr "Embutir Componente/Imagem"

#: gschem/scheme/gschem/builtins.scm:98
msgid "Undo"
msgstr "Desfazer"

#: gschem/scheme/gschem/builtins.scm:101
msgid "Redo"
msgstr "Refazer"

#: gschem/scheme/gschem/builtins.scm:107
msgid "Copy Mode"
msgstr "Modo de Cópia"

#: gschem/scheme/gschem/builtins.scm:113
msgid "Multiple Copy Mode"
msgstr "Modo de Múltipla Cópia"

#: gschem/scheme/gschem/builtins.scm:119
#, fuzzy
msgid "Offset selection"
msgstr "Seleção"

#: gschem/scheme/gschem/builtins.scm:128 gschem/scheme/gschem/builtins.scm:131
#, fuzzy
msgid "Snap to Grid"
msgstr "Modo Centrar"

#: gschem/scheme/gschem/builtins.scm:134 gschem/scheme/gschem/builtins.scm:137
msgid "Edit..."
msgstr "Editar..."

#: gschem/scheme/gschem/builtins.scm:140
#, fuzzy
msgid "Edit Arc"
msgstr "Cor"

#: gschem/scheme/gschem/builtins.scm:143
#, fuzzy
msgid "Edit Object"
msgstr "Editar Texto"

#: gschem/scheme/gschem/builtins.scm:146
msgid "Edit Text"
msgstr "Editar Texto"

#: gschem/scheme/gschem/builtins.scm:149
#, fuzzy
msgid "Edit Color"
msgstr "Cor"

#: gschem/scheme/gschem/builtins.scm:152
#, fuzzy
msgid "Edit Pin Type"
msgstr "Editar tipo do pino"

#: gschem/scheme/gschem/builtins.scm:161 gschem/scheme/gschem/builtins.scm:164
msgid "Choose Slot"
msgstr ""

#: gschem/scheme/gschem/builtins.scm:176
#, fuzzy
msgid "Invert Selection"
msgstr "Seleção"

#: gschem/scheme/gschem/builtins.scm:179
#, fuzzy
msgid "Select Last"
msgstr "Selecionar"

#: gschem/scheme/gschem/builtins.scm:182
#, fuzzy
msgid "Deselect mode"
msgstr "Modo de Seleção"

#: gschem/scheme/gschem/builtins.scm:197
#, fuzzy
msgid "Cut"
msgstr "Cor_tar"

#: gschem/scheme/gschem/builtins.scm:203
#, fuzzy
msgid "Paste"
msgstr "Co_lar"

#: gschem/scheme/gschem/builtins.scm:209
#, fuzzy
msgid "Redraw"
msgstr "_Redesenhar"

#: gschem/scheme/gschem/builtins.scm:212
msgid "Pan"
msgstr "Pan"

#: gschem/scheme/gschem/builtins.scm:215
#, fuzzy
msgid "Pan Left"
msgstr "Modo Centrar"

#: gschem/scheme/gschem/builtins.scm:218
#, fuzzy
msgid "Pan Right"
msgstr "Dir Alto"

#: gschem/scheme/gschem/builtins.scm:221
msgid "Pan Up"
msgstr ""

#: gschem/scheme/gschem/builtins.scm:224
#, fuzzy
msgid "Pan Down"
msgstr "Modo Centrar"

#: gschem/scheme/gschem/builtins.scm:230
#, fuzzy
msgid "Zoom Selection"
msgstr "Seleção"

#: gschem/scheme/gschem/builtins.scm:233
#, fuzzy
msgid "Zoom Extents"
msgstr "/Zoom desenho"

#: gschem/scheme/gschem/builtins.scm:236
#, fuzzy
msgid "Zoom In"
msgstr "/Zoom maior"

#: gschem/scheme/gschem/builtins.scm:239
#, fuzzy
msgid "Zoom Out"
msgstr "/Zoom menor"

#: gschem/scheme/gschem/builtins.scm:242
#, fuzzy
msgid "Zoom All"
msgstr "Ver todo o canvas"

#: gschem/scheme/gschem/builtins.scm:245
#, fuzzy
msgid "Zoom to Mag"
msgstr "Ampliar"

#: gschem/scheme/gschem/builtins.scm:248
#, fuzzy
msgid "Documentation"
msgstr "D_ocumentação..."

#: gschem/scheme/gschem/builtins.scm:251
#, fuzzy
msgid "Show/Hide Invisible Text"
msgstr "Exibir/Ocultar textos ocultos"

#: gschem/scheme/gschem/builtins.scm:254
#, fuzzy
msgid "Show/Hide Inherited Attributes"
msgstr "Atributo livre"

#: gschem/scheme/gschem/builtins.scm:257
#, fuzzy
msgid "Show/Hide net names"
msgstr "Exibir/Ocultar textos ocultos"

#: gschem/scheme/gschem/builtins.scm:260
#, fuzzy
msgid "Dark Color Scheme"
msgstr "Esquema de cores Escuro"

#: gschem/scheme/gschem/builtins.scm:263
#, fuzzy
msgid "Light Color Scheme"
msgstr "Esquema de cores Claro"

#: gschem/scheme/gschem/builtins.scm:266
msgid "Monochrome Color Scheme"
msgstr ""

#: gschem/scheme/gschem/builtins.scm:272
msgid "Draw After"
msgstr ""

#: gschem/scheme/gschem/builtins.scm:275
msgid "Draw Before"
msgstr ""

#: gschem/scheme/gschem/builtins.scm:278
msgid "Draw First"
msgstr ""

#: gschem/scheme/gschem/builtins.scm:281
msgid "Draw Last"
msgstr ""

#: gschem/scheme/gschem/builtins.scm:290
#, fuzzy
msgid "First Page"
msgstr "_Anterior"

#: gschem/scheme/gschem/builtins.scm:293
#, fuzzy
msgid "Previous Page"
msgstr "_Anterior"

#: gschem/scheme/gschem/builtins.scm:296
#, fuzzy
msgid "Next Page"
msgstr "Nova página"

#: gschem/scheme/gschem/builtins.scm:299
#, fuzzy
msgid "Page Up"
msgstr "_Página"

#: gschem/scheme/gschem/builtins.scm:302
#, fuzzy
msgid "Page Down"
msgstr "Modo Centrar"

#: gschem/scheme/gschem/builtins.scm:305
#, fuzzy
msgid "Last Page"
msgstr "Nova página"

#: gschem/scheme/gschem/builtins.scm:311
#, fuzzy
msgid "Print Page"
msgstr "_Anterior"

#: gschem/scheme/gschem/builtins.scm:314
#, fuzzy
msgid "Revert Changes"
msgstr "Reverter Página?"

#: gschem/scheme/gschem/builtins.scm:317
#, fuzzy
msgid "Revert All"
msgstr "Reverter Página?"

#: gschem/scheme/gschem/builtins.scm:335
#, fuzzy
msgid "Up Hierarchy"
msgstr "Hie_rarquia"

#: gschem/scheme/gschem/builtins.scm:341
#, fuzzy
msgid "Add Component"
msgstr "/Inserir Componente..."

#: gschem/scheme/gschem/builtins.scm:344
#, fuzzy
msgid "Add Net"
msgstr "/Inserir Conexão"

#: gschem/scheme/gschem/builtins.scm:347
#, fuzzy
msgid "Add Bus"
msgstr "/Inserir Barramento"

#: gschem/scheme/gschem/builtins.scm:353
#, fuzzy
msgid "Add Text"
msgstr "/Inserir Texto"

#: gschem/scheme/gschem/builtins.scm:356
#, fuzzy
msgid "Add Line"
msgstr "Linha"

#: gschem/scheme/gschem/builtins.scm:359
msgid "Add Pin"
msgstr ""

#: gschem/scheme/gschem/builtins.scm:362
#, fuzzy
msgid "Add Box"
msgstr "/Inserir Barramento"

#: gschem/scheme/gschem/builtins.scm:365
#, fuzzy
msgid "Add Circle"
msgstr "Círculo"

#: gschem/scheme/gschem/builtins.scm:368
#, fuzzy
msgid "Add Arc"
msgstr "Inserir atributo"

#: gschem/scheme/gschem/builtins.scm:374
#, fuzzy
msgid "Add Picture"
msgstr "Imagem"

#: gschem/scheme/gschem/builtins.scm:380
#, fuzzy
msgid "Create New Session"
msgstr "Página Atual"

#: gschem/scheme/gschem/builtins.scm:383
#, fuzzy
msgid "Open a Session"
msgstr "Salvar _Tudo"

#: gschem/scheme/gschem/builtins.scm:386
#, fuzzy
msgid "Save Session"
msgstr "Salvar _Tudo"

#: gschem/scheme/gschem/builtins.scm:398
#, fuzzy
msgid "Attach Attributes"
msgstr "Editar Atributos"

#: gschem/scheme/gschem/builtins.scm:401
#, fuzzy
msgid "Detach Attributes"
msgstr "Atributo livre"

#: gschem/scheme/gschem/builtins.scm:404
#, fuzzy
msgid "Reset Attribute Positions"
msgstr "Junção de conexão"

#: gschem/scheme/gschem/builtins.scm:407
#, fuzzy
msgid "Show Attribute Value"
msgstr "Atributo Slot mau feito\n"

#: gschem/scheme/gschem/builtins.scm:410
#, fuzzy
msgid "Show Attribute Name"
msgstr "Atributo Slot mau feito\n"

#: gschem/scheme/gschem/builtins.scm:416
#, fuzzy
msgid "Toggle Text Visibility"
msgstr "Al_ternar visibilidade"

#: gschem/scheme/gschem/builtins.scm:419
#, fuzzy
msgid "Find Specific Text"
msgstr "Procurar um texto..."

#: gschem/scheme/gschem/builtins.scm:422
#, fuzzy
msgid "Hide Specific Text"
msgstr "Ocultar um texto..."

#: gschem/scheme/gschem/builtins.scm:425
#, fuzzy
msgid "Show Specific Text"
msgstr "Mostrar um texto..."

#: gschem/scheme/gschem/builtins.scm:428
#, fuzzy
msgid "Open Attributes Editor"
msgstr "Editor de atributo único"

#: gschem/scheme/gschem/builtins.scm:433
#, fuzzy
msgid "Autonumber Text"
msgstr "Autonumerar texto"

#: gschem/scheme/gschem/builtins.scm:436
#, fuzzy
msgid "Show Console Window"
msgstr "Mostra _Coordenadas"

#: gschem/scheme/gschem/builtins.scm:439
#, fuzzy
msgid "Show Coordinate Window"
msgstr "Mostra _Coordenadas"

#: gschem/scheme/gschem/builtins.scm:442
msgid "Guile Path"
msgstr ""

#: gschem/scheme/gschem/builtins.scm:448
#, fuzzy
msgid "Translate Symbol"
msgstr "Transladar"

#: gschem/scheme/gschem/builtins.scm:463
msgid "Dots Grid Style"
msgstr ""

#: gschem/scheme/gschem/builtins.scm:466
#, fuzzy
msgid "Mesh Grid Style"
msgstr "Usar grade em malha\n"

#: gschem/scheme/gschem/builtins.scm:469
msgid "Turn Grid Off"
msgstr ""

#: gschem/scheme/gschem/builtins.scm:472
#, fuzzy
msgid "Cycle Grid Mode"
msgstr "Modo de Arco"

#: gschem/scheme/gschem/builtins.scm:475
#, fuzzy
msgid "Increase Grid Spacing"
msgstr "A_umentar espaço de grade"

#: gschem/scheme/gschem/builtins.scm:478
#, fuzzy
msgid "Decrease Grid Spacing"
msgstr "A_umentar espaço de grade"

#: gschem/scheme/gschem/builtins.scm:481
#, fuzzy
msgid "Set Snap Spacing"
msgstr "A_umentar espaço de grade"

#: gschem/scheme/gschem/builtins.scm:484
#, fuzzy
msgid "Turn Snap off"
msgstr "Ajuste desligado"

#: gschem/scheme/gschem/builtins.scm:487
msgid "Turn Snap on"
msgstr ""

#: gschem/scheme/gschem/builtins.scm:490
#, fuzzy
msgid "Cycle Snap Mode"
msgstr "Modo Centrar"

#: gschem/scheme/gschem/builtins.scm:493
#, fuzzy
msgid "Toggle Net Rubber Band"
msgstr "Alterna_r conexão elástica"

#: gschem/scheme/gschem/builtins.scm:496
#, fuzzy
msgid "Toggle Magnetic Nets"
msgstr "Alternar conexão _Magnética"

#: gschem/scheme/gschem/builtins.scm:499
msgid "Enable/Disable Drag move"
msgstr ""

#: gschem/scheme/gschem/builtins.scm:502
#, fuzzy
msgid "Toggle Outline Drawing"
msgstr "Alternar _Caixa limite"

#: gschem/scheme/gschem/builtins.scm:505
msgid "Enable/Disable Auto Panning"
msgstr ""

#: gschem/scheme/gschem/builtins.scm:508
#, fuzzy
msgid "Set Default Text Size"
msgstr "Tamanho do Texto"

#: gschem/scheme/gschem/builtins.scm:511
msgid "Open Preference Dialog"
msgstr ""

#: gschem/scheme/gschem/builtins.scm:518
msgid "gEDA Manuals"
msgstr ""

#: gschem/scheme/gschem/builtins.scm:519
msgid "View the front page of the gEDA documentation in a browser."
msgstr ""

#: gschem/scheme/gschem/builtins.scm:522
#, fuzzy
msgid "Show Hotkeys"
msgstr "Atalhos"

#: gschem/scheme/gschem/builtins.scm:526
#, fuzzy
msgid "Component Documentation"
msgstr "_Documentação de componente"

#: gschem/scheme/gschem/builtins.scm:528
msgid "View documentation for selected component"
msgstr ""

#: gschem/scheme/gschem/builtins.scm:544
msgid ""
"Could not show documentation for selected component:\n"
"\n"
msgstr ""

#: gschem/scheme/gschem/builtins.scm:548
#, fuzzy
msgid "gschem User Guide"
msgstr "_Guia de usuário..."

#: gschem/scheme/gschem/builtins.scm:549
msgid "View the gschem User Guide in a browser."
msgstr ""

#: gschem/scheme/gschem/builtins.scm:554
#, fuzzy
msgid "gschem FAQ"
msgstr "Perguntas e Respostas"

#: gschem/scheme/gschem/builtins.scm:555
msgid "Frequently Asked Questions about using gschem."
msgstr ""

#: gschem/scheme/gschem/builtins.scm:560
#, fuzzy
msgid "gEDA wiki"
msgstr "_Wiki gEDA..."

#: gschem/scheme/gschem/builtins.scm:561
msgid "View the front page of the gEDA wiki in a browser."
msgstr ""

#: gschem/scheme/gschem/deprecated.scm:102
#, scheme-format
msgid "Invalid text alignment ~A."
msgstr "Alinhamento de texto ~A inválido."

#: gschem/scheme/gschem/gschemdoc.scm:241
msgid "No documentation found"
msgstr "Documento não encontrado"

#: gschem/scheme/gschem/gschem-export-menu.scm:57
msgid "Export embed symbol"
msgstr ""

#: gschem/scheme/gschem/gschem-export-menu.scm:58
#, fuzzy
msgid "Export embed picture"
msgstr "Embutir Componente/Imagem"

#: gschem/scheme/gschem/keymap.scm:41
#, scheme-format
msgid "~S is not a valid key combination."
msgstr "~S não é uma combinação válida."

#: gschem/scheme/gschem/keymap.scm:156
#, scheme-format
msgid "~S is not a prefix key sequence."
msgstr "~S não é uma sequência de prefixo."

<<<<<<< HEAD
#, fuzzy
#~ msgid "Select the attribute name to add"
#~ msgstr "Atributo Slot mau feito\n"
=======
#~ msgid "gEDA/gschem version %s%s.%s\n"
#~ msgstr "gEDA/gschem versão %s%s.%s\n"

#, fuzzy
#~ msgid "Buffer"
#~ msgstr "_Buffer"

#~ msgid "Failed to write PDF to '%s': %s\n"
#~ msgstr "Falhou ao salvar PDF em '%s': %s\n"

#, fuzzy
#~ msgid "Failed to read initialization scheme file"
#~ msgstr "Falha ao ler o arquivo scm [%s]\n"

#, fuzzy
#~ msgid "An error occurred attemting to create session %s: %s."
#~ msgstr "ERRO: Erro desconhecido ao analisar arquivos de configuração.\n"

#, fuzzy
#~ msgid "An error occurred during a File Revert operation: %s."
#~ msgstr "ERRO: Erro desconhecido ao analisar arquivos de configuração.\n"

#, fuzzy
#~ msgid "Invalid input attribute"
#~ msgstr "Atributo Inválido"

#, fuzzy
#~ msgid "The input attribute"
#~ msgstr "Editar Atributos"
>>>>>>> 2ea407f2
<|MERGE_RESOLUTION|>--- conflicted
+++ resolved
@@ -7,11 +7,7 @@
 msgstr ""
 "Project-Id-Version: geda\n"
 "Report-Msgid-Bugs-To: https://bugs.launchpad.net/geda\n"
-<<<<<<< HEAD
-"POT-Creation-Date: 2016-12-20 13:44-0600\n"
-=======
 "POT-Creation-Date: 2016-12-26 06:05-0600\n"
->>>>>>> 2ea407f2
 "PO-Revision-Date: 2012-01-31 12:08+0000\n"
 "Last-Translator: Antonio Augusto Todo Bom Neto <atodobom@gmail.com>\n"
 "Language-Team: gEDA developers <geda-dev@seul.org>\n"
@@ -2176,7 +2172,7 @@
 
 #: gschem/src/x/x_edit_attrib.c:406
 #, fuzzy
-msgid "Select the name of the attribute to add"
+msgid "Select the attribute name to add"
 msgstr "Atributo Slot mau feito\n"
 
 #: gschem/src/x/x_edit_attrib.c:407
@@ -4707,9 +4703,8 @@
 msgstr "Mostra _Coordenadas"
 
 #: gschem/etc/system-gschemrc.scm:2296
-#, fuzzy
-msgid "Display the console window"
-msgstr "Mostra _Coordenadas"
+msgid "Display the console"
+msgstr ""
 
 #: gschem/etc/system-gschemrc.scm:2297
 #, fuzzy
@@ -5567,11 +5562,6 @@
 msgid "~S is not a prefix key sequence."
 msgstr "~S não é uma sequência de prefixo."
 
-<<<<<<< HEAD
-#, fuzzy
-#~ msgid "Select the attribute name to add"
-#~ msgstr "Atributo Slot mau feito\n"
-=======
 #~ msgid "gEDA/gschem version %s%s.%s\n"
 #~ msgstr "gEDA/gschem versão %s%s.%s\n"
 
@@ -5600,5 +5590,4 @@
 
 #, fuzzy
 #~ msgid "The input attribute"
-#~ msgstr "Editar Atributos"
->>>>>>> 2ea407f2
+#~ msgstr "Editar Atributos"