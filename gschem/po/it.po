--- conflicted
+++ resolved
@@ -9,11 +9,7 @@
 msgstr ""
 "Project-Id-Version: geda\n"
 "Report-Msgid-Bugs-To: https://bugs.launchpad.net/geda\n"
-<<<<<<< HEAD
-"POT-Creation-Date: 2016-12-20 13:44-0600\n"
-=======
 "POT-Creation-Date: 2016-12-26 06:05-0600\n"
->>>>>>> 2ea407f2
 "PO-Revision-Date: 2014-12-29 20:06+0300\n"
 "Last-Translator: Marco Ciampa <ciampix@libero.it>\n"
 "Language-Team: gEDA developers <geda-dev@seul.org>\n"
@@ -2199,7 +2195,7 @@
 
 #: gschem/src/x/x_edit_attrib.c:406
 #, fuzzy
-msgid "Select the name of the attribute to add"
+msgid "Select the attribute name to add"
 msgstr "Attributo dello slot malposto\n"
 
 #: gschem/src/x/x_edit_attrib.c:407
@@ -4723,9 +4719,8 @@
 msgstr "Mostra finestra _coordinate..."
 
 #: gschem/etc/system-gschemrc.scm:2296
-#, fuzzy
-msgid "Display the console window"
-msgstr "Mostra la finestra coordinate"
+msgid "Display the console"
+msgstr ""
 
 #: gschem/etc/system-gschemrc.scm:2297
 #, fuzzy
@@ -5532,11 +5527,6 @@
 msgid "~S is not a prefix key sequence."
 msgstr "~S non è un prefisso di sequenza di tasti."
 
-<<<<<<< HEAD
-#, fuzzy
-#~ msgid "Select the attribute name to add"
-#~ msgstr "Attributo dello slot malposto\n"
-=======
 #~ msgid "gEDA/gschem version %s%s.%s\n"
 #~ msgstr "gEDA/gschem versione %s%s.%s\n"
 
@@ -5557,5 +5547,4 @@
 
 #, fuzzy
 #~ msgid "The input attribute"
-#~ msgstr "Modifica attributi"
->>>>>>> 2ea407f2
+#~ msgstr "Modifica attributi"