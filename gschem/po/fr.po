--- conflicted
+++ resolved
@@ -10,11 +10,7 @@
 msgstr ""
 "Project-Id-Version: fr_FR\n"
 "Report-Msgid-Bugs-To: https://bugs.launchpad.net/geda\n"
-<<<<<<< HEAD
-"POT-Creation-Date: 2016-12-20 13:44-0600\n"
-=======
 "POT-Creation-Date: 2016-12-26 06:05-0600\n"
->>>>>>> 2ea407f2
 "PO-Revision-Date: 2012-10-28 15:46+0000\n"
 "Last-Translator: Penegal <Unknown>\n"
 "Language-Team: gEDA developers <geda-dev@seul.org>\n"
@@ -2199,7 +2195,7 @@
 
 #: gschem/src/x/x_edit_attrib.c:406
 #, fuzzy
-msgid "Select the name of the attribute to add"
+msgid "Select the attribute name to add"
 msgstr "Attribut slot mal formé\n"
 
 #: gschem/src/x/x_edit_attrib.c:407
@@ -4733,9 +4729,8 @@
 msgstr "Afficher les _coordonnées"
 
 #: gschem/etc/system-gschemrc.scm:2296
-#, fuzzy
-msgid "Display the console window"
-msgstr "Afficher les _coordonnées"
+msgid "Display the console"
+msgstr ""
 
 #: gschem/etc/system-gschemrc.scm:2297
 #, fuzzy
@@ -5593,11 +5588,6 @@
 msgid "~S is not a prefix key sequence."
 msgstr "~S n'est pas un préfixe valide."
 
-<<<<<<< HEAD
-#, fuzzy
-#~ msgid "Select the attribute name to add"
-#~ msgstr "Attribut slot mal formé\n"
-=======
 #~ msgid "gEDA/gschem version %s%s.%s\n"
 #~ msgstr "gEDA/gschem version %s%s.%s\n"
 
@@ -5631,5 +5621,4 @@
 
 #, fuzzy
 #~ msgid "The input attribute"
-#~ msgstr "Éditeur d'attributs"
->>>>>>> 2ea407f2
+#~ msgstr "Éditeur d'attributs"