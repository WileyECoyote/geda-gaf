--- conflicted
+++ resolved
@@ -1,9 +1,8 @@
-<<<<<<< HEAD
 2016-11-17 Wiley E. Hill <wileyhill@gmail.com>
 
     * include/geda/geda_types.h: Revise conditional for typedef mode_t; do
       not define mode_t if OS_WIN32_NATIVE.
-=======
+
 2016-11-14 Wiley E. Hill <wileyhill@gmail.com>
 
     * Makefile.am: Add conditional HAVE_PYTHON and set GEDATHON_DIR to allow
@@ -16,7 +15,6 @@
       pages so that systems without groff can still build successfully, and
       these builds still have man pages, just not in html format, the build
       is more important than fancy pages that few will ever read.
->>>>>>> 944a72d4
 
 2016-11-01 Wiley E. Hill <wileyhill@gmail.com>
 
